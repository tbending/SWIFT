/*******************************************************************************
 * This file is part of SWIFT.
 * Copyright (c) 2012 Pedro Gonnet (pedro.gonnet@durham.ac.uk)
 *                    Matthieu Schaller (matthieu.schaller@durham.ac.uk)
 *               2015 Peter W. Draper (p.w.draper@durham.ac.uk)
 *                    Angus Lepper (angus.lepper@ed.ac.uk)
 *               2016 John A. Regan (john.a.regan@durham.ac.uk)
 *                    Tom Theuns (tom.theuns@durham.ac.uk)
 *
 * This program is free software: you can redistribute it and/or modify
 * it under the terms of the GNU Lesser General Public License as published
 * by the Free Software Foundation, either version 3 of the License, or
 * (at your option) any later version.
 *
 * This program is distributed in the hope that it will be useful,
 * but WITHOUT ANY WARRANTY; without even the implied warranty of
 * MERCHANTABILITY or FITNESS FOR A PARTICULAR PURPOSE.  See the
 * GNU General Public License for more details.
 *
 * You should have received a copy of the GNU Lesser General Public License
 * along with this program.  If not, see <http://www.gnu.org/licenses/>.
 *
 ******************************************************************************/

/* Config parameters. */
#include "../config.h"

/* Some standard headers. */
#include <float.h>
#include <limits.h>
#include <sched.h>
#include <stdbool.h>
#include <stdio.h>
#include <stdlib.h>
#include <string.h>
#include <unistd.h>

/* MPI headers. */
#ifdef WITH_MPI
#include <mpi.h>
#endif

#ifdef HAVE_LIBNUMA
#include <numa.h>
#endif

/* This object's header. */
#include "engine.h"

/* Local headers. */
#include "active.h"
#include "atomic.h"
#include "cell.h"
#include "chemistry.h"
#include "clocks.h"
#include "cooling.h"
#include "cosmology.h"
#include "cycle.h"
#include "debug.h"
#include "entropy_floor.h"
#include "equation_of_state.h"
#include "error.h"
#include "feedback.h"
#include "gravity.h"
#include "gravity_cache.h"
#include "hydro.h"
#include "logger.h"
#include "logger_io.h"
#include "map.h"
#include "memuse.h"
#include "minmax.h"
#include "outputlist.h"
#include "parallel_io.h"
#include "part.h"
#include "partition.h"
#include "profiler.h"
#include "proxy.h"
#include "restart.h"
#include "runner.h"
#include "serial_io.h"
#include "single_io.h"
#include "sort_part.h"
#include "star_formation.h"
#include "star_formation_logger.h"
#include "star_formation_logger_struct.h"
#include "stars_io.h"
#include "statistics.h"
#include "timers.h"
#include "tools.h"
#include "units.h"
#include "velociraptor_interface.h"
#include "version.h"

/* Particle cache size. */
#define CACHE_SIZE 512

const char *engine_policy_names[] = {"none",
                                     "rand",
                                     "steal",
                                     "keep",
                                     "block",
                                     "cpu tight",
                                     "mpi",
                                     "numa affinity",
                                     "hydro",
                                     "self gravity",
                                     "external gravity",
                                     "cosmological integration",
                                     "drift everything",
                                     "reconstruct multi-poles",
                                     "temperature",
                                     "cooling",
                                     "stars",
                                     "structure finding",
                                     "star formation",
                                     "feedback",
                                     "black holes",
                                     "fof search",
                                     "time-step limiter"};

/** The rank of the engine as a global variable (for messages). */
int engine_rank;

/** The current step of the engine as a global variable (for messages). */
int engine_current_step;

extern int engine_max_parts_per_ghost;
extern int engine_max_sparts_per_ghost;

/**
 * @brief Link a density/force task to a cell.
 *
 * @param e The #engine.
 * @param l A pointer to the #link, will be modified atomically.
 * @param t The #task.
 *
 * @return The new #link pointer.
 */
void engine_addlink(struct engine *e, struct link **l, struct task *t) {

#ifdef SWIFT_DEBUG_CHECKS
  if (t == NULL) {
    error("Trying to link NULL task.");
  }
#endif

  /* Get the next free link. */
  const size_t ind = atomic_inc(&e->nr_links);
  if (ind >= e->size_links) {
    error(
        "Link table overflow. Increase the value of "
        "`Scheduler:links_per_tasks`.");
  }
  struct link *res = &e->links[ind];

  /* Set it atomically. */
  res->t = t;
  res->next = atomic_swap(l, res);
}

<<<<<<< HEAD
#ifdef WITH_MPI
/**
 * Do the exchange of one type of particles with all the other nodes.
 *
 * @param label a label for the memory allocations of this particle type.
 * @param counts 2D array with the counts of particles to exchange with
 *               each other node.
 * @param parts the particle data to exchange
 * @param new_nr_parts the number of particles this node will have after all
 *                     exchanges have completed.
 * @param sizeofparts sizeof the particle struct.
 * @param alignsize the memory alignment required for this particle type.
 * @param mpi_type the MPI_Datatype for these particles.
 * @param nr_nodes the number of nodes to exchange with.
 * @param nodeID the id of this node.
 * @param syncredist whether to use slower more memory friendly synchronous
 *                   exchanges.
 *
 * @result new particle data constructed from all the exchanges with the
 *         given alignment.
 */
static void *engine_do_redistribute(const char *label, int *counts, char *parts,
                                    size_t new_nr_parts, size_t sizeofparts,
                                    size_t alignsize, MPI_Datatype mpi_type,
                                    int nr_nodes, int nodeID, int syncredist) {

  /* Allocate a new particle array with some extra margin */
  char *parts_new = NULL;
  if (swift_memalign(
          label, (void **)&parts_new, alignsize,
          sizeofparts * new_nr_parts * engine_redistribute_alloc_margin) != 0)
    error("Failed to allocate new particle data.");

  if (syncredist) {

    /* Slow synchronous redistribute,. */
    size_t offset_send = 0, offset_recv = 0;

    /* Only send and receive only "chunk" particles per request.
     * Fixing the message size to 2GB. */
    const int chunk = INT_MAX / sizeofparts;
    int res = 0;
    for (int k = 0; k < nr_nodes; k++) {
      int kk = k;

      /* Rank 0 decides the index of sending node */
      MPI_Bcast(&kk, 1, MPI_INT, 0, MPI_COMM_WORLD);

      int ind_recv = kk * nr_nodes + nodeID;

      if ( nodeID == kk ) {

        /*  Send out our particles. */
        offset_send = 0;
        for (int j = 0; j < nr_nodes; j++) {

          int ind_send = kk * nr_nodes + j;

          /*  Just copy our own parts */
          if ( counts[ind_send] > 0 ) {
            if ( j == nodeID ) {
              memcpy(&parts_new[offset_recv * sizeofparts],
                     &parts[offset_send * sizeofparts],
                     sizeofparts * counts[ind_recv]);
              offset_send += counts[ind_send];
              offset_recv += counts[ind_recv];
            }
            else {
              for (int i = 0, n = 0; i < counts[ind_send]; n++) {

                /* Count and index, with chunk parts at most. */
                size_t sendc = min(chunk, counts[ind_send] - i);
                size_t sendo = offset_send + i;

                res = MPI_Send(&parts[sendo * sizeofparts], sendc, mpi_type, j,
                               n, MPI_COMM_WORLD);
                if ( res != MPI_SUCCESS ) {
                  mpi_error(res, "Failed to send parts to node %i from %i.",
                            j, nodeID);
                }
                i += sendc;
              }
              offset_send += counts[ind_send];
            }
          }
        }
      }
      else {
        /*  Listen for sends from kk. */
        if (counts[ind_recv] > 0) {
          for (int i = 0, n = 0; i < counts[ind_recv]; n++) {
            /* Count and index, with +chunk parts at most. */
            size_t recvc = min(chunk, counts[ind_recv] - i);
            size_t recvo = offset_recv + i;

            MPI_Status status;
            res = MPI_Recv(&parts_new[recvo * sizeofparts], recvc, mpi_type, kk,
                           n, MPI_COMM_WORLD, &status);
            if ( res != MPI_SUCCESS ) {
              mpi_error(res,"Failed to recv of parts from node %i to %i.",
                        kk, nodeID);
            }
            i += recvc;
          }
          offset_recv += counts[ind_recv];
        }
      }
    }

  } else {
    /* Asynchronous redistribute, can take a lot of memory. */

    /* Prepare MPI requests for the asynchronous communications */
    MPI_Request *reqs;
    if ((reqs = (MPI_Request *)malloc(sizeof(MPI_Request) * 2 * nr_nodes)) ==
        NULL)
      error("Failed to allocate MPI request list.");

    /* Only send and receive only "chunk" particles per request. So we need to
     * loop as many times as necessary here. Make 2Gb/sizeofparts so we only
     * send 2Gb packets. */
    const int chunk = INT_MAX / sizeofparts;
    int sent = 0;
    int recvd = 0;

    int activenodes = 1;
    while (activenodes) {

      for (int k = 0; k < 2 * nr_nodes; k++) reqs[k] = MPI_REQUEST_NULL;

      /* Emit the sends and recvs for the data. */
      size_t offset_send = sent;
      size_t offset_recv = recvd;
      activenodes = 0;

      for (int k = 0; k < nr_nodes; k++) {

        /* Indices in the count arrays of the node of interest */
        const int ind_send = nodeID * nr_nodes + k;
        const int ind_recv = k * nr_nodes + nodeID;

        /* Are we sending any data this loop? */
        int sending = counts[ind_send] - sent;
        if (sending > 0) {
          activenodes++;
          if (sending > chunk) sending = chunk;

          /* If the send and receive is local then just copy. */
          if (k == nodeID) {
            int receiving = counts[ind_recv] - recvd;
            if (receiving > chunk) receiving = chunk;
            memcpy(&parts_new[offset_recv * sizeofparts],
                   &parts[offset_send * sizeofparts], sizeofparts * receiving);
          } else {
            /* Otherwise send it. */
            int res =
              MPI_Isend(&parts[offset_send * sizeofparts], sending, mpi_type, k,
                        ind_send, MPI_COMM_WORLD, &reqs[2 * k + 0]);
            if (res != MPI_SUCCESS)
              mpi_error(res, "Failed to isend parts to node %i.", k);
          }
        }

        /* If we're sending to this node, then move past it to next. */
        if (counts[ind_send] > 0) offset_send += counts[ind_send];

        /* Are we receiving any data from this node? Note already done if coming
         * from this node. */
        if (k != nodeID) {
          int receiving = counts[ind_recv] - recvd;
          if (receiving > 0) {
            activenodes++;
            if (receiving > chunk) receiving = chunk;
            int res = MPI_Irecv(&parts_new[offset_recv * sizeofparts], receiving,
                                mpi_type, k, ind_recv, MPI_COMM_WORLD,
                                &reqs[2 * k + 1]);
            if (res != MPI_SUCCESS)
              mpi_error(res, "Failed to emit irecv of parts from node %i.", k);
          }
        }

        /* If we're receiving from this node, then move past it to next. */
        if (counts[ind_recv] > 0) offset_recv += counts[ind_recv];
      }

      /* Wait for all the sends and recvs to tumble in. */
      MPI_Status stats[2 * nr_nodes];
      int res;
      if ((res = MPI_Waitall(2 * nr_nodes, reqs, stats)) != MPI_SUCCESS) {
        for (int k = 0; k < 2 * nr_nodes; k++) {
          char buff[MPI_MAX_ERROR_STRING];
          MPI_Error_string(stats[k].MPI_ERROR, buff, &res);
          message("request from source %i, tag %i has error '%s'.",
                  stats[k].MPI_SOURCE, stats[k].MPI_TAG, buff);
        }
        error("Failed during waitall for part data.");
      }

      /* Move to next chunks. */
      sent += chunk;
      recvd += chunk;
    }

    /* Free temps. */
    free(reqs);
  }

  /* And return new memory. */
  return parts_new;
}
#endif

#ifdef WITH_MPI /* redist_mapper */

/* Support for engine_redistribute threadpool dest mappers. */
struct redist_mapper_data {
  int *counts;
  int *dest;
  int nodeID;
  int nr_nodes;
  struct cell *cells;
  struct space *s;
  void *base;
};

/* Generic function for accumulating counts for TYPE parts. Note
 * we use a local counts array to avoid the atomic_add in the parts
 * loop. */
#define ENGINE_REDISTRIBUTE_DEST_MAPPER(TYPE)                              \
  engine_redistribute_dest_mapper_##TYPE(void *map_data, int num_elements, \
                                         void *extra_data) {               \
    struct TYPE *parts = (struct TYPE *)map_data;                          \
    struct redist_mapper_data *mydata =                                    \
        (struct redist_mapper_data *)extra_data;                           \
    struct space *s = mydata->s;                                           \
    int *dest =                                                            \
        mydata->dest + (ptrdiff_t)(parts - (struct TYPE *)mydata->base);   \
    int *lcounts = NULL;                                                   \
    if ((lcounts = (int *)calloc(                                          \
             sizeof(int), mydata->nr_nodes * mydata->nr_nodes)) == NULL)   \
      error("Failed to allocate counts thread-specific buffer");           \
    for (int k = 0; k < num_elements; k++) {                               \
      for (int j = 0; j < 3; j++) {                                        \
        if (parts[k].x[j] < 0.0)                                           \
          parts[k].x[j] += s->dim[j];                                      \
        else if (parts[k].x[j] >= s->dim[j])                               \
          parts[k].x[j] -= s->dim[j];                                      \
      }                                                                    \
      const int cid = cell_getid(s->cdim, parts[k].x[0] * s->iwidth[0],    \
                                 parts[k].x[1] * s->iwidth[1],             \
                                 parts[k].x[2] * s->iwidth[2]);            \
      dest[k] = s->cells_top[cid].nodeID;                                  \
      size_t ind = mydata->nodeID * mydata->nr_nodes + dest[k];            \
      lcounts[ind] += 1;                                                   \
    }                                                                      \
    for (int k = 0; k < (mydata->nr_nodes * mydata->nr_nodes); k++)        \
      atomic_add(&mydata->counts[k], lcounts[k]);                          \
    free(lcounts);                                                         \
  }

/**
 * @brief Accumulate the counts of particles per cell.
 * Threadpool helper for accumulating the counts of particles per cell.
 *
 * part version.
 */
static void ENGINE_REDISTRIBUTE_DEST_MAPPER(part);

/**
 * @brief Accumulate the counts of star particles per cell.
 * Threadpool helper for accumulating the counts of particles per cell.
 *
 * spart version.
 */
static void ENGINE_REDISTRIBUTE_DEST_MAPPER(spart);

/**
 * @brief Accumulate the counts of gravity particles per cell.
 * Threadpool helper for accumulating the counts of particles per cell.
 *
 * gpart version.
 */
static void ENGINE_REDISTRIBUTE_DEST_MAPPER(gpart);

/**
 * @brief Accumulate the counts of black holes particles per cell.
 * Threadpool helper for accumulating the counts of particles per cell.
 *
 * bpart version.
 */
static void ENGINE_REDISTRIBUTE_DEST_MAPPER(bpart);

#endif /* redist_mapper_data */

#ifdef WITH_MPI /* savelink_mapper_data */

/* Support for saving the linkage between gparts and parts/sparts. */
struct savelink_mapper_data {
  int nr_nodes;
  int *counts;
  void *parts;
  int nodeID;
};

/**
 * @brief Save the offset of each gravity partner of a part or spart.
 *
 * The offset is from the start of the sorted particles to be sent to a node.
 * This is possible as parts without gravity partners have a positive id.
 * These offsets are used to restore the pointers on the receiving node.
 *
 * CHECKS should be eliminated as dead code when optimizing.
 */
#define ENGINE_REDISTRIBUTE_SAVELINK_MAPPER(TYPE, CHECKS)                      \
  engine_redistribute_savelink_mapper_##TYPE(void *map_data, int num_elements, \
                                             void *extra_data) {               \
    int *nodes = (int *)map_data;                                              \
    struct savelink_mapper_data *mydata =                                      \
        (struct savelink_mapper_data *)extra_data;                             \
    int nodeID = mydata->nodeID;                                               \
    int nr_nodes = mydata->nr_nodes;                                           \
    int *counts = mydata->counts;                                              \
    struct TYPE *parts = (struct TYPE *)mydata->parts;                         \
                                                                               \
    for (int j = 0; j < num_elements; j++) {                                   \
      int node = nodes[j];                                                     \
      int count = 0;                                                           \
      size_t offset = 0;                                                       \
      for (int i = 0; i < node; i++) offset += counts[nodeID * nr_nodes + i];  \
                                                                               \
      for (int k = 0; k < counts[nodeID * nr_nodes + node]; k++) {             \
        if (parts[k + offset].gpart != NULL) {                                 \
          if (CHECKS)                                                          \
            if (parts[k + offset].gpart->id_or_neg_offset > 0)                 \
              error("Trying to link a partnerless " #TYPE "!");                \
          parts[k + offset].gpart->id_or_neg_offset = -count;                  \
          count++;                                                             \
        }                                                                      \
      }                                                                        \
    }                                                                          \
  }

/**
 * @brief Save position of part-gpart links.
 * Threadpool helper for accumulating the counts of particles per cell.
 */
#ifdef SWIFT_DEBUG_CHECKS
static void ENGINE_REDISTRIBUTE_SAVELINK_MAPPER(part, 1);
#else
static void ENGINE_REDISTRIBUTE_SAVELINK_MAPPER(part, 0);
#endif

/**
 * @brief Save position of spart-gpart links.
 * Threadpool helper for accumulating the counts of particles per cell.
 */
#ifdef SWIFT_DEBUG_CHECKS
static void ENGINE_REDISTRIBUTE_SAVELINK_MAPPER(spart, 1);
#else
static void ENGINE_REDISTRIBUTE_SAVELINK_MAPPER(spart, 0);
#endif

/**
 * @brief Save position of bpart-gpart links.
 * Threadpool helper for accumulating the counts of particles per cell.
 */
#ifdef SWIFT_DEBUG_CHECKS
static void ENGINE_REDISTRIBUTE_SAVELINK_MAPPER(bpart, 1);
#else
static void ENGINE_REDISTRIBUTE_SAVELINK_MAPPER(bpart, 0);
#endif

#endif /* savelink_mapper_data */

#ifdef WITH_MPI /* relink_mapper_data */

/* Support for relinking parts, gparts, sparts and bparts after moving between
 * nodes. */
struct relink_mapper_data {
  int nodeID;
  int nr_nodes;
  int *counts;
  int *s_counts;
  int *g_counts;
  int *b_counts;
  struct space *s;
};

/**
 * @brief Restore the part/gpart and spart/gpart links for a list of nodes.
 *
 * @param map_data address of nodes to process.
 * @param num_elements the number nodes to process.
 * @param extra_data additional data defining the context (a
 * relink_mapper_data).
 */
static void engine_redistribute_relink_mapper(void *map_data, int num_elements,
                                              void *extra_data) {

  int *nodes = (int *)map_data;
  struct relink_mapper_data *mydata = (struct relink_mapper_data *)extra_data;

  int nodeID = mydata->nodeID;
  int nr_nodes = mydata->nr_nodes;
  int *counts = mydata->counts;
  int *g_counts = mydata->g_counts;
  int *s_counts = mydata->s_counts;
  int *b_counts = mydata->b_counts;
  struct space *s = mydata->s;

  for (int i = 0; i < num_elements; i++) {

    int node = nodes[i];

    /* Get offsets to correct parts of the counts arrays for this node. */
    size_t offset_parts = 0;
    size_t offset_gparts = 0;
    size_t offset_sparts = 0;
    size_t offset_bparts = 0;
    for (int n = 0; n < node; n++) {
      int ind_recv = n * nr_nodes + nodeID;
      offset_parts += counts[ind_recv];
      offset_gparts += g_counts[ind_recv];
      offset_sparts += s_counts[ind_recv];
      offset_bparts += b_counts[ind_recv];
    }

    /* Number of gparts sent from this node. */
    int ind_recv = node * nr_nodes + nodeID;
    const size_t count_gparts = g_counts[ind_recv];

    /* Loop over the gparts received from this node */
    for (size_t k = offset_gparts; k < offset_gparts + count_gparts; k++) {

      /* Does this gpart have a gas partner ? */
      if (s->gparts[k].type == swift_type_gas) {

        const ptrdiff_t partner_index =
            offset_parts - s->gparts[k].id_or_neg_offset;

        /* Re-link */
        s->gparts[k].id_or_neg_offset = -partner_index;
        s->parts[partner_index].gpart = &s->gparts[k];
      }

      /* Does this gpart have a star partner ? */
      else if (s->gparts[k].type == swift_type_stars) {

        const ptrdiff_t partner_index =
            offset_sparts - s->gparts[k].id_or_neg_offset;

        /* Re-link */
        s->gparts[k].id_or_neg_offset = -partner_index;
        s->sparts[partner_index].gpart = &s->gparts[k];
      }

      /* Does this gpart have a black hole partner ? */
      else if (s->gparts[k].type == swift_type_black_hole) {

        const ptrdiff_t partner_index =
            offset_bparts - s->gparts[k].id_or_neg_offset;

        /* Re-link */
        s->gparts[k].id_or_neg_offset = -partner_index;
        s->bparts[partner_index].gpart = &s->gparts[k];
      }
    }
  }
}

#endif /* relink_mapper_data */

/**
 * @brief Redistribute the particles amongst the nodes according
 *      to their cell's node IDs.
 *
 * The strategy here is as follows:
 * 1) Each node counts the number of particles it has to send to each other
 * node.
 * 2) The number of particles of each type is then exchanged.
 * 3) The particles to send are placed in a temporary buffer in which the
 * part-gpart links are preserved.
 * 4) Each node allocates enough space for the new particles.
 * 5) Asynchronous or synchronous communications are issued to transfer the data.
 *
 *
 * @param e The #engine.
 */
void engine_redistribute(struct engine *e) {

#ifdef WITH_MPI

  const int nr_nodes = e->nr_nodes;
  const int nodeID = e->nodeID;
  struct space *s = e->s;
  struct cell *cells = s->cells_top;
  const int nr_cells = s->nr_cells;
  struct xpart *xparts = s->xparts;
  struct part *parts = s->parts;
  struct gpart *gparts = s->gparts;
  struct spart *sparts = s->sparts;
  struct bpart *bparts = s->bparts;
  ticks tic = getticks();

  size_t nr_parts = s->nr_parts;
  size_t nr_gparts = s->nr_gparts;
  size_t nr_sparts = s->nr_sparts;
  size_t nr_bparts = s->nr_bparts;

  /* Start by moving inhibited particles to the end of the arrays */
  for (size_t k = 0; k < nr_parts; /* void */) {
    if (parts[k].time_bin == time_bin_inhibited ||
        parts[k].time_bin == time_bin_not_created) {
      nr_parts -= 1;

      /* Swap the particle */
      memswap(&parts[k], &parts[nr_parts], sizeof(struct part));

      /* Swap the xpart */
      memswap(&xparts[k], &xparts[nr_parts], sizeof(struct xpart));

      /* Swap the link with the gpart */
      if (parts[k].gpart != NULL) {
        parts[k].gpart->id_or_neg_offset = -k;
      }
      if (parts[nr_parts].gpart != NULL) {
        parts[nr_parts].gpart->id_or_neg_offset = -nr_parts;
      }
    } else {
      k++;
    }
  }

  /* Now move inhibited star particles to the end of the arrays */
  for (size_t k = 0; k < nr_sparts; /* void */) {
    if (sparts[k].time_bin == time_bin_inhibited ||
        sparts[k].time_bin == time_bin_not_created) {
      nr_sparts -= 1;

      /* Swap the particle */
      memswap(&s->sparts[k], &s->sparts[nr_sparts], sizeof(struct spart));

      /* Swap the link with the gpart */
      if (s->sparts[k].gpart != NULL) {
        s->sparts[k].gpart->id_or_neg_offset = -k;
      }
      if (s->sparts[nr_sparts].gpart != NULL) {
        s->sparts[nr_sparts].gpart->id_or_neg_offset = -nr_sparts;
      }
    } else {
      k++;
    }
  }

  /* Now move inhibited black hole particles to the end of the arrays */
  for (size_t k = 0; k < nr_bparts; /* void */) {
    if (bparts[k].time_bin == time_bin_inhibited ||
        bparts[k].time_bin == time_bin_not_created) {
      nr_bparts -= 1;

      /* Swap the particle */
      memswap(&s->bparts[k], &s->bparts[nr_bparts], sizeof(struct bpart));

      /* Swap the link with the gpart */
      if (s->bparts[k].gpart != NULL) {
        s->bparts[k].gpart->id_or_neg_offset = -k;
      }
      if (s->bparts[nr_bparts].gpart != NULL) {
        s->bparts[nr_bparts].gpart->id_or_neg_offset = -nr_bparts;
      }
    } else {
      k++;
    }
  }

  /* Finally do the same with the gravity particles */
  for (size_t k = 0; k < nr_gparts; /* void */) {
    if (gparts[k].time_bin == time_bin_inhibited ||
        gparts[k].time_bin == time_bin_not_created) {
      nr_gparts -= 1;

      /* Swap the particle */
      memswap(&s->gparts[k], &s->gparts[nr_gparts], sizeof(struct gpart));

      /* Swap the link with part/spart */
      if (s->gparts[k].type == swift_type_gas) {
        s->parts[-s->gparts[k].id_or_neg_offset].gpart = &s->gparts[k];
      } else if (s->gparts[k].type == swift_type_stars) {
        s->sparts[-s->gparts[k].id_or_neg_offset].gpart = &s->gparts[k];
      } else if (s->gparts[k].type == swift_type_black_hole) {
        s->bparts[-s->gparts[k].id_or_neg_offset].gpart = &s->gparts[k];
      }

      if (s->gparts[nr_gparts].type == swift_type_gas) {
        s->parts[-s->gparts[nr_gparts].id_or_neg_offset].gpart =
            &s->gparts[nr_gparts];
      } else if (s->gparts[nr_gparts].type == swift_type_stars) {
        s->sparts[-s->gparts[nr_gparts].id_or_neg_offset].gpart =
            &s->gparts[nr_gparts];
      } else if (s->gparts[nr_gparts].type == swift_type_black_hole) {
        s->bparts[-s->gparts[nr_gparts].id_or_neg_offset].gpart =
            &s->gparts[nr_gparts];
      }
    } else {
      k++;
    }
  }

  /* Now we are ready to deal with real particles and can start the exchange. */

  /* Allocate temporary arrays to store the counts of particles to be sent
   * and the destination of each particle */
  int *counts;
  if ((counts = (int *)calloc(sizeof(int), nr_nodes * nr_nodes)) == NULL)
    error("Failed to allocate counts temporary buffer.");

  int *dest;
  if ((dest = (int *)swift_malloc("dest", sizeof(int) * nr_parts)) == NULL)
    error("Failed to allocate dest temporary buffer.");

  /* Simple index of node IDs, used for mappers over nodes. */
  int *nodes = NULL;
  if ((nodes = (int *)malloc(sizeof(int) * nr_nodes)) == NULL)
    error("Failed to allocate nodes temporary buffer.");
  for (int k = 0; k < nr_nodes; k++) nodes[k] = k;

  /* Get destination of each particle */
  struct redist_mapper_data redist_data;
  redist_data.s = s;
  redist_data.nodeID = nodeID;
  redist_data.nr_nodes = nr_nodes;

  redist_data.counts = counts;
  redist_data.dest = dest;
  redist_data.base = (void *)parts;

  threadpool_map(&e->threadpool, engine_redistribute_dest_mapper_part, parts,
                 nr_parts, sizeof(struct part), 0, &redist_data);

  /* Sort the particles according to their cell index. */
  if (nr_parts > 0)
    space_parts_sort(s->parts, s->xparts, dest, &counts[nodeID * nr_nodes],
                     nr_nodes, 0);

#ifdef SWIFT_DEBUG_CHECKS
  /* Verify that the part have been sorted correctly. */
  for (size_t k = 0; k < nr_parts; k++) {
    const struct part *p = &s->parts[k];

    if (p->time_bin == time_bin_inhibited)
      error("Inhibited particle found after sorting!");

    if (p->time_bin == time_bin_not_created)
      error("Inhibited particle found after sorting!");

    /* New cell index */
    const int new_cid =
        cell_getid(s->cdim, p->x[0] * s->iwidth[0], p->x[1] * s->iwidth[1],
                   p->x[2] * s->iwidth[2]);

    /* New cell of this part */
    const struct cell *c = &s->cells_top[new_cid];
    const int new_node = c->nodeID;

    if (dest[k] != new_node)
      error("part's new node index not matching sorted index.");

    if (p->x[0] < c->loc[0] || p->x[0] > c->loc[0] + c->width[0] ||
        p->x[1] < c->loc[1] || p->x[1] > c->loc[1] + c->width[1] ||
        p->x[2] < c->loc[2] || p->x[2] > c->loc[2] + c->width[2])
      error("part not sorted into the right top-level cell!");
  }
#endif

  /* We will need to re-link the gpart partners of parts, so save their
   * relative positions in the sent lists. */
  if (nr_parts > 0 && nr_gparts > 0) {

    struct savelink_mapper_data savelink_data;
    savelink_data.nr_nodes = nr_nodes;
    savelink_data.counts = counts;
    savelink_data.parts = (void *)parts;
    savelink_data.nodeID = nodeID;
    threadpool_map(&e->threadpool, engine_redistribute_savelink_mapper_part,
                   nodes, nr_nodes, sizeof(int), 0, &savelink_data);
  }
  swift_free("dest", dest);

  /* Get destination of each s-particle */
  int *s_counts;
  if ((s_counts = (int *)calloc(sizeof(int), nr_nodes * nr_nodes)) == NULL)
    error("Failed to allocate s_counts temporary buffer.");

  int *s_dest;
  if ((s_dest = (int *)swift_malloc("s_dest", sizeof(int) * nr_sparts)) == NULL)
    error("Failed to allocate s_dest temporary buffer.");

  redist_data.counts = s_counts;
  redist_data.dest = s_dest;
  redist_data.base = (void *)sparts;

  threadpool_map(&e->threadpool, engine_redistribute_dest_mapper_spart, sparts,
                 nr_sparts, sizeof(struct spart), 0, &redist_data);

  /* Sort the particles according to their cell index. */
  if (nr_sparts > 0)
    space_sparts_sort(s->sparts, s_dest, &s_counts[nodeID * nr_nodes], nr_nodes,
                      0);

#ifdef SWIFT_DEBUG_CHECKS
  /* Verify that the spart have been sorted correctly. */
  for (size_t k = 0; k < nr_sparts; k++) {
    const struct spart *sp = &s->sparts[k];

    if (sp->time_bin == time_bin_inhibited)
      error("Inhibited particle found after sorting!");

    if (sp->time_bin == time_bin_not_created)
      error("Inhibited particle found after sorting!");

    /* New cell index */
    const int new_cid =
        cell_getid(s->cdim, sp->x[0] * s->iwidth[0], sp->x[1] * s->iwidth[1],
                   sp->x[2] * s->iwidth[2]);

    /* New cell of this spart */
    const struct cell *c = &s->cells_top[new_cid];
    const int new_node = c->nodeID;

    if (s_dest[k] != new_node)
      error("spart's new node index not matching sorted index.");

    if (sp->x[0] < c->loc[0] || sp->x[0] > c->loc[0] + c->width[0] ||
        sp->x[1] < c->loc[1] || sp->x[1] > c->loc[1] + c->width[1] ||
        sp->x[2] < c->loc[2] || sp->x[2] > c->loc[2] + c->width[2])
      error("spart not sorted into the right top-level cell!");
  }
#endif

  /* We need to re-link the gpart partners of sparts. */
  if (nr_sparts > 0) {

    struct savelink_mapper_data savelink_data;
    savelink_data.nr_nodes = nr_nodes;
    savelink_data.counts = s_counts;
    savelink_data.parts = (void *)sparts;
    savelink_data.nodeID = nodeID;
    threadpool_map(&e->threadpool, engine_redistribute_savelink_mapper_spart,
                   nodes, nr_nodes, sizeof(int), 0, &savelink_data);
  }
  swift_free("s_dest", s_dest);

  /* Get destination of each b-particle */
  int *b_counts;
  if ((b_counts = (int *)calloc(sizeof(int), nr_nodes * nr_nodes)) == NULL)
    error("Failed to allocate b_counts temporary buffer.");

  int *b_dest;
  if ((b_dest = (int *)swift_malloc("b_dest", sizeof(int) * nr_bparts)) == NULL)
    error("Failed to allocate b_dest temporary buffer.");

  redist_data.counts = b_counts;
  redist_data.dest = b_dest;
  redist_data.base = (void *)bparts;

  threadpool_map(&e->threadpool, engine_redistribute_dest_mapper_bpart, bparts,
                 nr_bparts, sizeof(struct bpart), 0, &redist_data);

  /* Sort the particles according to their cell index. */
  if (nr_bparts > 0)
    space_bparts_sort(s->bparts, b_dest, &b_counts[nodeID * nr_nodes], nr_nodes,
                      0);

#ifdef SWIFT_DEBUG_CHECKS
  /* Verify that the bpart have been sorted correctly. */
  for (size_t k = 0; k < nr_bparts; k++) {
    const struct bpart *bp = &s->bparts[k];

    if (bp->time_bin == time_bin_inhibited)
      error("Inhibited particle found after sorting!");

    if (bp->time_bin == time_bin_not_created)
      error("Inhibited particle found after sorting!");

    /* New cell index */
    const int new_cid =
        cell_getid(s->cdim, bp->x[0] * s->iwidth[0], bp->x[1] * s->iwidth[1],
                   bp->x[2] * s->iwidth[2]);

    /* New cell of this bpart */
    const struct cell *c = &s->cells_top[new_cid];
    const int new_node = c->nodeID;

    if (b_dest[k] != new_node)
      error("bpart's new node index not matching sorted index.");

    if (bp->x[0] < c->loc[0] || bp->x[0] > c->loc[0] + c->width[0] ||
        bp->x[1] < c->loc[1] || bp->x[1] > c->loc[1] + c->width[1] ||
        bp->x[2] < c->loc[2] || bp->x[2] > c->loc[2] + c->width[2])
      error("bpart not sorted into the right top-level cell!");
  }
#endif

  /* We need to re-link the gpart partners of bparts. */
  if (nr_bparts > 0) {

    struct savelink_mapper_data savelink_data;
    savelink_data.nr_nodes = nr_nodes;
    savelink_data.counts = b_counts;
    savelink_data.parts = (void *)bparts;
    savelink_data.nodeID = nodeID;
    threadpool_map(&e->threadpool, engine_redistribute_savelink_mapper_bpart,
                   nodes, nr_nodes, sizeof(int), 0, &savelink_data);
  }
  swift_free("b_dest", b_dest);

  /* Get destination of each g-particle */
  int *g_counts;
  if ((g_counts = (int *)calloc(sizeof(int), nr_nodes * nr_nodes)) == NULL)
    error("Failed to allocate g_gcount temporary buffer.");

  int *g_dest;
  if ((g_dest = (int *)swift_malloc("g_dest", sizeof(int) * nr_gparts)) == NULL)
    error("Failed to allocate g_dest temporary buffer.");

  redist_data.counts = g_counts;
  redist_data.dest = g_dest;
  redist_data.base = (void *)gparts;

  threadpool_map(&e->threadpool, engine_redistribute_dest_mapper_gpart, gparts,
                 nr_gparts, sizeof(struct gpart), 0, &redist_data);

  /* Sort the gparticles according to their cell index. */
  if (nr_gparts > 0)
    space_gparts_sort(s->gparts, s->parts, s->sparts, s->bparts, g_dest,
                      &g_counts[nodeID * nr_nodes], nr_nodes);

#ifdef SWIFT_DEBUG_CHECKS
  /* Verify that the gpart have been sorted correctly. */
  for (size_t k = 0; k < nr_gparts; k++) {
    const struct gpart *gp = &s->gparts[k];

    if (gp->time_bin == time_bin_inhibited)
      error("Inhibited particle found after sorting!");

    if (gp->time_bin == time_bin_not_created)
      error("Inhibited particle found after sorting!");

    /* New cell index */
    const int new_cid =
        cell_getid(s->cdim, gp->x[0] * s->iwidth[0], gp->x[1] * s->iwidth[1],
                   gp->x[2] * s->iwidth[2]);

    /* New cell of this gpart */
    const struct cell *c = &s->cells_top[new_cid];
    const int new_node = c->nodeID;

    if (g_dest[k] != new_node)
      error("gpart's new node index not matching sorted index (%d != %d).",
            g_dest[k], new_node);

    if (gp->x[0] < c->loc[0] || gp->x[0] > c->loc[0] + c->width[0] ||
        gp->x[1] < c->loc[1] || gp->x[1] > c->loc[1] + c->width[1] ||
        gp->x[2] < c->loc[2] || gp->x[2] > c->loc[2] + c->width[2])
      error("gpart not sorted into the right top-level cell!");
  }
#endif

  swift_free("g_dest", g_dest);

  /* Get all the counts from all the nodes. */
  if (MPI_Allreduce(MPI_IN_PLACE, counts, nr_nodes * nr_nodes, MPI_INT, MPI_SUM,
                    MPI_COMM_WORLD) != MPI_SUCCESS)
    error("Failed to allreduce particle transfer counts.");

  /* Get all the g_counts from all the nodes. */
  if (MPI_Allreduce(MPI_IN_PLACE, g_counts, nr_nodes * nr_nodes, MPI_INT,
                    MPI_SUM, MPI_COMM_WORLD) != MPI_SUCCESS)
    error("Failed to allreduce gparticle transfer counts.");

  /* Get all the s_counts from all the nodes. */
  if (MPI_Allreduce(MPI_IN_PLACE, s_counts, nr_nodes * nr_nodes, MPI_INT,
                    MPI_SUM, MPI_COMM_WORLD) != MPI_SUCCESS)
    error("Failed to allreduce sparticle transfer counts.");

  /* Get all the b_counts from all the nodes. */
  if (MPI_Allreduce(MPI_IN_PLACE, b_counts, nr_nodes * nr_nodes, MPI_INT,
                    MPI_SUM, MPI_COMM_WORLD) != MPI_SUCCESS)
    error("Failed to allreduce bparticle transfer counts.");

  /* Report how many particles will be moved. */
  if (e->verbose) {
    if (e->nodeID == 0) {
      size_t total = 0, g_total = 0, s_total = 0, b_total = 0;
      size_t unmoved = 0, g_unmoved = 0, s_unmoved = 0, b_unmoved = 0;
      for (int p = 0, r = 0; p < nr_nodes; p++) {
        for (int n = 0; n < nr_nodes; n++) {
          total += counts[r];
          g_total += g_counts[r];
          s_total += s_counts[r];
          b_total += b_counts[r];
          if (p == n) {
            unmoved += counts[r];
            g_unmoved += g_counts[r];
            s_unmoved += s_counts[r];
            b_unmoved += b_counts[r];
          }
          r++;
        }
      }
      if (total > 0)
        message("%zu of %zu (%.2f%%) of particles moved", total - unmoved,
                total, 100.0 * (double)(total - unmoved) / (double)total);
      if (g_total > 0)
        message("%zu of %zu (%.2f%%) of g-particles moved", g_total - g_unmoved,
                g_total,
                100.0 * (double)(g_total - g_unmoved) / (double)g_total);
      if (s_total > 0)
        message("%zu of %zu (%.2f%%) of s-particles moved", s_total - s_unmoved,
                s_total,
                100.0 * (double)(s_total - s_unmoved) / (double)s_total);
      if (b_total > 0)
        message("%ld of %ld (%.2f%%) of b-particles moved", b_total - b_unmoved,
                b_total,
                100.0 * (double)(b_total - b_unmoved) / (double)b_total);
    }
  }

  /* Now each node knows how many parts, sparts, bparts, and gparts will be
   * transferred to every other node. Get the new numbers of particles for this
   * node. */
  size_t nr_parts_new = 0, nr_gparts_new = 0, nr_sparts_new = 0,
         nr_bparts_new = 0;
  for (int k = 0; k < nr_nodes; k++)
    nr_parts_new += counts[k * nr_nodes + nodeID];
  for (int k = 0; k < nr_nodes; k++)
    nr_gparts_new += g_counts[k * nr_nodes + nodeID];
  for (int k = 0; k < nr_nodes; k++)
    nr_sparts_new += s_counts[k * nr_nodes + nodeID];
  for (int k = 0; k < nr_nodes; k++)
    nr_bparts_new += b_counts[k * nr_nodes + nodeID];

  /* Now exchange the particles, type by type to keep the memory required
   * under control. */

  /* SPH particles. */
  void *new_parts = engine_do_redistribute(
      "parts", counts, (char *)s->parts, nr_parts_new, sizeof(struct part),
      part_align, part_mpi_type, nr_nodes, nodeID, e->syncredist);
  swift_free("parts", s->parts);
  s->parts = (struct part *)new_parts;
  s->nr_parts = nr_parts_new;
  s->size_parts = engine_redistribute_alloc_margin * nr_parts_new;

  /* Extra SPH particle properties. */
  new_parts = engine_do_redistribute(
      "xparts", counts, (char *)s->xparts, nr_parts_new, sizeof(struct xpart),
      xpart_align, xpart_mpi_type, nr_nodes, nodeID, e->syncredist);
  swift_free("xparts", s->xparts);
  s->xparts = (struct xpart *)new_parts;

  /* Gravity particles. */
  new_parts = engine_do_redistribute(
      "gparts", g_counts, (char *)s->gparts, nr_gparts_new,
      sizeof(struct gpart), gpart_align, gpart_mpi_type, nr_nodes, nodeID,
      e->syncredist);
  swift_free("gparts", s->gparts);
  s->gparts = (struct gpart *)new_parts;
  s->nr_gparts = nr_gparts_new;
  s->size_gparts = engine_redistribute_alloc_margin * nr_gparts_new;

  /* Star particles. */
  new_parts = engine_do_redistribute(
      "sparts", s_counts, (char *)s->sparts, nr_sparts_new,
      sizeof(struct spart), spart_align, spart_mpi_type, nr_nodes, nodeID,
      e->syncredist);
  swift_free("sparts", s->sparts);
  s->sparts = (struct spart *)new_parts;
  s->nr_sparts = nr_sparts_new;
  s->size_sparts = engine_redistribute_alloc_margin * nr_sparts_new;

  /* Black holes particles. */
  new_parts = engine_do_redistribute(
      "bparts", b_counts, (char *)s->bparts, nr_bparts_new,
      sizeof(struct bpart), bpart_align, bpart_mpi_type, nr_nodes, nodeID,
      e->syncredist);
  swift_free("bparts", s->bparts);
  s->bparts = (struct bpart *)new_parts;
  s->nr_bparts = nr_bparts_new;
  s->size_bparts = engine_redistribute_alloc_margin * nr_bparts_new;

  /* All particles have now arrived. Time for some final operations on the
     stuff we just received */

  /* Restore the part<->gpart and spart<->gpart links.
   * Generate indices and counts for threadpool tasks. Note we process a node
   * at a time. */
  struct relink_mapper_data relink_data;
  relink_data.s = s;
  relink_data.counts = counts;
  relink_data.g_counts = g_counts;
  relink_data.s_counts = s_counts;
  relink_data.b_counts = b_counts;
  relink_data.nodeID = nodeID;
  relink_data.nr_nodes = nr_nodes;

  threadpool_map(&e->threadpool, engine_redistribute_relink_mapper, nodes,
                 nr_nodes, sizeof(int), 1, &relink_data);
  free(nodes);

  /* Clean up the counts now we are done. */
  free(counts);
  free(g_counts);
  free(s_counts);
  free(b_counts);

#ifdef SWIFT_DEBUG_CHECKS
  /* Verify that all parts are in the right place. */
  for (size_t k = 0; k < nr_parts_new; k++) {
    const int cid = cell_getid(s->cdim, s->parts[k].x[0] * s->iwidth[0],
                               s->parts[k].x[1] * s->iwidth[1],
                               s->parts[k].x[2] * s->iwidth[2]);
    if (cells[cid].nodeID != nodeID)
      error("Received particle (%zu) that does not belong here (nodeID=%i).", k,
            cells[cid].nodeID);
  }
  for (size_t k = 0; k < nr_gparts_new; k++) {
    const int cid = cell_getid(s->cdim, s->gparts[k].x[0] * s->iwidth[0],
                               s->gparts[k].x[1] * s->iwidth[1],
                               s->gparts[k].x[2] * s->iwidth[2]);
    if (cells[cid].nodeID != nodeID)
      error("Received g-particle (%zu) that does not belong here (nodeID=%i).",
            k, cells[cid].nodeID);
  }
  for (size_t k = 0; k < nr_sparts_new; k++) {
    const int cid = cell_getid(s->cdim, s->sparts[k].x[0] * s->iwidth[0],
                               s->sparts[k].x[1] * s->iwidth[1],
                               s->sparts[k].x[2] * s->iwidth[2]);
    if (cells[cid].nodeID != nodeID)
      error("Received s-particle (%zu) that does not belong here (nodeID=%i).",
            k, cells[cid].nodeID);
  }
  for (size_t k = 0; k < nr_bparts_new; k++) {
    const int cid = cell_getid(s->cdim, s->bparts[k].x[0] * s->iwidth[0],
                               s->bparts[k].x[1] * s->iwidth[1],
                               s->bparts[k].x[2] * s->iwidth[2]);
    if (cells[cid].nodeID != nodeID)
      error("Received b-particle (%zu) that does not belong here (nodeID=%i).",
            k, cells[cid].nodeID);
  }

  /* Verify that the links are correct */
  part_verify_links(s->parts, s->gparts, s->sparts, s->bparts, nr_parts_new,
                    nr_gparts_new, nr_sparts_new, nr_bparts_new, e->verbose);

#endif

  /* Be verbose about what just happened. */
  if (e->verbose) {
    int my_cells = 0;
    for (int k = 0; k < nr_cells; k++)
      if (cells[k].nodeID == nodeID) my_cells += 1;
    message(
        "node %i now has %zu parts, %zu sparts, %zu bparts and %zu gparts in "
        "%i cells.",
        nodeID, nr_parts_new, nr_sparts_new, nr_bparts_new, nr_gparts_new,
        my_cells);
  }

  /* Flag that we do not have any extra particles any more */
  s->nr_extra_parts = 0;
  s->nr_extra_gparts = 0;
  s->nr_extra_sparts = 0;
  s->nr_extra_bparts = 0;

  /* Flag that a redistribute has taken place */
  e->step_props |= engine_step_prop_redistribute;

  if (e->verbose)
    message("took %.3f %s.", clocks_from_ticks(getticks() - tic),
            clocks_getunit());
#else
  error("SWIFT was not compiled with MPI support.");
#endif
}

=======
>>>>>>> 93464a24
/**
 * @brief Repartition the cells amongst the nodes.
 *
 * @param e The #engine.
 */
void engine_repartition(struct engine *e) {

#if defined(WITH_MPI) && (defined(HAVE_PARMETIS) || defined(HAVE_METIS))

  ticks tic = getticks();

#ifdef SWIFT_DEBUG_CHECKS
  /* Be verbose about this. */
  if (e->nodeID == 0 || e->verbose) message("repartitioning space");
  fflush(stdout);

  /* Check that all cells have been drifted to the current time */
  space_check_drift_point(e->s, e->ti_current, /*check_multipoles=*/0);
#endif

  /* Clear the repartition flag. */
  e->forcerepart = 0;

  /* Nothing to do if only using a single node. Also avoids METIS
   * bug that doesn't handle this case well. */
  if (e->nr_nodes == 1) return;

  /* Generate the fixed costs include file. */
  if (e->step > 3 && e->reparttype->trigger <= 1.f) {
    task_dump_stats("partition_fixed_costs.h", e, /* header = */ 1,
                    /* allranks = */ 1);
  }

  /* Do the repartitioning. */
  partition_repartition(e->reparttype, e->nodeID, e->nr_nodes, e->s,
                        e->sched.tasks, e->sched.nr_tasks);

  /* Partitioning requires copies of the particles, so we need to reduce the
   * memory in use to the minimum, we can free the sorting indices and the
   * tasks as these will be regenerated at the next rebuild. Also the foreign
   * particle arrays can go as these will be regenerated in proxy exchange. */

  /* Sorting indices. */
  if (e->s->cells_top != NULL) space_free_cells(e->s);

  /* Task arrays. */
  scheduler_free_tasks(&e->sched);

  /* Foreign parts. */
  space_free_foreign_parts(e->s);

  /* Now comes the tricky part: Exchange particles between all nodes.
     This is done in two steps, first allreducing a matrix of
     how many particles go from where to where, then re-allocating
     the parts array, and emitting the sends and receives.
     Finally, the space, tasks, and proxies need to be rebuilt. */

  /* Redistribute the particles between the nodes. */
  engine_redistribute(e);

  /* Make the proxies. */
  engine_makeproxies(e);

  /* Tell the engine it should re-build whenever possible */
  e->forcerebuild = 1;

  /* Flag that a repartition has taken place */
  e->step_props |= engine_step_prop_repartition;

  if (e->verbose)
    message("took %.3f %s.", clocks_from_ticks(getticks() - tic),
            clocks_getunit());
#else
  if (e->reparttype->type != REPART_NONE)
    error("SWIFT was not compiled with MPI and METIS or ParMETIS support.");

  /* Clear the repartition flag. */
  e->forcerepart = 0;
#endif
}

/**
 * @brief Decide whether trigger a repartition the cells amongst the nodes.
 *
 * @param e The #engine.
 */
void engine_repartition_trigger(struct engine *e) {

#ifdef WITH_MPI

  const ticks tic = getticks();

  /* Do nothing if there have not been enough steps since the last repartition
   * as we don't want to repeat this too often or immediately after a
   * repartition step. Also nothing to do when requested. */
  if (e->step - e->last_repartition >= 2 &&
      e->reparttype->type != REPART_NONE) {

    /* If we have fixed costs available and this is step 2 or we are forcing
     * repartitioning then we do a fixed costs one now. */
    if (e->reparttype->trigger > 1 ||
        (e->step == 2 && e->reparttype->use_fixed_costs)) {

      if (e->reparttype->trigger > 1) {
        if ((e->step % (int)e->reparttype->trigger) == 0) e->forcerepart = 1;
      } else {
        e->forcerepart = 1;
      }
      e->reparttype->use_ticks = 0;

    } else {

      /* It is only worth checking the CPU loads when we have processed a
       * significant number of all particles as we require all tasks to have
       * timings. */
      if ((e->updates > 1 &&
           e->updates >= e->total_nr_parts * e->reparttype->minfrac) ||
          (e->g_updates > 1 &&
           e->g_updates >= e->total_nr_gparts * e->reparttype->minfrac)) {

        /* Should we are use the task timings or fixed costs. */
        if (e->reparttype->use_fixed_costs > 1) {
          e->reparttype->use_ticks = 0;
        } else {
          e->reparttype->use_ticks = 1;
        }

        /* Get CPU time used since the last call to this function. */
        double elapsed_cputime =
            clocks_get_cputime_used() - e->cputime_last_step;

        /* Gather the elapsed CPU times from all ranks for the last step. */
        double elapsed_cputimes[e->nr_nodes];
        MPI_Gather(&elapsed_cputime, 1, MPI_DOUBLE, elapsed_cputimes, 1,
                   MPI_DOUBLE, 0, MPI_COMM_WORLD);
        if (e->nodeID == 0) {

          /* Get the range and mean of cputimes. */
          double mintime = elapsed_cputimes[0];
          double maxtime = elapsed_cputimes[0];
          double sum = elapsed_cputimes[0];
          for (int k = 1; k < e->nr_nodes; k++) {
            if (elapsed_cputimes[k] > maxtime) maxtime = elapsed_cputimes[k];
            if (elapsed_cputimes[k] < mintime) mintime = elapsed_cputimes[k];
            sum += elapsed_cputimes[k];
          }
          double mean = sum / (double)e->nr_nodes;

          /* Are we out of balance? */
          double abs_trigger = fabs(e->reparttype->trigger);
          if (((maxtime - mintime) / mean) > abs_trigger) {
            if (e->verbose)
              message("trigger fraction %.3f > %.3f will repartition",
                      (maxtime - mintime) / mean, abs_trigger);
            e->forcerepart = 1;
          } else {
            if (e->verbose)
              message("trigger fraction %.3f =< %.3f will not repartition",
                      (maxtime - mintime) / mean, abs_trigger);
          }
        }
      }

      /* All nodes do this together. */
      MPI_Bcast(&e->forcerepart, 1, MPI_INT, 0, MPI_COMM_WORLD);
    }

    /* Remember we did this. */
    if (e->forcerepart) e->last_repartition = e->step;
  }

  /* We always reset CPU time for next check, unless it will not be used. */
  if (e->reparttype->type != REPART_NONE)
    e->cputime_last_step = clocks_get_cputime_used();

  if (e->verbose)
    message("took %.3f %s", clocks_from_ticks(getticks() - tic),
            clocks_getunit());
#endif
}

/**
 * @brief Exchange cell structures with other nodes.
 *
 * @param e The #engine.
 */
void engine_exchange_cells(struct engine *e) {

#ifdef WITH_MPI

  const int with_gravity = e->policy & engine_policy_self_gravity;
  const ticks tic = getticks();

  /* Exchange the cell structure with neighbouring ranks. */
  proxy_cells_exchange(e->proxies, e->nr_proxies, e->s, with_gravity);

  if (e->verbose)
    message("took %.3f %s.", clocks_from_ticks(getticks() - tic),
            clocks_getunit());

#else
  error("SWIFT was not compiled with MPI support.");
#endif
}

/**
 * @brief Exchange straying particles with other nodes.
 *
 * @param e The #engine.
 * @param offset_parts The index in the parts array as of which the foreign
 *        parts reside (i.e. the current number of local #part).
 * @param ind_part The foreign #cell ID of each part.
 * @param Npart The number of stray parts, contains the number of parts received
 *        on return.
 * @param offset_gparts The index in the gparts array as of which the foreign
 *        parts reside (i.e. the current number of local #gpart).
 * @param ind_gpart The foreign #cell ID of each gpart.
 * @param Ngpart The number of stray gparts, contains the number of gparts
 *        received on return.
 * @param offset_sparts The index in the sparts array as of which the foreign
 *        parts reside (i.e. the current number of local #spart).
 * @param ind_spart The foreign #cell ID of each spart.
 * @param Nspart The number of stray sparts, contains the number of sparts
 *        received on return.
 * @param offset_bparts The index in the bparts array as of which the foreign
 *        parts reside (i.e. the current number of local #bpart).
 * @param ind_bpart The foreign #cell ID of each bpart.
 * @param Nbpart The number of stray bparts, contains the number of bparts
 *        received on return.
 *
 * Note that this function does not mess-up the linkage between parts and
 * gparts, i.e. the received particles have correct linkeage.
 */
void engine_exchange_strays(struct engine *e, const size_t offset_parts,
                            const int *ind_part, size_t *Npart,
                            const size_t offset_gparts, const int *ind_gpart,
                            size_t *Ngpart, const size_t offset_sparts,
                            const int *ind_spart, size_t *Nspart,
                            const size_t offset_bparts, const int *ind_bpart,
                            size_t *Nbpart) {

#ifdef WITH_MPI

  struct space *s = e->s;
  ticks tic = getticks();

  /* Re-set the proxies. */
  for (int k = 0; k < e->nr_proxies; k++) {
    e->proxies[k].nr_parts_out = 0;
    e->proxies[k].nr_gparts_out = 0;
    e->proxies[k].nr_sparts_out = 0;
    e->proxies[k].nr_bparts_out = 0;
  }

  /* Put the parts into the corresponding proxies. */
  for (size_t k = 0; k < *Npart; k++) {

    /* Ignore the particles we want to get rid of (inhibited, ...). */
    if (ind_part[k] == -1) continue;

    /* Get the target node and proxy ID. */
    const int node_id = e->s->cells_top[ind_part[k]].nodeID;
    if (node_id < 0 || node_id >= e->nr_nodes)
      error("Bad node ID %i.", node_id);
    const int pid = e->proxy_ind[node_id];
    if (pid < 0) {
      error(
          "Do not have a proxy for the requested nodeID %i for part with "
          "id=%lld, x=[%e,%e,%e].",
          node_id, s->parts[offset_parts + k].id,
          s->parts[offset_parts + k].x[0], s->parts[offset_parts + k].x[1],
          s->parts[offset_parts + k].x[2]);
    }

    /* Re-link the associated gpart with the buffer offset of the part. */
    if (s->parts[offset_parts + k].gpart != NULL) {
      s->parts[offset_parts + k].gpart->id_or_neg_offset =
          -e->proxies[pid].nr_parts_out;
    }

#ifdef SWIFT_DEBUG_CHECKS
    if (s->parts[offset_parts + k].time_bin == time_bin_inhibited)
      error("Attempting to exchange an inhibited particle");
#endif

    /* Load the part and xpart into the proxy. */
    proxy_parts_load(&e->proxies[pid], &s->parts[offset_parts + k],
                     &s->xparts[offset_parts + k], 1);
  }

  /* Put the sparts into the corresponding proxies. */
  for (size_t k = 0; k < *Nspart; k++) {

    /* Ignore the particles we want to get rid of (inhibited, ...). */
    if (ind_spart[k] == -1) continue;

    /* Get the target node and proxy ID. */
    const int node_id = e->s->cells_top[ind_spart[k]].nodeID;
    if (node_id < 0 || node_id >= e->nr_nodes)
      error("Bad node ID %i.", node_id);
    const int pid = e->proxy_ind[node_id];
    if (pid < 0) {
      error(
          "Do not have a proxy for the requested nodeID %i for part with "
          "id=%lld, x=[%e,%e,%e].",
          node_id, s->sparts[offset_sparts + k].id,
          s->sparts[offset_sparts + k].x[0], s->sparts[offset_sparts + k].x[1],
          s->sparts[offset_sparts + k].x[2]);
    }

    /* Re-link the associated gpart with the buffer offset of the spart. */
    if (s->sparts[offset_sparts + k].gpart != NULL) {
      s->sparts[offset_sparts + k].gpart->id_or_neg_offset =
          -e->proxies[pid].nr_sparts_out;
    }

#ifdef SWIFT_DEBUG_CHECKS
    if (s->sparts[offset_sparts + k].time_bin == time_bin_inhibited)
      error("Attempting to exchange an inhibited particle");
#endif

    /* Load the spart into the proxy */
    proxy_sparts_load(&e->proxies[pid], &s->sparts[offset_sparts + k], 1);
  }

  /* Put the bparts into the corresponding proxies. */
  for (size_t k = 0; k < *Nbpart; k++) {

    /* Ignore the particles we want to get rid of (inhibited, ...). */
    if (ind_bpart[k] == -1) continue;

    /* Get the target node and proxy ID. */
    const int node_id = e->s->cells_top[ind_bpart[k]].nodeID;
    if (node_id < 0 || node_id >= e->nr_nodes)
      error("Bad node ID %i.", node_id);
    const int pid = e->proxy_ind[node_id];
    if (pid < 0) {
      error(
          "Do not have a proxy for the requested nodeID %i for part with "
          "id=%lld, x=[%e,%e,%e].",
          node_id, s->bparts[offset_bparts + k].id,
          s->bparts[offset_bparts + k].x[0], s->bparts[offset_bparts + k].x[1],
          s->bparts[offset_bparts + k].x[2]);
    }

    /* Re-link the associated gpart with the buffer offset of the bpart. */
    if (s->bparts[offset_bparts + k].gpart != NULL) {
      s->bparts[offset_bparts + k].gpart->id_or_neg_offset =
          -e->proxies[pid].nr_bparts_out;
    }

#ifdef SWIFT_DEBUG_CHECKS
    if (s->bparts[offset_bparts + k].time_bin == time_bin_inhibited)
      error("Attempting to exchange an inhibited particle");
#endif

    /* Load the bpart into the proxy */
    proxy_bparts_load(&e->proxies[pid], &s->bparts[offset_bparts + k], 1);
  }

  /* Put the gparts into the corresponding proxies. */
  for (size_t k = 0; k < *Ngpart; k++) {

    /* Ignore the particles we want to get rid of (inhibited, ...). */
    if (ind_gpart[k] == -1) continue;

    /* Get the target node and proxy ID. */
    const int node_id = e->s->cells_top[ind_gpart[k]].nodeID;
    if (node_id < 0 || node_id >= e->nr_nodes)
      error("Bad node ID %i.", node_id);
    const int pid = e->proxy_ind[node_id];
    if (pid < 0) {
      error(
          "Do not have a proxy for the requested nodeID %i for part with "
          "id=%lli, x=[%e,%e,%e].",
          node_id, s->gparts[offset_gparts + k].id_or_neg_offset,
          s->gparts[offset_gparts + k].x[0], s->gparts[offset_gparts + k].x[1],
          s->gparts[offset_gparts + k].x[2]);
    }

#ifdef SWIFT_DEBUG_CHECKS
    if (s->gparts[offset_gparts + k].time_bin == time_bin_inhibited)
      error("Attempting to exchange an inhibited particle");
#endif

    /* Load the gpart into the proxy */
    proxy_gparts_load(&e->proxies[pid], &s->gparts[offset_gparts + k], 1);
  }

  /* Launch the proxies. */
  MPI_Request reqs_in[5 * engine_maxproxies];
  MPI_Request reqs_out[5 * engine_maxproxies];
  for (int k = 0; k < e->nr_proxies; k++) {
    proxy_parts_exchange_first(&e->proxies[k]);
    reqs_in[k] = e->proxies[k].req_parts_count_in;
    reqs_out[k] = e->proxies[k].req_parts_count_out;
  }

  /* Wait for each count to come in and start the recv. */
  for (int k = 0; k < e->nr_proxies; k++) {
    int pid = MPI_UNDEFINED;
    if (MPI_Waitany(e->nr_proxies, reqs_in, &pid, MPI_STATUS_IGNORE) !=
            MPI_SUCCESS ||
        pid == MPI_UNDEFINED)
      error("MPI_Waitany failed.");
    // message( "request from proxy %i has arrived." , pid );
    proxy_parts_exchange_second(&e->proxies[pid]);
  }

  /* Wait for all the sends to have finished too. */
  if (MPI_Waitall(e->nr_proxies, reqs_out, MPI_STATUSES_IGNORE) != MPI_SUCCESS)
    error("MPI_Waitall on sends failed.");

  /* Count the total number of incoming particles and make sure we have
     enough space to accommodate them. */
  int count_parts_in = 0;
  int count_gparts_in = 0;
  int count_sparts_in = 0;
  int count_bparts_in = 0;
  for (int k = 0; k < e->nr_proxies; k++) {
    count_parts_in += e->proxies[k].nr_parts_in;
    count_gparts_in += e->proxies[k].nr_gparts_in;
    count_sparts_in += e->proxies[k].nr_sparts_in;
    count_bparts_in += e->proxies[k].nr_bparts_in;
  }
  if (e->verbose) {
    message(
        "sent out %zu/%zu/%zu/%zu parts/gparts/sparts/bparts, got %i/%i/%i/%i "
        "back.",
        *Npart, *Ngpart, *Nspart, *Nbpart, count_parts_in, count_gparts_in,
        count_sparts_in, count_bparts_in);
  }

  /* Reallocate the particle arrays if necessary */
  if (offset_parts + count_parts_in > s->size_parts) {
    message("re-allocating parts array.");
    s->size_parts = (offset_parts + count_parts_in) * engine_parts_size_grow;
    struct part *parts_new = NULL;
    struct xpart *xparts_new = NULL;
    if (swift_memalign("parts", (void **)&parts_new, part_align,
                       sizeof(struct part) * s->size_parts) != 0 ||
        swift_memalign("xparts", (void **)&xparts_new, xpart_align,
                       sizeof(struct xpart) * s->size_parts) != 0)
      error("Failed to allocate new part data.");
    memcpy(parts_new, s->parts, sizeof(struct part) * offset_parts);
    memcpy(xparts_new, s->xparts, sizeof(struct xpart) * offset_parts);
    swift_free("parts", s->parts);
    swift_free("xparts", s->xparts);
    s->parts = parts_new;
    s->xparts = xparts_new;

    /* Reset the links */
    for (size_t k = 0; k < offset_parts; k++) {
      if (s->parts[k].gpart != NULL) {
        s->parts[k].gpart->id_or_neg_offset = -k;
      }
    }
  }

  if (offset_sparts + count_sparts_in > s->size_sparts) {
    message("re-allocating sparts array.");
    s->size_sparts = (offset_sparts + count_sparts_in) * engine_parts_size_grow;
    struct spart *sparts_new = NULL;
    if (swift_memalign("sparts", (void **)&sparts_new, spart_align,
                       sizeof(struct spart) * s->size_sparts) != 0)
      error("Failed to allocate new spart data.");
    memcpy(sparts_new, s->sparts, sizeof(struct spart) * offset_sparts);
    swift_free("sparts", s->sparts);
    s->sparts = sparts_new;

    /* Reset the links */
    for (size_t k = 0; k < offset_sparts; k++) {
      if (s->sparts[k].gpart != NULL) {
        s->sparts[k].gpart->id_or_neg_offset = -k;
      }
    }
  }

  if (offset_bparts + count_bparts_in > s->size_bparts) {
    message("re-allocating bparts array.");
    s->size_bparts = (offset_bparts + count_bparts_in) * engine_parts_size_grow;
    struct bpart *bparts_new = NULL;
    if (swift_memalign("bparts", (void **)&bparts_new, bpart_align,
                       sizeof(struct bpart) * s->size_bparts) != 0)
      error("Failed to allocate new bpart data.");
    memcpy(bparts_new, s->bparts, sizeof(struct bpart) * offset_bparts);
    swift_free("bparts", s->bparts);
    s->bparts = bparts_new;

    /* Reset the links */
    for (size_t k = 0; k < offset_bparts; k++) {
      if (s->bparts[k].gpart != NULL) {
        s->bparts[k].gpart->id_or_neg_offset = -k;
      }
    }
  }

  if (offset_gparts + count_gparts_in > s->size_gparts) {
    message("re-allocating gparts array.");
    s->size_gparts = (offset_gparts + count_gparts_in) * engine_parts_size_grow;
    struct gpart *gparts_new = NULL;
    if (swift_memalign("gparts", (void **)&gparts_new, gpart_align,
                       sizeof(struct gpart) * s->size_gparts) != 0)
      error("Failed to allocate new gpart data.");
    memcpy(gparts_new, s->gparts, sizeof(struct gpart) * offset_gparts);
    swift_free("gparts", s->gparts);
    s->gparts = gparts_new;

    /* Reset the links */
    for (size_t k = 0; k < offset_gparts; k++) {
      if (s->gparts[k].type == swift_type_gas) {
        s->parts[-s->gparts[k].id_or_neg_offset].gpart = &s->gparts[k];
      } else if (s->gparts[k].type == swift_type_stars) {
        s->sparts[-s->gparts[k].id_or_neg_offset].gpart = &s->gparts[k];
      } else if (s->gparts[k].type == swift_type_black_hole) {
        s->bparts[-s->gparts[k].id_or_neg_offset].gpart = &s->gparts[k];
      }
    }
  }

  /* Collect the requests for the particle data from the proxies. */
  int nr_in = 0, nr_out = 0;
  for (int k = 0; k < e->nr_proxies; k++) {
    if (e->proxies[k].nr_parts_in > 0) {
      reqs_in[5 * k] = e->proxies[k].req_parts_in;
      reqs_in[5 * k + 1] = e->proxies[k].req_xparts_in;
      nr_in += 2;
    } else {
      reqs_in[5 * k] = reqs_in[5 * k + 1] = MPI_REQUEST_NULL;
    }
    if (e->proxies[k].nr_gparts_in > 0) {
      reqs_in[5 * k + 2] = e->proxies[k].req_gparts_in;
      nr_in += 1;
    } else {
      reqs_in[5 * k + 2] = MPI_REQUEST_NULL;
    }
    if (e->proxies[k].nr_sparts_in > 0) {
      reqs_in[5 * k + 3] = e->proxies[k].req_sparts_in;
      nr_in += 1;
    } else {
      reqs_in[5 * k + 3] = MPI_REQUEST_NULL;
    }
    if (e->proxies[k].nr_bparts_in > 0) {
      reqs_in[5 * k + 4] = e->proxies[k].req_bparts_in;
      nr_in += 1;
    } else {
      reqs_in[5 * k + 4] = MPI_REQUEST_NULL;
    }

    if (e->proxies[k].nr_parts_out > 0) {
      reqs_out[5 * k] = e->proxies[k].req_parts_out;
      reqs_out[5 * k + 1] = e->proxies[k].req_xparts_out;
      nr_out += 2;
    } else {
      reqs_out[5 * k] = reqs_out[5 * k + 1] = MPI_REQUEST_NULL;
    }
    if (e->proxies[k].nr_gparts_out > 0) {
      reqs_out[5 * k + 2] = e->proxies[k].req_gparts_out;
      nr_out += 1;
    } else {
      reqs_out[5 * k + 2] = MPI_REQUEST_NULL;
    }
    if (e->proxies[k].nr_sparts_out > 0) {
      reqs_out[5 * k + 3] = e->proxies[k].req_sparts_out;
      nr_out += 1;
    } else {
      reqs_out[5 * k + 3] = MPI_REQUEST_NULL;
    }
    if (e->proxies[k].nr_bparts_out > 0) {
      reqs_out[5 * k + 4] = e->proxies[k].req_bparts_out;
      nr_out += 1;
    } else {
      reqs_out[5 * k + 4] = MPI_REQUEST_NULL;
    }
  }

  /* Wait for each part array to come in and collect the new
     parts from the proxies. */
  int count_parts = 0, count_gparts = 0, count_sparts = 0, count_bparts = 0;
  for (int k = 0; k < nr_in; k++) {
    int err, pid;
    if ((err = MPI_Waitany(5 * e->nr_proxies, reqs_in, &pid,
                           MPI_STATUS_IGNORE)) != MPI_SUCCESS) {
      char buff[MPI_MAX_ERROR_STRING];
      int res;
      MPI_Error_string(err, buff, &res);
      error("MPI_Waitany failed (%s).", buff);
    }
    if (pid == MPI_UNDEFINED) break;
    // message( "request from proxy %i has arrived." , pid / 5 );
    pid = 5 * (pid / 5);

    /* If all the requests for a given proxy have arrived... */
    if (reqs_in[pid + 0] == MPI_REQUEST_NULL &&
        reqs_in[pid + 1] == MPI_REQUEST_NULL &&
        reqs_in[pid + 2] == MPI_REQUEST_NULL &&
        reqs_in[pid + 3] == MPI_REQUEST_NULL &&
        reqs_in[pid + 4] == MPI_REQUEST_NULL) {
      /* Copy the particle data to the part/xpart/gpart arrays. */
      struct proxy *prox = &e->proxies[pid / 5];
      memcpy(&s->parts[offset_parts + count_parts], prox->parts_in,
             sizeof(struct part) * prox->nr_parts_in);
      memcpy(&s->xparts[offset_parts + count_parts], prox->xparts_in,
             sizeof(struct xpart) * prox->nr_parts_in);
      memcpy(&s->gparts[offset_gparts + count_gparts], prox->gparts_in,
             sizeof(struct gpart) * prox->nr_gparts_in);
      memcpy(&s->sparts[offset_sparts + count_sparts], prox->sparts_in,
             sizeof(struct spart) * prox->nr_sparts_in);
      memcpy(&s->bparts[offset_bparts + count_bparts], prox->bparts_in,
             sizeof(struct bpart) * prox->nr_bparts_in);
      /* for (int k = offset; k < offset + count; k++)
         message(
            "received particle %lli, x=[%.3e %.3e %.3e], h=%.3e, from node %i.",
            s->parts[k].id, s->parts[k].x[0], s->parts[k].x[1],
            s->parts[k].x[2], s->parts[k].h, p->nodeID); */

      /* Re-link the gparts. */
      for (int kk = 0; kk < prox->nr_gparts_in; kk++) {
        struct gpart *gp = &s->gparts[offset_gparts + count_gparts + kk];

        if (gp->type == swift_type_gas) {
          struct part *p =
              &s->parts[offset_parts + count_parts - gp->id_or_neg_offset];
          gp->id_or_neg_offset = s->parts - p;
          p->gpart = gp;
        } else if (gp->type == swift_type_stars) {
          struct spart *sp =
              &s->sparts[offset_sparts + count_sparts - gp->id_or_neg_offset];
          gp->id_or_neg_offset = s->sparts - sp;
          sp->gpart = gp;
        } else if (gp->type == swift_type_black_hole) {
          struct bpart *bp =
              &s->bparts[offset_bparts + count_bparts - gp->id_or_neg_offset];
          gp->id_or_neg_offset = s->bparts - bp;
          bp->gpart = gp;
        }
      }

      /* Advance the counters. */
      count_parts += prox->nr_parts_in;
      count_gparts += prox->nr_gparts_in;
      count_sparts += prox->nr_sparts_in;
      count_bparts += prox->nr_bparts_in;
    }
  }

  /* Wait for all the sends to have finished too. */
  if (nr_out > 0)
    if (MPI_Waitall(5 * e->nr_proxies, reqs_out, MPI_STATUSES_IGNORE) !=
        MPI_SUCCESS)
      error("MPI_Waitall on sends failed.");

  if (e->verbose)
    message("took %.3f %s.", clocks_from_ticks(getticks() - tic),
            clocks_getunit());

  /* Return the number of harvested parts. */
  *Npart = count_parts;
  *Ngpart = count_gparts;
  *Nspart = count_sparts;
  *Nbpart = count_bparts;

#else
  error("SWIFT was not compiled with MPI support.");
#endif
}

/**
 * @brief Exchanges the top-level multipoles between all the nodes
 * such that every node has a multipole for each top-level cell.
 *
 * @param e The #engine.
 */
void engine_exchange_top_multipoles(struct engine *e) {

#ifdef WITH_MPI

  ticks tic = getticks();

#ifdef SWIFT_DEBUG_CHECKS
  for (int i = 0; i < e->s->nr_cells; ++i) {
    const struct gravity_tensors *m = &e->s->multipoles_top[i];
    if (e->s->cells_top[i].nodeID == engine_rank) {
      if (m->m_pole.M_000 > 0.) {
        if (m->CoM[0] < 0. || m->CoM[0] > e->s->dim[0])
          error("Invalid multipole position in X");
        if (m->CoM[1] < 0. || m->CoM[1] > e->s->dim[1])
          error("Invalid multipole position in Y");
        if (m->CoM[2] < 0. || m->CoM[2] > e->s->dim[2])
          error("Invalid multipole position in Z");
      }
    } else {
      if (m->m_pole.M_000 != 0.) error("Non-zero mass for foreign m-pole");
      if (m->CoM[0] != 0.) error("Non-zero position in X for foreign m-pole");
      if (m->CoM[1] != 0.) error("Non-zero position in Y for foreign m-pole");
      if (m->CoM[2] != 0.) error("Non-zero position in Z for foreign m-pole");
      if (m->m_pole.num_gpart != 0)
        error("Non-zero gpart count in foreign m-pole");
    }
  }
#endif

  /* Each node (space) has constructed its own top-level multipoles.
   * We now need to make sure every other node has a copy of everything.
   *
   * We use our home-made reduction operation that simply performs a XOR
   * operation on the multipoles. Since only local multipoles are non-zero and
   * each multipole is only present once, the bit-by-bit XOR will
   * create the desired result.
   */
  int err = MPI_Allreduce(MPI_IN_PLACE, e->s->multipoles_top, e->s->nr_cells,
                          multipole_mpi_type, multipole_mpi_reduce_op,
                          MPI_COMM_WORLD);
  if (err != MPI_SUCCESS)
    mpi_error(err, "Failed to all-reduce the top-level multipoles.");

#ifdef SWIFT_DEBUG_CHECKS
  long long counter = 0;

  /* Let's check that what we received makes sense */
  for (int i = 0; i < e->s->nr_cells; ++i) {
    const struct gravity_tensors *m = &e->s->multipoles_top[i];
    counter += m->m_pole.num_gpart;
    if (m->m_pole.num_gpart < 0) {
      error("m->m_pole.num_gpart is negative: %lld", m->m_pole.num_gpart);
    }
    if (m->m_pole.M_000 > 0.) {
      if (m->CoM[0] < 0. || m->CoM[0] > e->s->dim[0])
        error("Invalid multipole position in X");
      if (m->CoM[1] < 0. || m->CoM[1] > e->s->dim[1])
        error("Invalid multipole position in Y");
      if (m->CoM[2] < 0. || m->CoM[2] > e->s->dim[2])
        error("Invalid multipole position in Z");
    }
  }
  if (counter != e->total_nr_gparts)
    error(
        "Total particles in multipoles inconsistent with engine.\n "
        "  counter = %lld, nr_gparts = %lld",
        counter, e->total_nr_gparts);
#endif

  if (e->verbose)
    message("took %.3f %s.", clocks_from_ticks(getticks() - tic),
            clocks_getunit());
#else
  error("SWIFT was not compiled with MPI support.");
#endif
}

void engine_exchange_proxy_multipoles(struct engine *e) {

#ifdef WITH_MPI

  const ticks tic = getticks();

  /* Start by counting the number of cells to send and receive */
  int count_send_cells = 0;
  int count_recv_cells = 0;
  int count_send_requests = 0;
  int count_recv_requests = 0;

  /* Loop over the proxies. */
  for (int pid = 0; pid < e->nr_proxies; pid++) {

    /* Get a handle on the proxy. */
    const struct proxy *p = &e->proxies[pid];

    /* Now collect the number of requests associated */
    count_recv_requests += p->nr_cells_in;
    count_send_requests += p->nr_cells_out;

    /* And the actual number of things we are going to ship */
    for (int k = 0; k < p->nr_cells_in; k++)
      count_recv_cells += p->cells_in[k]->mpi.pcell_size;

    for (int k = 0; k < p->nr_cells_out; k++)
      count_send_cells += p->cells_out[k]->mpi.pcell_size;
  }

  /* Allocate the buffers for the packed data */
  struct gravity_tensors *buffer_send = NULL;
  if (swift_memalign("send_gravity_tensors", (void **)&buffer_send,
                     SWIFT_CACHE_ALIGNMENT,
                     count_send_cells * sizeof(struct gravity_tensors)) != 0)
    error("Unable to allocate memory for multipole transactions");

  struct gravity_tensors *buffer_recv = NULL;
  if (swift_memalign("recv_gravity_tensors", (void **)&buffer_recv,
                     SWIFT_CACHE_ALIGNMENT,
                     count_recv_cells * sizeof(struct gravity_tensors)) != 0)
    error("Unable to allocate memory for multipole transactions");

  /* Also allocate the MPI requests */
  const int count_requests = count_send_requests + count_recv_requests;
  MPI_Request *requests =
      (MPI_Request *)malloc(sizeof(MPI_Request) * count_requests);
  if (requests == NULL) error("Unable to allocate memory for MPI requests");

  int this_request = 0;
  int this_recv = 0;
  int this_send = 0;

  /* Loop over the proxies to issue the receives. */
  for (int pid = 0; pid < e->nr_proxies; pid++) {

    /* Get a handle on the proxy. */
    const struct proxy *p = &e->proxies[pid];

    for (int k = 0; k < p->nr_cells_in; k++) {

      const int num_elements = p->cells_in[k]->mpi.pcell_size;

      /* Receive everything */
      MPI_Irecv(&buffer_recv[this_recv], num_elements, multipole_mpi_type,
                p->cells_in[k]->nodeID, p->cells_in[k]->mpi.tag, MPI_COMM_WORLD,
                &requests[this_request]);

      /* Move to the next slot in the buffers */
      this_recv += num_elements;
      this_request++;
    }

    /* Loop over the proxies to issue the sends. */
    for (int k = 0; k < p->nr_cells_out; k++) {

      /* Number of multipoles in this cell hierarchy */
      const int num_elements = p->cells_out[k]->mpi.pcell_size;

      /* Let's pack everything recursively */
      cell_pack_multipoles(p->cells_out[k], &buffer_send[this_send]);

      /* Send everything (note the use of cells_in[0] to get the correct node
       * ID. */
      MPI_Isend(&buffer_send[this_send], num_elements, multipole_mpi_type,
                p->cells_in[0]->nodeID, p->cells_out[k]->mpi.tag,
                MPI_COMM_WORLD, &requests[this_request]);

      /* Move to the next slot in the buffers */
      this_send += num_elements;
      this_request++;
    }
  }

  /* Wait for all the requests to arrive home */
  MPI_Status *stats = (MPI_Status *)malloc(count_requests * sizeof(MPI_Status));
  int res;
  if ((res = MPI_Waitall(count_requests, requests, stats)) != MPI_SUCCESS) {
    for (int k = 0; k < count_requests; ++k) {
      char buff[MPI_MAX_ERROR_STRING];
      MPI_Error_string(stats[k].MPI_ERROR, buff, &res);
      message("request from source %i, tag %i has error '%s'.",
              stats[k].MPI_SOURCE, stats[k].MPI_TAG, buff);
    }
    error("Failed during waitall for multipole data.");
  }

  /* Let's now unpack the multipoles at the right place */
  this_recv = 0;
  for (int pid = 0; pid < e->nr_proxies; pid++) {

    /* Get a handle on the proxy. */
    const struct proxy *p = &e->proxies[pid];

    for (int k = 0; k < p->nr_cells_in; k++) {

      const int num_elements = p->cells_in[k]->mpi.pcell_size;

#ifdef SWIFT_DEBUG_CHECKS

      /* Check that the first element (top-level cell's multipole) matches what
       * we received */
      if (p->cells_in[k]->grav.multipole->m_pole.num_gpart !=
          buffer_recv[this_recv].m_pole.num_gpart)
        error("Current: M_000=%e num_gpart=%lld\n New: M_000=%e num_gpart=%lld",
              p->cells_in[k]->grav.multipole->m_pole.M_000,
              p->cells_in[k]->grav.multipole->m_pole.num_gpart,
              buffer_recv[this_recv].m_pole.M_000,
              buffer_recv[this_recv].m_pole.num_gpart);
#endif

      /* Unpack recursively */
      cell_unpack_multipoles(p->cells_in[k], &buffer_recv[this_recv]);

      /* Move to the next slot in the buffers */
      this_recv += num_elements;
    }
  }

  /* Free everything */
  free(stats);
  free(buffer_send);
  free(buffer_recv);
  free(requests);

  /* How much time did this take? */
  if (e->verbose)
    message("took %.3f %s.", clocks_from_ticks(getticks() - tic),
            clocks_getunit());
#else
  error("SWIFT was not compiled with MPI support.");
#endif
}

/**
 * @brief Allocate memory for the foreign particles.
 *
 * We look into the proxies for cells that have tasks and count
 * the number of particles in these cells. We then allocate
 * memory and link all the cells that have tasks and all cells
 * deeper in the tree.
 *
 * @param e The #engine.
 */
void engine_allocate_foreign_particles(struct engine *e) {

#ifdef WITH_MPI

  const int nr_proxies = e->nr_proxies;
  struct space *s = e->s;
  ticks tic = getticks();

  /* Count the number of particles we need to import and re-allocate
     the buffer if needed. */
  size_t count_parts_in = 0, count_gparts_in = 0, count_sparts_in = 0,
         count_bparts_in = 0;
  for (int k = 0; k < nr_proxies; k++) {
    for (int j = 0; j < e->proxies[k].nr_cells_in; j++) {

      if (e->proxies[k].cells_in_type[j] & proxy_cell_type_hydro) {
        count_parts_in += cell_count_parts_for_tasks(e->proxies[k].cells_in[j]);
      }

      if (e->proxies[k].cells_in_type[j] & proxy_cell_type_gravity) {
        count_gparts_in +=
            cell_count_gparts_for_tasks(e->proxies[k].cells_in[j]);
      }

      /* For stars, we just use the numbers in the top-level cells */
      count_sparts_in +=
          e->proxies[k].cells_in[j]->stars.count + space_extra_sparts;

      /* For black holes, we just use the numbers in the top-level cells */
      count_bparts_in += e->proxies[k].cells_in[j]->black_holes.count;
    }
  }

  if (e->verbose)
    message("Counting number of foreign particles took %.3f %s.",
            clocks_from_ticks(getticks() - tic), clocks_getunit());

  tic = getticks();

  /* Allocate space for the foreign particles we will receive */
  if (count_parts_in > s->size_parts_foreign) {
    if (s->parts_foreign != NULL)
      swift_free("sparts_foreign", s->parts_foreign);
    s->size_parts_foreign = engine_foreign_alloc_margin * count_parts_in;
    if (swift_memalign("parts_foreign", (void **)&s->parts_foreign, part_align,
                       sizeof(struct part) * s->size_parts_foreign) != 0)
      error("Failed to allocate foreign part data.");
  }

  /* Allocate space for the foreign particles we will receive */
  if (count_gparts_in > s->size_gparts_foreign) {
    if (s->gparts_foreign != NULL)
      swift_free("gparts_foreign", s->gparts_foreign);
    s->size_gparts_foreign = engine_foreign_alloc_margin * count_gparts_in;
    if (swift_memalign("gparts_foreign", (void **)&s->gparts_foreign,
                       gpart_align,
                       sizeof(struct gpart) * s->size_gparts_foreign) != 0)
      error("Failed to allocate foreign gpart data.");
  }

  /* Allocate space for the foreign particles we will receive */
  if (count_sparts_in > s->size_sparts_foreign) {
    if (s->sparts_foreign != NULL)
      swift_free("sparts_foreign", s->sparts_foreign);
    s->size_sparts_foreign = engine_foreign_alloc_margin * count_sparts_in;
    if (swift_memalign("sparts_foreign", (void **)&s->sparts_foreign,
                       spart_align,
                       sizeof(struct spart) * s->size_sparts_foreign) != 0)
      error("Failed to allocate foreign spart data.");
  }

  /* Allocate space for the foreign particles we will receive */
  if (count_bparts_in > s->size_bparts_foreign) {
    if (s->bparts_foreign != NULL)
      swift_free("bparts_foreign", s->bparts_foreign);
    s->size_bparts_foreign = engine_foreign_alloc_margin * count_bparts_in;
    if (swift_memalign("bparts_foreign", (void **)&s->bparts_foreign,
                       bpart_align,
                       sizeof(struct bpart) * s->size_bparts_foreign) != 0)
      error("Failed to allocate foreign bpart data.");
  }

  if (e->verbose)
    message(
        "Allocating %zd/%zd/%zd/%zd foreign part/gpart/spart/bpart "
        "(%zd/%zd/%zd/%zd MB)",
        s->size_parts_foreign, s->size_gparts_foreign, s->size_sparts_foreign,
        s->size_bparts_foreign,
        s->size_parts_foreign * sizeof(struct part) / (1024 * 1024),
        s->size_gparts_foreign * sizeof(struct gpart) / (1024 * 1024),
        s->size_sparts_foreign * sizeof(struct spart) / (1024 * 1024),
        s->size_bparts_foreign * sizeof(struct bpart) / (1024 * 1024));

  /* Unpack the cells and link to the particle data. */
  struct part *parts = s->parts_foreign;
  struct gpart *gparts = s->gparts_foreign;
  struct spart *sparts = s->sparts_foreign;
  struct bpart *bparts = s->bparts_foreign;
  for (int k = 0; k < nr_proxies; k++) {
    for (int j = 0; j < e->proxies[k].nr_cells_in; j++) {

      if (e->proxies[k].cells_in_type[j] & proxy_cell_type_hydro) {

        const size_t count_parts =
            cell_link_foreign_parts(e->proxies[k].cells_in[j], parts);
        parts = &parts[count_parts];
      }

      if (e->proxies[k].cells_in_type[j] & proxy_cell_type_gravity) {

        const size_t count_gparts =
            cell_link_foreign_gparts(e->proxies[k].cells_in[j], gparts);
        gparts = &gparts[count_gparts];
      }

      /* For stars, we just use the numbers in the top-level cells */
      cell_link_sparts(e->proxies[k].cells_in[j], sparts);
      sparts =
          &sparts[e->proxies[k].cells_in[j]->stars.count + space_extra_sparts];

      /* For black holes, we just use the numbers in the top-level cells */
      cell_link_bparts(e->proxies[k].cells_in[j], bparts);
      bparts = &bparts[e->proxies[k].cells_in[j]->black_holes.count];
    }
  }

  /* Update the counters */
  s->nr_parts_foreign = parts - s->parts_foreign;
  s->nr_gparts_foreign = gparts - s->gparts_foreign;
  s->nr_sparts_foreign = sparts - s->sparts_foreign;
  s->nr_bparts_foreign = bparts - s->bparts_foreign;

  if (e->verbose)
    message("Recursively linking foreign arrays took %.3f %s.",
            clocks_from_ticks(getticks() - tic), clocks_getunit());

#else
  error("SWIFT was not compiled with MPI support.");
#endif
}

void engine_do_tasks_count_mapper(void *map_data, int num_elements,
                                  void *extra_data) {

  const struct task *tasks = (struct task *)map_data;
  int *const global_counts = (int *)extra_data;

  /* Local accumulator copy */
  int local_counts[task_type_count + 1];
  for (int k = 0; k <= task_type_count; k++) local_counts[k] = 0;

  /* Add task counts locally */
  for (int k = 0; k < num_elements; k++) {
    if (tasks[k].skip)
      local_counts[task_type_count] += 1;
    else
      local_counts[(int)tasks[k].type] += 1;
  }

  /* Update the global counts */
  for (int k = 0; k <= task_type_count; k++) {
    if (local_counts[k]) atomic_add(global_counts + k, local_counts[k]);
  }
}

/**
 * @brief Prints the number of tasks in the engine
 *
 * @param e The #engine.
 */
void engine_print_task_counts(const struct engine *e) {

  const ticks tic = getticks();
  const struct scheduler *sched = &e->sched;
  const int nr_tasks = sched->nr_tasks;
  const struct task *const tasks = sched->tasks;

  /* Global tasks and cells when using MPI. */
#ifdef WITH_MPI
  if (e->nodeID == 0 && e->total_nr_tasks > 0)
    printf(
        "[%04i] %s engine_print_task_counts: System total: %lld,"
        " no. cells: %lld\n",
        e->nodeID, clocks_get_timesincestart(), e->total_nr_tasks,
        e->total_nr_cells);
  fflush(stdout);
#endif

  /* Report value that can be used to estimate the task_per_cells parameter. */
  float tasks_per_cell = (float)nr_tasks / (float)e->s->tot_cells;

#ifdef WITH_MPI
  message("Total = %d (per cell = %.2f)", nr_tasks, tasks_per_cell);

  /* And the system maximum on rank 0, only after first step, increase by our
   * margin to allow for some variation in repartitioning. */
  if (e->nodeID == 0 && e->total_nr_tasks > 0) {
    message("Total = %d (maximum per cell = %.2f)", nr_tasks,
            e->tasks_per_cell_max * engine_tasks_per_cell_margin);
  }

#else
  message("Total = %d (per cell = %.2f)", nr_tasks, tasks_per_cell);
#endif
  fflush(stdout);

  /* Count and print the number of each task type. */
  int counts[task_type_count + 1];
  for (int k = 0; k <= task_type_count; k++) counts[k] = 0;
  threadpool_map((struct threadpool *)&e->threadpool,
                 engine_do_tasks_count_mapper, (void *)tasks, nr_tasks,
                 sizeof(struct task), 0, counts);

#ifdef WITH_MPI
  printf("[%04i] %s engine_print_task_counts: task counts are [ %s=%i",
         e->nodeID, clocks_get_timesincestart(), taskID_names[0], counts[0]);
#else
  printf("%s engine_print_task_counts: task counts are [ %s=%i",
         clocks_get_timesincestart(), taskID_names[0], counts[0]);
#endif
  for (int k = 1; k < task_type_count; k++)
    printf(" %s=%i", taskID_names[k], counts[k]);
  printf(" skipped=%i ]\n", counts[task_type_count]);
  fflush(stdout);
  message("nr_parts = %zu.", e->s->nr_parts);
  message("nr_gparts = %zu.", e->s->nr_gparts);
  message("nr_sparts = %zu.", e->s->nr_sparts);
  message("nr_bparts = %zu.", e->s->nr_bparts);

  if (e->verbose)
    message("took %.3f %s.", clocks_from_ticks(getticks() - tic),
            clocks_getunit());
}

/**
 * @brief if necessary, estimate the number of tasks required given
 *        the current tasks in use and the numbers of cells.
 *
 * If e->tasks_per_cell is set greater than 0.0 then that value is used
 * as the estimate of the average number of tasks per cell,
 * otherwise we attempt an estimate.
 *
 * @param e the #engine
 *
 * @return the estimated total number of tasks
 */
int engine_estimate_nr_tasks(const struct engine *e) {

  float tasks_per_cell = e->tasks_per_cell;
  if (tasks_per_cell > 0.0f) {
    if (e->verbose)
      message("tasks per cell given as: %.2f, so maximum tasks: %d",
              e->tasks_per_cell, (int)(e->s->tot_cells * tasks_per_cell));
    return (int)(e->s->tot_cells * tasks_per_cell);
  }

  /* Our guess differs depending on the types of tasks we are using, but we
   * basically use a formula <n1>*ntopcells + <n2>*(totcells - ntopcells).
   * Where <n1> is the expected maximum tasks per top-level/super cell, and
   * <n2> the expected maximum tasks for all other cells. These should give
   * a safe upper limit. */
  int n1 = 0;
  int n2 = 0;
  if (e->policy & engine_policy_hydro) {
    /* 2 self (density, force), 1 sort, 26/2 density pairs
       26/2 force pairs, 1 drift, 3 ghosts, 2 kicks, 1 time-step,
       1 end_force, 2 extra space
     */
    n1 += 37;
    n2 += 2;
#ifdef WITH_MPI
    n1 += 6;
#endif

#ifdef EXTRA_HYDRO_LOOP
    n1 += 15;
#ifdef WITH_MPI
    n1 += 2;
#endif
#endif
  }
  if (e->policy & engine_policy_limiter) {
    n1 += 18;
    n2 += 1;
  }
  if (e->policy & engine_policy_self_gravity) {
    n1 += 125;
    n2 += 8;
#ifdef WITH_MPI
    n2 += 2;
#endif
  }
  if (e->policy & engine_policy_external_gravity) {
    n1 += 2;
  }
  if (e->policy & engine_policy_cosmology) {
    n1 += 2;
  }
  if (e->policy & engine_policy_cooling) {
    /* Cooling task + extra space */
    n1 += 2;
  }
  if (e->policy & engine_policy_star_formation) {
    n1 += 1;
  }
  if (e->policy & engine_policy_stars) {
    /* 2 self (density, feedback), 1 sort, 26/2 density pairs
       26/2 feedback pairs, 1 drift, 3 ghosts, 2 kicks, 1 time-step,
       1 end_force, 2 extra space
     */
    n1 += 37;
    n2 += 2;
#ifdef WITH_MPI
    n1 += 6;
#endif
  }
  if (e->policy & engine_policy_fof) {
    n1 += 2;
  }
#if defined(WITH_LOGGER)
  /* each cell logs its particles */
  n1 += 1;
#endif

#ifdef WITH_MPI

  /* We need fewer tasks per rank when using MPI, but we could have
   * imbalances, so we need to work using the locally active cells, not just
   * some equipartition amongst the nodes. Don't want to recurse the whole
   * cell tree, so just make a guess of the maximum possible total cells. */
  int ntop = 0;
  int ncells = 0;
  for (int k = 0; k < e->s->nr_cells; k++) {
    struct cell *c = &e->s->cells_top[k];

    /* Any cells with particles will have tasks (local & foreign). */
    int nparts = c->hydro.count + c->grav.count + c->stars.count;
    if (nparts > 0) {
      ntop++;
      ncells++;

      /* Count cell depth until we get below the parts per cell threshold. */
      int depth = 0;
      while (nparts > space_splitsize) {
        depth++;
        nparts /= 8;
        ncells += (1 << (depth * 3));
      }
    }
  }

  /* If no local cells, we are probably still initialising, so just keep
   * room for the top-level. */
  if (ncells == 0) {
    ntop = e->s->nr_cells;
    ncells = ntop;
  }
#else
  int ntop = e->s->nr_cells;
  int ncells = e->s->tot_cells;
#endif

  float ntasks = n1 * ntop + n2 * (ncells - ntop);
  if (ncells > 0) tasks_per_cell = ceil(ntasks / ncells);

  if (tasks_per_cell < 1.0f) tasks_per_cell = 1.0f;
  if (e->verbose)
    message("tasks per cell estimated as: %.2f, maximum tasks: %d",
            tasks_per_cell, (int)(ncells * tasks_per_cell));

  return (int)(ncells * tasks_per_cell);
}

/**
 * @brief Rebuild the space and tasks.
 *
 * @param e The #engine.
 * @param repartitioned Did we just redistribute?
 * @param clean_smoothing_length_values Are we cleaning up the values of
 * the smoothing lengths before building the tasks ?
 */
void engine_rebuild(struct engine *e, int repartitioned,
                    int clean_smoothing_length_values) {

  const ticks tic = getticks();

  /* Clear the forcerebuild flag, whatever it was. */
  e->forcerebuild = 0;
  e->restarting = 0;

  /* Re-build the space. */
  space_rebuild(e->s, repartitioned, e->verbose);

  /* Report the number of cells and memory */
  if (e->verbose)
    message(
        "Nr. of top-level cells: %d Nr. of local cells: %d memory use: %zd MB.",
        e->s->nr_cells, e->s->tot_cells,
        (e->s->nr_cells + e->s->tot_cells) * sizeof(struct cell) /
            (1024 * 1024));

  /* Report the number of multipoles and memory */
  if (e->verbose && (e->policy & engine_policy_self_gravity))
    message(
        "Nr. of top-level mpoles: %d Nr. of local mpoles: %d memory use: %zd "
        "MB.",
        e->s->nr_cells, e->s->tot_cells,
        (e->s->nr_cells + e->s->tot_cells) * sizeof(struct gravity_tensors) /
            (1024 * 1024));

  const ticks tic2 = getticks();

  /* Update the global counters of particles */
  long long num_particles[4] = {
      (long long)(e->s->nr_parts - e->s->nr_extra_parts),
      (long long)(e->s->nr_gparts - e->s->nr_extra_gparts),
      (long long)(e->s->nr_sparts - e->s->nr_extra_sparts),
      (long long)(e->s->nr_bparts - e->s->nr_extra_bparts)};
#ifdef WITH_MPI
  MPI_Allreduce(MPI_IN_PLACE, num_particles, 4, MPI_LONG_LONG, MPI_SUM,
                MPI_COMM_WORLD);
#endif
  e->total_nr_parts = num_particles[0];
  e->total_nr_gparts = num_particles[1];
  e->total_nr_sparts = num_particles[2];
  e->total_nr_bparts = num_particles[3];

  /* Flag that there are no inhibited particles */
  e->nr_inhibited_parts = 0;
  e->nr_inhibited_gparts = 0;
  e->nr_inhibited_sparts = 0;
  e->nr_inhibited_bparts = 0;

  if (e->verbose)
    message("updating particle counts took %.3f %s.",
            clocks_from_ticks(getticks() - tic2), clocks_getunit());

  /* Re-compute the mesh forces */
  if ((e->policy & engine_policy_self_gravity) && e->s->periodic)
    pm_mesh_compute_potential(e->mesh, e->s, &e->threadpool, e->verbose);

  /* Re-compute the maximal RMS displacement constraint */
  if (e->policy & engine_policy_cosmology)
    engine_recompute_displacement_constraint(e);

#ifdef SWIFT_DEBUG_CHECKS
  part_verify_links(e->s->parts, e->s->gparts, e->s->sparts, e->s->bparts,
                    e->s->nr_parts, e->s->nr_gparts, e->s->nr_sparts,
                    e->s->nr_bparts, e->verbose);
#endif

  /* Initial cleaning up session ? */
  if (clean_smoothing_length_values) space_sanitize(e->s);

/* If in parallel, exchange the cell structure, top-level and neighbouring
 * multipoles. */
#ifdef WITH_MPI
  if (e->policy & engine_policy_self_gravity) engine_exchange_top_multipoles(e);

  engine_exchange_cells(e);
#endif

  MPI_Barrier(MPI_COMM_WORLD);
  message("engine_exchange_cells() finished.");

#ifdef SWIFT_DEBUG_CHECKS

  /* Let's check that what we received makes sense */
  if (e->policy & engine_policy_self_gravity) {
    long long counter = 0;

    for (int i = 0; i < e->s->nr_cells; ++i) {
      const struct gravity_tensors *m = &e->s->multipoles_top[i];
      counter += m->m_pole.num_gpart;
    }
    if (counter != e->total_nr_gparts)
      error("Total particles in multipoles inconsistent with engine");
  }
#endif

  /* Re-build the tasks. */
  engine_maketasks(e);

  /* Make the list of top-level cells that have tasks */
  space_list_useful_top_level_cells(e->s);

#ifdef SWIFT_DEBUG_CHECKS
  /* Check that all cells have been drifted to the current time.
   * That can include cells that have not
   * previously been active on this rank. */
  space_check_drift_point(e->s, e->ti_current,
                          e->policy & engine_policy_self_gravity);

  if (e->policy & engine_policy_self_gravity) {
    for (int k = 0; k < e->s->nr_local_cells; k++)
      cell_check_foreign_multipole(&e->s->cells_top[e->s->local_cells_top[k]]);
  }

  space_check_sort_flags(e->s);
#endif

  /* Run through the tasks and mark as skip or not. */
  if (engine_marktasks(e))
    error("engine_marktasks failed after space_rebuild.");

  /* Print the status of the system */
  if (e->verbose) engine_print_task_counts(e);

  /* Clear the counters of updates since the last rebuild */
  e->updates_since_rebuild = 0;
  e->g_updates_since_rebuild = 0;
  e->s_updates_since_rebuild = 0;
  e->b_updates_since_rebuild = 0;

  /* Flag that a rebuild has taken place */
  e->step_props |= engine_step_prop_rebuild;

  if (e->verbose)
    message("took %.3f %s.", clocks_from_ticks(getticks() - tic),
            clocks_getunit());
}

/**
 * @brief Prepare the #engine by re-building the cells and tasks.
 *
 * @param e The #engine to prepare.
 */
void engine_prepare(struct engine *e) {

  TIMER_TIC2;
  const ticks tic = getticks();

  int drifted_all = 0;
  int repartitioned = 0;

  /* Unskip active tasks and check for rebuild */
  if (!e->forcerebuild && !e->forcerepart && !e->restarting) engine_unskip(e);

  const ticks tic3 = getticks();

#ifdef WITH_MPI
  MPI_Allreduce(MPI_IN_PLACE, &e->forcerebuild, 1, MPI_INT, MPI_MAX,
                MPI_COMM_WORLD);
#endif

  if (e->verbose)
    message("Communicating rebuild flag took %.3f %s.",
            clocks_from_ticks(getticks() - tic3), clocks_getunit());

  /* Perform FOF search to seed black holes. Only if there is a rebuild coming
   * and no repartitioing. */
  if (e->policy & engine_policy_fof && e->forcerebuild && !e->forcerepart &&
      e->run_fof) {

    /* Let's start by drifting everybody to the current time */
    engine_drift_all(e, /*drift_mpole=*/0);
    drifted_all = 1;

    engine_fof(e, /*dump_results=*/0, /*seed_black_holes=*/1);
  }

  /* Do we need repartitioning ? */
  if (e->forcerepart) {

    /* Let's start by drifting everybody to the current time */
    engine_drift_all(e, /*drift_mpole=*/0);
    drifted_all = 1;

    /* And repartition */
    engine_repartition(e);
    repartitioned = 1;
  }

  /* Do we need rebuilding ? */
  if (e->forcerebuild) {

    /* Let's start by drifting everybody to the current time */
    if (!e->restarting && !drifted_all) engine_drift_all(e, /*drift_mpole=*/0);

    /* And rebuild */
    engine_rebuild(e, repartitioned, 0);
  }

#ifdef SWIFT_DEBUG_CHECKS
  if (e->forcerepart || e->forcerebuild) {
    /* Check that all cells have been drifted to the current time.
     * That can include cells that have not previously been active on this
     * rank. Skip if haven't got any cells (yet). */
    if (e->s->cells_top != NULL)
      space_check_drift_point(e->s, e->ti_current,
                              e->policy & engine_policy_self_gravity);
  }
#endif

  /* Re-rank the tasks every now and then. XXX this never executes. */
  if (e->tasks_age % engine_tasksreweight == 1) {
    scheduler_reweight(&e->sched, e->verbose);
  }
  e->tasks_age += 1;

  TIMER_TOC2(timer_prepare);

  if (e->verbose)
    message("took %.3f %s (including unskip, rebuild and reweight).",
            clocks_from_ticks(getticks() - tic), clocks_getunit());
}

/**
 * @brief Implements a barrier for the #runner threads.
 *
 * @param e The #engine.
 */
void engine_barrier(struct engine *e) {

  /* Wait at the wait barrier. */
  swift_barrier_wait(&e->wait_barrier);

  /* Wait at the run barrier. */
  swift_barrier_wait(&e->run_barrier);
}

/**
 * @brief Print the conserved quantities statistics to a log file
 *
 * @param e The #engine.
 */
void engine_print_stats(struct engine *e) {

  const ticks tic = getticks();

#ifdef SWIFT_DEBUG_CHECKS
  /* Check that all cells have been drifted to the current time.
   * That can include cells that have not
   * previously been active on this rank. */
  space_check_drift_point(e->s, e->ti_current, /*chek_mpoles=*/0);

  /* Be verbose about this */
  if (e->nodeID == 0) {
    if (e->policy & engine_policy_cosmology)
      message("Saving statistics at a=%e",
              exp(e->ti_current * e->time_base) * e->cosmology->a_begin);
    else
      message("Saving statistics at t=%e",
              e->ti_current * e->time_base + e->time_begin);
  }
#else
  if (e->verbose) {
    if (e->policy & engine_policy_cosmology)
      message("Saving statistics at a=%e",
              exp(e->ti_current * e->time_base) * e->cosmology->a_begin);
    else
      message("Saving statistics at t=%e",
              e->ti_current * e->time_base + e->time_begin);
  }
#endif

  struct statistics stats;
  stats_init(&stats);

  /* Collect the stats on this node */
  stats_collect(e->s, &stats);

/* Aggregate the data from the different nodes. */
#ifdef WITH_MPI
  struct statistics global_stats;
  stats_init(&global_stats);

  if (MPI_Reduce(&stats, &global_stats, 1, statistics_mpi_type,
                 statistics_mpi_reduce_op, 0, MPI_COMM_WORLD) != MPI_SUCCESS)
    error("Failed to aggregate stats.");
#else
  struct statistics global_stats = stats;
#endif

  /* Finalize operations */
  stats_finalize(&stats);

  /* Print info */
  if (e->nodeID == 0)
    stats_print_to_file(e->file_stats, &global_stats, e->time);

  /* Flag that we dumped some statistics */
  e->step_props |= engine_step_prop_statistics;

  if (e->verbose)
    message("took %.3f %s.", clocks_from_ticks(getticks() - tic),
            clocks_getunit());
}

/**
 * @brief Sets all the force, drift and kick tasks to be skipped.
 *
 * @param e The #engine to act on.
 */
void engine_skip_force_and_kick(struct engine *e) {

  struct task *tasks = e->sched.tasks;
  const int nr_tasks = e->sched.nr_tasks;

  for (int i = 0; i < nr_tasks; ++i) {

    struct task *t = &tasks[i];

    /* Skip everything that updates the particles */
    if (t->type == task_type_drift_part || t->type == task_type_drift_gpart ||
        t->type == task_type_drift_spart || t->type == task_type_drift_bpart ||
        t->type == task_type_kick1 || t->type == task_type_kick2 ||
        t->type == task_type_timestep ||
        t->type == task_type_timestep_limiter ||
        t->subtype == task_subtype_force ||
        t->subtype == task_subtype_limiter || t->subtype == task_subtype_grav ||
        t->type == task_type_end_hydro_force ||
        t->type == task_type_end_grav_force ||
        t->type == task_type_grav_long_range || t->type == task_type_grav_mm ||
        t->type == task_type_grav_down || t->type == task_type_grav_down_in ||
        t->type == task_type_drift_gpart_out || t->type == task_type_cooling ||
        t->type == task_type_stars_in || t->type == task_type_stars_out ||
        t->type == task_type_star_formation ||
        t->type == task_type_stars_resort || t->type == task_type_extra_ghost ||
        t->type == task_type_bh_swallow_ghost1 ||
        t->type == task_type_bh_swallow_ghost2 ||
        t->type == task_type_bh_swallow_ghost3 ||
        t->subtype == task_subtype_gradient ||
        t->subtype == task_subtype_stars_feedback ||
        t->subtype == task_subtype_bh_feedback ||
        t->subtype == task_subtype_bh_swallow ||
        t->subtype == task_subtype_do_gas_swallow ||
        t->subtype == task_subtype_do_bh_swallow ||
        t->subtype == task_subtype_bpart_rho ||
        t->subtype == task_subtype_part_swallow ||
        t->subtype == task_subtype_bpart_merger ||
        t->subtype == task_subtype_bpart_swallow ||
        t->subtype == task_subtype_bpart_feedback ||
        t->subtype == task_subtype_tend_part ||
        t->subtype == task_subtype_tend_gpart ||
        t->subtype == task_subtype_tend_spart ||
        t->subtype == task_subtype_tend_bpart ||
        t->subtype == task_subtype_rho || t->subtype == task_subtype_gpart ||
        t->subtype == task_subtype_sf_counts)
      t->skip = 1;
  }

  /* Run through the cells and clear some flags. */
  space_map_cells_pre(e->s, 1, cell_clear_drift_flags, NULL);
  space_map_cells_pre(e->s, 1, cell_clear_limiter_flags, NULL);
}

/**
 * @brief Sets all the drift and first kick tasks to be skipped.
 *
 * @param e The #engine to act on.
 */
void engine_skip_drift(struct engine *e) {

  struct task *tasks = e->sched.tasks;
  const int nr_tasks = e->sched.nr_tasks;

  for (int i = 0; i < nr_tasks; ++i) {

    struct task *t = &tasks[i];

    /* Skip everything that moves the particles */
    if (t->type == task_type_drift_part || t->type == task_type_drift_gpart ||
        t->type == task_type_drift_spart)
      t->skip = 1;
  }

  /* Run through the cells and clear some flags. */
  space_map_cells_pre(e->s, 1, cell_clear_drift_flags, NULL);
}

/**
 * @brief Launch the runners.
 *
 * @param e The #engine.
 */
void engine_launch(struct engine *e) {
  const ticks tic = getticks();

#ifdef SWIFT_DEBUG_CHECKS
  /* Re-set all the cell task counters to 0 */
  space_reset_task_counters(e->s);
#endif

  /* Prepare the scheduler. */
  atomic_inc(&e->sched.waiting);

  /* Cry havoc and let loose the dogs of war. */
  swift_barrier_wait(&e->run_barrier);

  /* Load the tasks. */
  scheduler_start(&e->sched);

  /* Remove the safeguard. */
  pthread_mutex_lock(&e->sched.sleep_mutex);
  atomic_dec(&e->sched.waiting);
  pthread_cond_broadcast(&e->sched.sleep_cond);
  pthread_mutex_unlock(&e->sched.sleep_mutex);

  /* Sit back and wait for the runners to come home. */
  swift_barrier_wait(&e->wait_barrier);

  if (e->verbose)
    message("took %.3f %s.", clocks_from_ticks(getticks() - tic),
            clocks_getunit());
}

/**
 * @brief Calls the 'first init' function on the particles of all types.
 *
 * @param e The #engine.
 */
void engine_first_init_particles(struct engine *e) {

  const ticks tic = getticks();

  /* Set the particles in a state where they are ready for a run. */
  space_first_init_parts(e->s, e->verbose);
  space_first_init_gparts(e->s, e->verbose);
  space_first_init_sparts(e->s, e->verbose);
  space_first_init_bparts(e->s, e->verbose);

  if (e->verbose)
    message("took %.3f %s.", clocks_from_ticks(getticks() - tic),
            clocks_getunit());
}

/**
 * @brief Initialises the particles and set them in a state ready to move
 *forward in time.
 *
 * @param e The #engine
 * @param flag_entropy_ICs Did the 'Internal Energy' of the particles actually
 * contain entropy ?
 * @param clean_h_values Are we cleaning up the values of h before building
 */
void engine_init_particles(struct engine *e, int flag_entropy_ICs,
                           int clean_h_values) {

  struct space *s = e->s;

  struct clocks_time time1, time2;
  clocks_gettime(&time1);

  /* Update the softening lengths */
  if (e->policy & engine_policy_self_gravity)
    gravity_props_update(e->gravity_properties, e->cosmology);

  /* Udpate the hydro properties */
  if (e->policy & engine_policy_hydro)
    hydro_props_update(e->hydro_properties, e->gravity_properties,
                       e->cosmology);

  /* Start by setting the particles in a good state */
  if (e->nodeID == 0) message("Setting particles to a valid state...");
  engine_first_init_particles(e);

  if (e->nodeID == 0) message("Computing initial gas densities.");

  /* Construct all cells and tasks to start everything */
  engine_rebuild(e, 0, clean_h_values);

  /* No time integration. We just want the density and ghosts */
  engine_skip_force_and_kick(e);

  /* Print the number of active tasks ? */
  if (e->verbose) engine_print_task_counts(e);

  /* Init the particle data (by hand). */
  space_init_parts(s, e->verbose);
  space_init_gparts(s, e->verbose);
  space_init_sparts(s, e->verbose);
  space_init_bparts(s, e->verbose);

  /* Update the cooling function */
  if ((e->policy & engine_policy_cooling) ||
      (e->policy & engine_policy_temperature))
    cooling_update(e->cosmology, e->cooling_func, e->s);

#ifdef WITH_LOGGER
  /* Mark the first time step in the particle logger file. */
  logger_log_timestamp(e->logger, e->ti_current, e->time,
                       &e->logger->timestamp_offset);
  /* Make sure that we have enough space in the particle logger file
   * to store the particles in current time step. */
  logger_ensure_size(e->logger, e->total_nr_parts, e->total_nr_gparts, 0);
#endif

  /* Now, launch the calculation */
  TIMER_TIC;
  engine_launch(e);
  TIMER_TOC(timer_runners);

  /* Apply some conversions (e.g. internal energy -> entropy) */
  if (!flag_entropy_ICs) {

    if (e->nodeID == 0) message("Converting internal energy variable.");

    space_convert_quantities(e->s, e->verbose);

    /* Correct what we did (e.g. in PE-SPH, need to recompute rho_bar) */
    if (hydro_need_extra_init_loop) {
      engine_marktasks(e);
      engine_skip_force_and_kick(e);
      engine_launch(e);
    }
  }

#ifdef SWIFT_DEBUG_CHECKS
  /* Check that we have the correct total mass in the top-level multipoles */
  long long num_gpart_mpole = 0;
  if (e->policy & engine_policy_self_gravity) {
    for (int i = 0; i < e->s->nr_cells; ++i)
      num_gpart_mpole += e->s->cells_top[i].grav.multipole->m_pole.num_gpart;
    if (num_gpart_mpole != e->total_nr_gparts)
      error(
          "Top-level multipoles don't contain the total number of gpart "
          "s->nr_gpart=%lld, "
          "m_poles=%lld",
          e->total_nr_gparts, num_gpart_mpole);
  }
#endif

  /* Now time to get ready for the first time-step */
  if (e->nodeID == 0) message("Running initial fake time-step.");

  /* Construct all cells again for a new round (need to update h_max) */
  engine_rebuild(e, 0, 0);

  /* No drift this time */
  engine_skip_drift(e);

  /* Init the particle data (by hand). */
  space_init_parts(e->s, e->verbose);
  space_init_gparts(e->s, e->verbose);
  space_init_sparts(e->s, e->verbose);
  space_init_bparts(e->s, e->verbose);

  /* Print the number of active tasks ? */
  if (e->verbose) engine_print_task_counts(e);

#ifdef SWIFT_GRAVITY_FORCE_CHECKS
  /* Run the brute-force gravity calculation for some gparts */
  if (e->policy & engine_policy_self_gravity)
    gravity_exact_force_compute(e->s, e);
#endif

  scheduler_write_dependencies(&e->sched, e->verbose);
  if (e->nodeID == 0) scheduler_write_task_level(&e->sched);

  /* Run the 0th time-step */
  TIMER_TIC2;
  engine_launch(e);
  TIMER_TOC2(timer_runners);

#ifdef SWIFT_GRAVITY_FORCE_CHECKS
  /* Check the accuracy of the gravity calculation */
  if (e->policy & engine_policy_self_gravity)
    gravity_exact_force_check(e->s, e, 1e-1);
#endif

#ifdef SWIFT_DEBUG_CHECKS
  /* Make sure all woken-up particles have been processed */
  space_check_limiter(e->s);
  space_check_swallow(e->s);
#endif

  /* Recover the (integer) end of the next time-step */
  engine_collect_end_of_step(e, 1);

  /* Check if any particles have the same position. This is not
   * allowed (/0) so we abort.*/
  if (s->nr_parts > 0) {

    /* Sorting should put the same positions next to each other... */
    int failed = 0;
    double *prev_x = s->parts[0].x;
    long long *prev_id = &s->parts[0].id;
    for (size_t k = 1; k < s->nr_parts; k++) {

      /* Ignore fake buffer particles for on-the-fly creation */
      if (s->parts[k].time_bin == time_bin_not_created) continue;

      if (prev_x[0] == s->parts[k].x[0] && prev_x[1] == s->parts[k].x[1] &&
          prev_x[2] == s->parts[k].x[2]) {
        if (e->verbose)
          message("Two particles occupy location: %f %f %f id=%lld id=%lld",
                  prev_x[0], prev_x[1], prev_x[2], *prev_id, s->parts[k].id);
        failed++;
      }
      prev_x = s->parts[k].x;
      prev_id = &s->parts[k].id;
    }
    if (failed > 0)
      error(
          "Have %d particle pairs with the same locations.\n"
          "Cannot continue",
          failed);
  }

  /* Also check any gparts. This is not supposed to be fatal so only warn. */
  if (s->nr_gparts > 0) {
    int failed = 0;
    double *prev_x = s->gparts[0].x;
    for (size_t k = 1; k < s->nr_gparts; k++) {

      /* Ignore fake buffer particles for on-the-fly creation */
      if (s->gparts[k].time_bin == time_bin_not_created) continue;

      if (prev_x[0] == s->gparts[k].x[0] && prev_x[1] == s->gparts[k].x[1] &&
          prev_x[2] == s->gparts[k].x[2]) {
        if (e->verbose)
          message("Two gparts occupy location: %f %f %f / %f %f %f", prev_x[0],
                  prev_x[1], prev_x[2], s->gparts[k].x[0], s->gparts[k].x[1],
                  s->gparts[k].x[2]);
        failed++;
      }
      prev_x = s->gparts[k].x;
    }
    if (failed > 0)
      message(
          "WARNING: found %d gpart pairs at the same location. "
          "That is not optimal",
          failed);
  }

  /* Check the top-level cell h_max matches the particles as these can be
   * updated in the the ghost tasks (only a problem if the ICs estimates for h
   * are too small). Note this must be followed by a rebuild as sub-cells will
   * not be updated until that is done. */
  if (s->cells_top != NULL && s->nr_parts > 0) {
    for (int i = 0; i < s->nr_cells; i++) {
      struct cell *c = &s->cells_top[i];
      if (c->nodeID == engine_rank && c->hydro.count > 0) {
        float part_h_max = c->hydro.parts[0].h;
        for (int k = 1; k < c->hydro.count; k++) {
          if (c->hydro.parts[k].h > part_h_max)
            part_h_max = c->hydro.parts[k].h;
        }
        c->hydro.h_max = max(part_h_max, c->hydro.h_max);
      }
    }
  }

  if (s->cells_top != NULL && s->nr_sparts > 0) {
    for (int i = 0; i < s->nr_cells; i++) {
      struct cell *c = &s->cells_top[i];
      if (c->nodeID == engine_rank && c->stars.count > 0) {
        float spart_h_max = c->stars.parts[0].h;
        for (int k = 1; k < c->stars.count; k++) {
          if (c->stars.parts[k].h > spart_h_max)
            spart_h_max = c->stars.parts[k].h;
        }
        c->stars.h_max = max(spart_h_max, c->stars.h_max);
      }
    }
  }

  clocks_gettime(&time2);

#ifdef SWIFT_DEBUG_CHECKS
  space_check_timesteps(e->s);
  part_verify_links(e->s->parts, e->s->gparts, e->s->sparts, e->s->bparts,
                    e->s->nr_parts, e->s->nr_gparts, e->s->nr_sparts,
                    e->s->nr_bparts, e->verbose);
#endif

  /* Ready to go */
  e->step = 0;
  e->forcerebuild = 1;
  e->wallclock_time = (float)clocks_diff(&time1, &time2);

  if (e->verbose) message("took %.3f %s.", e->wallclock_time, clocks_getunit());
}

/**
 * @brief Let the #engine loose to compute the forces.
 *
 * @param e The #engine.
 */
void engine_step(struct engine *e) {

  TIMER_TIC2;

  struct clocks_time time1, time2;
  clocks_gettime(&time1);

  e->tic_step = getticks();

  if (e->nodeID == 0) {

    /* Print some information to the screen */
    printf(
        "  %6d %14e %12.7f %12.7f %14e %4d %4d %12lld %12lld %12lld %12lld "
        "%21.3f %6d\n",
        e->step, e->time, e->cosmology->a, e->cosmology->z, e->time_step,
        e->min_active_bin, e->max_active_bin, e->updates, e->g_updates,
        e->s_updates, e->b_updates, e->wallclock_time, e->step_props);
#ifdef SWIFT_DEBUG_CHECKS
    fflush(stdout);
#endif

    /* Write the star formation information to the file */
    if (e->policy & engine_policy_star_formation) {
      star_formation_logger_write_to_log_file(e->sfh_logger, e->time,
                                              e->cosmology->a, e->cosmology->z,
                                              e->sfh, e->step);

      fflush(e->sfh_logger);
    }

    if (!e->restarting)
      fprintf(
          e->file_timesteps,
          "  %6d %14e %12.7f %12.7f %14e %4d %4d %12lld %12lld %12lld %12lld "
          "%21.3f %6d\n",
          e->step, e->time, e->cosmology->a, e->cosmology->z, e->time_step,
          e->min_active_bin, e->max_active_bin, e->updates, e->g_updates,
          e->s_updates, e->b_updates, e->wallclock_time, e->step_props);
#ifdef SWIFT_DEBUG_CHECKS
    fflush(e->file_timesteps);
#endif
  }

  /* We need some cells to exist but not the whole task stuff. */
  if (e->restarting) space_rebuild(e->s, 0, e->verbose);

  /* Move forward in time */
  e->ti_old = e->ti_current;
  e->ti_current = e->ti_end_min;
  e->max_active_bin = get_max_active_bin(e->ti_end_min);
  e->min_active_bin = get_min_active_bin(e->ti_current, e->ti_old);
  e->step += 1;
  engine_current_step = e->step;
  e->step_props = engine_step_prop_none;

  /* When restarting, move everyone to the current time. */
  if (e->restarting) engine_drift_all(e, /*drift_mpole=*/1);

  /* Get the physical value of the time and time-step size */
  if (e->policy & engine_policy_cosmology) {
    e->time_old = e->time;
    cosmology_update(e->cosmology, e->physical_constants, e->ti_current);
    e->time = e->cosmology->time;
    e->time_step = e->time - e->time_old;
  } else {
    e->time = e->ti_current * e->time_base + e->time_begin;
    e->time_old = e->ti_old * e->time_base + e->time_begin;
    e->time_step = (e->ti_current - e->ti_old) * e->time_base;
  }

  /* Update the cooling function */
  if ((e->policy & engine_policy_cooling) ||
      (e->policy & engine_policy_temperature))
    cooling_update(e->cosmology, e->cooling_func, e->s);

  /*****************************************************/
  /* OK, we now know what the next end of time-step is */
  /*****************************************************/

  /* Update the softening lengths */
  if (e->policy & engine_policy_self_gravity)
    gravity_props_update(e->gravity_properties, e->cosmology);

  /* Udpate the hydro properties */
  if (e->policy & engine_policy_hydro)
    hydro_props_update(e->hydro_properties, e->gravity_properties,
                       e->cosmology);

  /* Trigger a tree-rebuild if we passed the frequency threshold */
  if ((e->policy & engine_policy_self_gravity) &&
      ((double)e->g_updates_since_rebuild >
       ((double)e->total_nr_gparts) * e->gravity_properties->rebuild_frequency))
    e->forcerebuild = 1;

  /* Trigger a FOF black hole seeding? */
  if (e->policy & engine_policy_fof) {
    if (e->ti_end_min > e->ti_next_fof && e->ti_next_fof > 0) {
      e->run_fof = 1;
    }
  }

#ifdef WITH_LOGGER
  /* Mark the current time step in the particle logger file. */
  logger_log_timestamp(e->logger, e->ti_current, e->time,
                       &e->logger->timestamp_offset);
  /* Make sure that we have enough space in the particle logger file
   * to store the particles in current time step. */
  logger_ensure_size(e->logger, e->total_nr_parts, e->total_nr_gparts, 0);
#endif

  /* Are we drifting everything (a la Gadget/GIZMO) ? */
  if (e->policy & engine_policy_drift_all && !e->forcerebuild)
    engine_drift_all(e, /*drift_mpole=*/1);

  /* Are we reconstructing the multipoles or drifting them ?*/
  if ((e->policy & engine_policy_self_gravity) && !e->forcerebuild) {

    if (e->policy & engine_policy_reconstruct_mpoles)
      engine_reconstruct_multipoles(e);
    else
      engine_drift_top_multipoles(e);
  }

#ifdef WITH_MPI
  /* Repartition the space amongst the nodes? */
  engine_repartition_trigger(e);
#endif

  /* Prepare the tasks to be launched, rebuild or repartition if needed. */
  engine_prepare(e);

  /* Print the number of active tasks ? */
  if (e->verbose) engine_print_task_counts(e);

    /* Dump local cells and active particle counts. */
    // dumpCells("cells", 1, 0, 0, 0, e->s, e->nodeID, e->step);

#ifdef SWIFT_DEBUG_CHECKS
  /* Check that we have the correct total mass in the top-level multipoles */
  long long num_gpart_mpole = 0;
  if (e->policy & engine_policy_self_gravity) {
    for (int i = 0; i < e->s->nr_cells; ++i)
      num_gpart_mpole += e->s->cells_top[i].grav.multipole->m_pole.num_gpart;
    if (num_gpart_mpole != e->total_nr_gparts)
      error(
          "Multipoles don't contain the total number of gpart mpoles=%lld "
          "ngparts=%lld",
          num_gpart_mpole, e->total_nr_gparts);
  }
#endif

#ifdef SWIFT_GRAVITY_FORCE_CHECKS
  /* Run the brute-force gravity calculation for some gparts */
  if (e->policy & engine_policy_self_gravity)
    gravity_exact_force_compute(e->s, e);
#endif

  /* Start all the tasks. */
  TIMER_TIC;
  engine_launch(e);
  TIMER_TOC(timer_runners);

#ifdef SWIFT_GRAVITY_FORCE_CHECKS
  /* Check the accuracy of the gravity calculation */
  if (e->policy & engine_policy_self_gravity)
    gravity_exact_force_check(e->s, e, 1e-1);
#endif

#ifdef SWIFT_DEBUG_CHECKS
  /* Make sure all woken-up particles have been processed */
  space_check_limiter(e->s);
  space_check_sort_flags(e->s);
  space_check_swallow(e->s);
#endif

  /* Collect information about the next time-step */
  engine_collect_end_of_step(e, 1);
  e->forcerebuild = e->collect_group1.forcerebuild;
  e->updates_since_rebuild += e->collect_group1.updated;
  e->g_updates_since_rebuild += e->collect_group1.g_updated;
  e->s_updates_since_rebuild += e->collect_group1.s_updated;
  e->b_updates_since_rebuild += e->collect_group1.b_updated;

#ifdef SWIFT_DEBUG_CHECKS
  if (e->ti_end_min == e->ti_current && e->ti_end_min < max_nr_timesteps)
    error("Obtained a time-step of size 0");
#endif

  /********************************************************/
  /* OK, we are done with the regular stuff. Time for i/o */
  /********************************************************/

  /* Create a restart file if needed. */
  engine_dump_restarts(e, 0, e->restart_onexit && engine_is_done(e));

  engine_check_for_dumps(e);

  TIMER_TOC2(timer_step);

  clocks_gettime(&time2);
  e->wallclock_time = (float)clocks_diff(&time1, &time2);

  /* Time in ticks at the end of this step. */
  e->toc_step = getticks();
}

/**
 * @brief Check whether any kind of i/o has to be performed during this
 * step.
 *
 * This includes snapshots, stats and halo finder. We also handle the case
 * of multiple outputs between two steps.
 *
 * @param e The #engine.
 */
void engine_check_for_dumps(struct engine *e) {

  const int with_cosmology = (e->policy & engine_policy_cosmology);
  const int with_stf = (e->policy & engine_policy_structure_finding);

  /* What kind of output are we getting? */
  enum output_type {
    output_none,
    output_snapshot,
    output_statistics,
    output_stf
  };

  /* What kind of output do we want? And at which time ?
   * Find the earliest output (amongst all kinds) that takes place
   * before the next time-step */
  enum output_type type = output_none;
  integertime_t ti_output = max_nr_timesteps;

  /* Save some statistics ? */
  if (e->ti_end_min > e->ti_next_stats && e->ti_next_stats > 0) {
    if (e->ti_next_stats < ti_output) {
      ti_output = e->ti_next_stats;
      type = output_statistics;
    }
  }

  /* Do we want a snapshot? */
  if (e->ti_end_min > e->ti_next_snapshot && e->ti_next_snapshot > 0) {
    if (e->ti_next_snapshot < ti_output) {
      ti_output = e->ti_next_snapshot;
      type = output_snapshot;
    }
  }

  /* Do we want to perform structure finding? */
  if (with_stf) {
    if (e->ti_end_min > e->ti_next_stf && e->ti_next_stf > 0) {
      if (e->ti_next_stf < ti_output) {
        ti_output = e->ti_next_stf;
        type = output_stf;
      }
    }
  }

  /* Store information before attempting extra dump-related drifts */
  const integertime_t ti_current = e->ti_current;
  const timebin_t max_active_bin = e->max_active_bin;
  const double time = e->time;

  while (type != output_none) {

    /* Let's fake that we are at the dump time */
    e->ti_current = ti_output;
    e->max_active_bin = 0;
    if (with_cosmology) {
      cosmology_update(e->cosmology, e->physical_constants, e->ti_current);
      e->time = e->cosmology->time;
    } else {
      e->time = ti_output * e->time_base + e->time_begin;
    }

    /* Drift everyone */
    engine_drift_all(e, /*drift_mpole=*/0);

    /* Write some form of output */
    switch (type) {
      case output_snapshot:

        /* Do we want a corresponding VELOCIraptor output? */
        if (with_stf && e->snapshot_invoke_stf) {

#ifdef HAVE_VELOCIRAPTOR
          velociraptor_invoke(e, /*linked_with_snap=*/1);
          e->step_props |= engine_step_prop_stf;
#else
          error(
              "Asking for a VELOCIraptor output but SWIFT was compiled without "
              "the interface!");
#endif
        }

          /* Dump... */
#ifdef WITH_LOGGER
        /* Write a file containing the offsets in the particle logger. */
        engine_dump_index(e);
#else
        engine_dump_snapshot(e);
#endif

        /* Free the memory allocated for VELOCIraptor i/o. */
        if (with_stf && e->snapshot_invoke_stf) {
#ifdef HAVE_VELOCIRAPTOR
          swift_free("gpart_group_data", e->s->gpart_group_data);
          e->s->gpart_group_data = NULL;
#endif
        }

        /* ... and find the next output time */
        engine_compute_next_snapshot_time(e);
        break;

      case output_statistics:

        /* Dump */
        engine_print_stats(e);

        /* and move on */
        engine_compute_next_statistics_time(e);

        break;

      case output_stf:

#ifdef HAVE_VELOCIRAPTOR
        /* Unleash the raptor! */
        velociraptor_invoke(e, /*linked_with_snap=*/0);
        e->step_props |= engine_step_prop_stf;

        /* ... and find the next output time */
        engine_compute_next_stf_time(e);
#else
        error(
            "Asking for a VELOCIraptor output but SWIFT was compiled without "
            "the interface!");
#endif
        break;

      default:
        error("Invalid dump type");
    }

    /* We need to see whether whether we are in the pathological case
     * where there can be another dump before the next step. */

    type = output_none;
    ti_output = max_nr_timesteps;

    /* Save some statistics ? */
    if (e->ti_end_min > e->ti_next_stats && e->ti_next_stats > 0) {
      if (e->ti_next_stats < ti_output) {
        ti_output = e->ti_next_stats;
        type = output_statistics;
      }
    }

    /* Do we want a snapshot? */
    if (e->ti_end_min > e->ti_next_snapshot && e->ti_next_snapshot > 0) {
      if (e->ti_next_snapshot < ti_output) {
        ti_output = e->ti_next_snapshot;
        type = output_snapshot;
      }
    }

    /* Do we want to perform structure finding? */
    if (with_stf) {
      if (e->ti_end_min > e->ti_next_stf && e->ti_next_stf > 0) {
        if (e->ti_next_stf < ti_output) {
          ti_output = e->ti_next_stf;
          type = output_stf;
        }
      }
    }

  } /* While loop over output types */

  /* Restore the information we stored */
  e->ti_current = ti_current;
  if (e->policy & engine_policy_cosmology)
    cosmology_update(e->cosmology, e->physical_constants, e->ti_current);
  e->max_active_bin = max_active_bin;
  e->time = time;
}

/**
 * @brief dump restart files if it is time to do so and dumps are enabled.
 *
 * @param e the engine.
 * @param drifted_all true if a drift_all has just been performed.
 * @param force force a dump, if dumping is enabled.
 */
void engine_dump_restarts(struct engine *e, int drifted_all, int force) {

  if (e->restart_dump) {
    ticks tic = getticks();

    /* Dump when the time has arrived, or we are told to. */
    int dump = ((tic > e->restart_next) || force);

#ifdef WITH_MPI
    /* Synchronize this action from rank 0 (ticks may differ between
     * machines). */
    MPI_Bcast(&dump, 1, MPI_INT, 0, MPI_COMM_WORLD);
#endif
    if (dump) {

      if (e->nodeID == 0) message("Writing restart files");

      /* Clean out the previous saved files, if found. Do this now as we are
       * MPI synchronized. */
      restart_remove_previous(e->restart_file);

      /* Drift all particles first (may have just been done). */
      if (!drifted_all) engine_drift_all(e, /*drift_mpole=*/1);
      restart_write(e, e->restart_file);

      if (e->verbose)
        message("Dumping restart files took %.3f %s",
                clocks_from_ticks(getticks() - tic), clocks_getunit());

      /* Time after which next dump will occur. */
      e->restart_next += e->restart_dt;

      /* Flag that we dumped the restarts */
      e->step_props |= engine_step_prop_restarts;
    }
  }
}

/**
 * @brief Returns 1 if the simulation has reached its end point, 0 otherwise
 */
int engine_is_done(struct engine *e) {
  return !(e->ti_current < max_nr_timesteps);
}

void engine_do_reconstruct_multipoles_mapper(void *map_data, int num_elements,
                                             void *extra_data) {

  struct engine *e = (struct engine *)extra_data;
  struct cell *cells = (struct cell *)map_data;

  for (int ind = 0; ind < num_elements; ind++) {
    struct cell *c = &cells[ind];
    if (c != NULL && c->nodeID == e->nodeID) {

      /* Construct the multipoles in this cell hierarchy */
      cell_make_multipoles(c, e->ti_current, e->gravity_properties);
    }
  }
}

/**
 * @brief Reconstruct all the multipoles at all the levels in the tree.
 *
 * @param e The #engine.
 */
void engine_reconstruct_multipoles(struct engine *e) {

  const ticks tic = getticks();

#ifdef SWIFT_DEBUG_CHECKS
  if (e->nodeID == 0) {
    if (e->policy & engine_policy_cosmology)
      message("Reconstructing multipoles at a=%e",
              exp(e->ti_current * e->time_base) * e->cosmology->a_begin);
    else
      message("Reconstructing multipoles at t=%e",
              e->ti_current * e->time_base + e->time_begin);
  }
#endif

  threadpool_map(&e->threadpool, engine_do_reconstruct_multipoles_mapper,
                 e->s->cells_top, e->s->nr_cells, sizeof(struct cell), 0, e);

  if (e->verbose)
    message("took %.3f %s.", clocks_from_ticks(getticks() - tic),
            clocks_getunit());
}

/**
 * @brief Create and fill the proxies.
 *
 * @param e The #engine.
 */
void engine_makeproxies(struct engine *e) {

#ifdef WITH_MPI
  /* Let's time this */
  const ticks tic = getticks();

  /* Useful local information */
  const int nodeID = e->nodeID;
  const struct space *s = e->s;

  /* Handle on the cells and proxies */
  struct cell *cells = s->cells_top;
  struct proxy *proxies = e->proxies;

  /* Some info about the domain */
  const int cdim[3] = {s->cdim[0], s->cdim[1], s->cdim[2]};
  const double dim[3] = {s->dim[0], s->dim[1], s->dim[2]};
  const int periodic = s->periodic;
  const double cell_width[3] = {cells[0].width[0], cells[0].width[1],
                                cells[0].width[2]};

  /* Get some info about the physics */
  const int with_hydro = (e->policy & engine_policy_hydro);
  const int with_gravity = (e->policy & engine_policy_self_gravity);
  const double theta_crit_inv = e->gravity_properties->theta_crit_inv;
  const double theta_crit2 = e->gravity_properties->theta_crit2;
  const double max_mesh_dist = e->mesh->r_cut_max;
  const double max_mesh_dist2 = max_mesh_dist * max_mesh_dist;

  /* Distance between centre of the cell and corners */
  const double r_diag2 = cell_width[0] * cell_width[0] +
                         cell_width[1] * cell_width[1] +
                         cell_width[2] * cell_width[2];
  const double r_diag = 0.5 * sqrt(r_diag2);

  /* Maximal distance from a shifted CoM to centre of cell */
  const double delta_CoM = engine_max_proxy_centre_frac * r_diag;

  /* Maximal distance from shifted CoM to any corner */
  const double r_max = r_diag + 2. * delta_CoM;

  /* Prepare the proxies and the proxy index. */
  if (e->proxy_ind == NULL)
    if ((e->proxy_ind = (int *)malloc(sizeof(int) * e->nr_nodes)) == NULL)
      error("Failed to allocate proxy index.");
  for (int k = 0; k < e->nr_nodes; k++) e->proxy_ind[k] = -1;
  e->nr_proxies = 0;

  /* Compute how many cells away we need to walk */
  int delta_cells = 1; /*hydro case */

  /* Gravity needs to take the opening angle into account */
  if (with_gravity) {
    const double distance = 2. * r_max * theta_crit_inv;
    delta_cells = (int)(distance / cells[0].dmin) + 1;
  }

  /* Turn this into upper and lower bounds for loops */
  int delta_m = delta_cells;
  int delta_p = delta_cells;

  /* Special case where every cell is in range of every other one */
  if (delta_cells >= cdim[0] / 2) {
    if (cdim[0] % 2 == 0) {
      delta_m = cdim[0] / 2;
      delta_p = cdim[0] / 2 - 1;
    } else {
      delta_m = cdim[0] / 2;
      delta_p = cdim[0] / 2;
    }
  }

  /* Let's be verbose about this choice */
  if (e->verbose)
    message(
        "Looking for proxies up to %d top-level cells away (delta_m=%d "
        "delta_p=%d)",
        delta_cells, delta_m, delta_p);

  /* Loop over each cell in the space. */
  for (int i = 0; i < cdim[0]; i++) {
    for (int j = 0; j < cdim[1]; j++) {
      for (int k = 0; k < cdim[2]; k++) {

        /* Get the cell ID. */
        const int cid = cell_getid(cdim, i, j, k);

        /* Loop over all its neighbours neighbours in range. */
        for (int ii = -delta_m; ii <= delta_p; ii++) {
          int iii = i + ii;
          if (!periodic && (iii < 0 || iii >= cdim[0])) continue;
          iii = (iii + cdim[0]) % cdim[0];
          for (int jj = -delta_m; jj <= delta_p; jj++) {
            int jjj = j + jj;
            if (!periodic && (jjj < 0 || jjj >= cdim[1])) continue;
            jjj = (jjj + cdim[1]) % cdim[1];
            for (int kk = -delta_m; kk <= delta_p; kk++) {
              int kkk = k + kk;
              if (!periodic && (kkk < 0 || kkk >= cdim[2])) continue;
              kkk = (kkk + cdim[2]) % cdim[2];

              /* Get the cell ID. */
              const int cjd = cell_getid(cdim, iii, jjj, kkk);

              /* Early abort  */
              if (cid >= cjd) continue;

              /* Early abort (both same node) */
              if (cells[cid].nodeID == nodeID && cells[cjd].nodeID == nodeID)
                continue;

              /* Early abort (both foreign node) */
              if (cells[cid].nodeID != nodeID && cells[cjd].nodeID != nodeID)
                continue;

              int proxy_type = 0;

              /* In the hydro case, only care about direct neighbours */
              if (with_hydro) {

                // MATTHIEU: to do: Write a better expression for the
                // non-periodic case.

                /* This is super-ugly but checks for direct neighbours */
                /* with periodic BC */
                if (((abs(i - iii) <= 1 || abs(i - iii - cdim[0]) <= 1 ||
                      abs(i - iii + cdim[0]) <= 1) &&
                     (abs(j - jjj) <= 1 || abs(j - jjj - cdim[1]) <= 1 ||
                      abs(j - jjj + cdim[1]) <= 1) &&
                     (abs(k - kkk) <= 1 || abs(k - kkk - cdim[2]) <= 1 ||
                      abs(k - kkk + cdim[2]) <= 1)))
                  proxy_type |= (int)proxy_cell_type_hydro;
              }

              /* In the gravity case, check distances using the MAC. */
              if (with_gravity) {

                /* First just add the direct neighbours. Then look for
                   some further out if the opening angle demands it */

                /* This is super-ugly but checks for direct neighbours */
                /* with periodic BC */
                if (((abs(i - iii) <= 1 || abs(i - iii - cdim[0]) <= 1 ||
                      abs(i - iii + cdim[0]) <= 1) &&
                     (abs(j - jjj) <= 1 || abs(j - jjj - cdim[1]) <= 1 ||
                      abs(j - jjj + cdim[1]) <= 1) &&
                     (abs(k - kkk) <= 1 || abs(k - kkk - cdim[2]) <= 1 ||
                      abs(k - kkk + cdim[2]) <= 1))) {

                  proxy_type |= (int)proxy_cell_type_gravity;
                } else {

                  /* We don't have multipoles yet (or there CoMs) so we will
                     have to cook up something based on cell locations only. We
                     hence need an upper limit on the distance that the CoMs in
                     those cells could have. We then can decide whether we are
                     too close for an M2L interaction and hence require a proxy
                     as this pair of cells cannot rely on just an M2L
                     calculation. */

                  /* Minimal distance between any two points in the cells */
                  const double min_dist_centres2 = cell_min_dist2_same_size(
                      &cells[cid], &cells[cjd], periodic, dim);

                  /* Let's now assume the CoMs will shift a bit */
                  const double min_dist_CoM =
                      sqrt(min_dist_centres2) - 2. * delta_CoM;
                  const double min_dist_CoM2 = min_dist_CoM * min_dist_CoM;

                  /* We also assume that the softening is negligible compared
                     to the cell size */
                  const double epsilon_i = 0.;
                  const double epsilon_j = 0.;

                  /* Are we beyond the distance where the truncated forces are 0
                   * but not too far such that M2L can be used? */
                  if (periodic) {

                    if ((min_dist_CoM2 < max_mesh_dist2) &&
                        (!gravity_M2L_accept(r_max, r_max, theta_crit2,
                                             min_dist_CoM2, epsilon_i,
                                             epsilon_j)))
                      proxy_type |= (int)proxy_cell_type_gravity;

                  } else {

                    if (!gravity_M2L_accept(r_max, r_max, theta_crit2,
                                            min_dist_CoM2, epsilon_i,
                                            epsilon_j))
                      proxy_type |= (int)proxy_cell_type_gravity;
                  }
                }
              }

              /* Abort if not in range at all */
              if (proxy_type == proxy_cell_type_none) continue;

              /* Add to proxies? */
              if (cells[cid].nodeID == nodeID && cells[cjd].nodeID != nodeID) {

                /* Do we already have a relationship with this node? */
                int proxy_id = e->proxy_ind[cells[cjd].nodeID];
                if (proxy_id < 0) {
                  if (e->nr_proxies == engine_maxproxies)
                    error("Maximum number of proxies exceeded.");

                  /* Ok, start a new proxy for this pair of nodes */
                  proxy_init(&proxies[e->nr_proxies], e->nodeID,
                             cells[cjd].nodeID);

                  /* Store the information */
                  e->proxy_ind[cells[cjd].nodeID] = e->nr_proxies;
                  proxy_id = e->nr_proxies;
                  e->nr_proxies += 1;

                  /* Check the maximal proxy limit */
                  if ((size_t)proxy_id > 8 * sizeof(long long))
                    error(
                        "Created more than %zd proxies. cell.mpi.sendto will "
                        "overflow.",
                        8 * sizeof(long long));
                }

                /* Add the cell to the proxy */
                proxy_addcell_in(&proxies[proxy_id], &cells[cjd], proxy_type);
                proxy_addcell_out(&proxies[proxy_id], &cells[cid], proxy_type);

                /* Store info about where to send the cell */
                cells[cid].mpi.sendto |= (1ULL << proxy_id);
              }

              /* Same for the symmetric case? */
              if (cells[cjd].nodeID == nodeID && cells[cid].nodeID != nodeID) {

                /* Do we already have a relationship with this node? */
                int proxy_id = e->proxy_ind[cells[cid].nodeID];
                if (proxy_id < 0) {
                  if (e->nr_proxies == engine_maxproxies)
                    error("Maximum number of proxies exceeded.");

                  /* Ok, start a new proxy for this pair of nodes */
                  proxy_init(&proxies[e->nr_proxies], e->nodeID,
                             cells[cid].nodeID);

                  /* Store the information */
                  e->proxy_ind[cells[cid].nodeID] = e->nr_proxies;
                  proxy_id = e->nr_proxies;
                  e->nr_proxies += 1;

                  /* Check the maximal proxy limit */
                  if ((size_t)proxy_id > 8 * sizeof(long long))
                    error(
                        "Created more than %zd proxies. cell.mpi.sendto will "
                        "overflow.",
                        8 * sizeof(long long));
                }

                /* Add the cell to the proxy */
                proxy_addcell_in(&proxies[proxy_id], &cells[cid], proxy_type);
                proxy_addcell_out(&proxies[proxy_id], &cells[cjd], proxy_type);

                /* Store info about where to send the cell */
                cells[cjd].mpi.sendto |= (1ULL << proxy_id);
              }
            }
          }
        }
      }
    }
  }

  /* Be clear about the time */
  if (e->verbose)
    message("took %.3f %s.", clocks_from_ticks(getticks() - tic),
            clocks_getunit());
#else
  error("SWIFT was not compiled with MPI support.");
#endif
}

/**
 * @brief Split the underlying space into regions and assign to separate nodes.
 *
 * @param e The #engine.
 * @param initial_partition structure defining the cell partition technique
 */
void engine_split(struct engine *e, struct partition *initial_partition) {

#ifdef WITH_MPI
  const ticks tic = getticks();

  struct space *s = e->s;

  /* Do the initial partition of the cells. */
  partition_initial_partition(initial_partition, e->nodeID, e->nr_nodes, s);

  /* Make the proxies. */
  engine_makeproxies(e);

  /* Re-allocate the local parts. */
  if (e->verbose)
    message("Re-allocating parts array from %zu to %zu.", s->size_parts,
            (size_t)(s->nr_parts * engine_redistribute_alloc_margin));
  s->size_parts = s->nr_parts * engine_redistribute_alloc_margin;
  struct part *parts_new = NULL;
  struct xpart *xparts_new = NULL;
  if (swift_memalign("parts", (void **)&parts_new, part_align,
                     sizeof(struct part) * s->size_parts) != 0 ||
      swift_memalign("xparts", (void **)&xparts_new, xpart_align,
                     sizeof(struct xpart) * s->size_parts) != 0)
    error("Failed to allocate new part data.");

  if (s->nr_parts > 0) {
    memcpy(parts_new, s->parts, sizeof(struct part) * s->nr_parts);
    memcpy(xparts_new, s->xparts, sizeof(struct xpart) * s->nr_parts);
  }
  swift_free("parts", s->parts);
  swift_free("xparts", s->xparts);
  s->parts = parts_new;
  s->xparts = xparts_new;

  /* Re-link the gparts to their parts. */
  if (s->nr_parts > 0 && s->nr_gparts > 0)
    part_relink_gparts_to_parts(s->parts, s->nr_parts, 0);

  /* Re-allocate the local sparts. */
  if (e->verbose)
    message("Re-allocating sparts array from %zu to %zu.", s->size_sparts,
            (size_t)(s->nr_sparts * engine_redistribute_alloc_margin));
  s->size_sparts = s->nr_sparts * engine_redistribute_alloc_margin;
  struct spart *sparts_new = NULL;
  if (swift_memalign("sparts", (void **)&sparts_new, spart_align,
                     sizeof(struct spart) * s->size_sparts) != 0)
    error("Failed to allocate new spart data.");

  if (s->nr_sparts > 0)
    memcpy(sparts_new, s->sparts, sizeof(struct spart) * s->nr_sparts);
  swift_free("sparts", s->sparts);
  s->sparts = sparts_new;

  /* Re-link the gparts to their sparts. */
  if (s->nr_sparts > 0 && s->nr_gparts > 0)
    part_relink_gparts_to_sparts(s->sparts, s->nr_sparts, 0);

  /* Re-allocate the local bparts. */
  if (e->verbose)
    message("Re-allocating bparts array from %zu to %zu.", s->size_bparts,
            (size_t)(s->nr_bparts * engine_redistribute_alloc_margin));
  s->size_bparts = s->nr_bparts * engine_redistribute_alloc_margin;
  struct bpart *bparts_new = NULL;
  if (swift_memalign("bparts", (void **)&bparts_new, bpart_align,
                     sizeof(struct bpart) * s->size_bparts) != 0)
    error("Failed to allocate new bpart data.");

  if (s->nr_bparts > 0)
    memcpy(bparts_new, s->bparts, sizeof(struct bpart) * s->nr_bparts);
  swift_free("bparts", s->bparts);
  s->bparts = bparts_new;

  /* Re-link the gparts to their bparts. */
  if (s->nr_bparts > 0 && s->nr_gparts > 0)
    part_relink_gparts_to_bparts(s->bparts, s->nr_bparts, 0);

  /* Re-allocate the local gparts. */
  if (e->verbose)
    message("Re-allocating gparts array from %zu to %zu.", s->size_gparts,
            (size_t)(s->nr_gparts * engine_redistribute_alloc_margin));
  s->size_gparts = s->nr_gparts * engine_redistribute_alloc_margin;
  struct gpart *gparts_new = NULL;
  if (swift_memalign("gparts", (void **)&gparts_new, gpart_align,
                     sizeof(struct gpart) * s->size_gparts) != 0)
    error("Failed to allocate new gpart data.");

  if (s->nr_gparts > 0)
    memcpy(gparts_new, s->gparts, sizeof(struct gpart) * s->nr_gparts);
  swift_free("gparts", s->gparts);
  s->gparts = gparts_new;

  /* Re-link the parts. */
  if (s->nr_parts > 0 && s->nr_gparts > 0)
    part_relink_parts_to_gparts(s->gparts, s->nr_gparts, s->parts);

  /* Re-link the sparts. */
  if (s->nr_sparts > 0 && s->nr_gparts > 0)
    part_relink_sparts_to_gparts(s->gparts, s->nr_gparts, s->sparts);

  /* Re-link the bparts. */
  if (s->nr_bparts > 0 && s->nr_gparts > 0)
    part_relink_bparts_to_gparts(s->gparts, s->nr_gparts, s->bparts);

#ifdef SWIFT_DEBUG_CHECKS

  /* Verify that the links are correct */
  part_verify_links(s->parts, s->gparts, s->sparts, s->bparts, s->nr_parts,
                    s->nr_gparts, s->nr_sparts, s->nr_bparts, e->verbose);
#endif

  if (e->verbose)
    message("took %.3f %s.", clocks_from_ticks(getticks() - tic),
            clocks_getunit());

#else
  error("SWIFT was not compiled with MPI support.");
#endif
}

#ifdef DEBUG_INTERACTIONS_STARS
/**
 * @brief Exchange the feedback counters between stars
 * @param e The #engine.
 */
void engine_collect_stars_counter(struct engine *e) {

#ifdef WITH_MPI
  if (e->total_nr_sparts > 1e5) {
    message("WARNING: too many sparts, skipping exchange of counters");
    return;
  }

  /* Get number of sparticles for each rank */
  size_t *n_sparts = (size_t *)malloc(e->nr_nodes * sizeof(size_t));

  int err = MPI_Allgather(&e->s->nr_sparts_foreign, 1, MPI_UNSIGNED_LONG,
                          n_sparts, 1, MPI_UNSIGNED_LONG, MPI_COMM_WORLD);
  if (err != MPI_SUCCESS) error("Communication failed");

  /* Compute derivated quantities */
  int total = 0;
  int *n_sparts_int = (int *)malloc(e->nr_nodes * sizeof(int));
  int *displs = (int *)malloc(e->nr_nodes * sizeof(int));
  for (int i = 0; i < e->nr_nodes; i++) {
    displs[i] = total;
    total += n_sparts[i];
    n_sparts_int[i] = n_sparts[i];
  }

  /* Get all sparticles */
  struct spart *sparts =
      (struct spart *)swift_malloc("sparts", total * sizeof(struct spart));
  err = MPI_Allgatherv(e->s->sparts_foreign, e->s->nr_sparts_foreign,
                       spart_mpi_type, sparts, n_sparts_int, displs,
                       spart_mpi_type, MPI_COMM_WORLD);
  if (err != MPI_SUCCESS) error("Communication failed");

  /* Reset counters */
  for (size_t i = 0; i < e->s->nr_sparts_foreign; i++) {
    e->s->sparts_foreign[i].num_ngb_force = 0;
  }

  /* Update counters */
  struct spart *local_sparts = e->s->sparts;
  for (size_t i = 0; i < e->s->nr_sparts; i++) {
    const long long id_i = local_sparts[i].id;

    for (int j = 0; j < total; j++) {
      const long long id_j = sparts[j].id;

      if (id_j == id_i) {
        if (j >= displs[engine_rank] &&
            j < displs[engine_rank] + n_sparts_int[engine_rank]) {
          error(
              "Found a local spart in foreign cell ID=%lli: j=%i, displs=%i, "
              "n_sparts=%i",
              id_j, j, displs[engine_rank], n_sparts_int[engine_rank]);
        }

        local_sparts[i].num_ngb_force += sparts[j].num_ngb_force;
      }
    }
  }

  free(n_sparts);
  free(n_sparts_int);
  swift_free("sparts", sparts);
#endif
}

#endif

/**
 * @brief Writes a snapshot with the current state of the engine
 *
 * @param e The #engine.
 */
void engine_dump_snapshot(struct engine *e) {

  struct clocks_time time1, time2;
  clocks_gettime(&time1);

#ifdef SWIFT_DEBUG_CHECKS
  /* Check that all cells have been drifted to the current time.
   * That can include cells that have not
   * previously been active on this rank. */
  space_check_drift_point(e->s, e->ti_current, /* check_mpole=*/0);

  /* Be verbose about this */
  if (e->nodeID == 0) {
    if (e->policy & engine_policy_cosmology)
      message("Dumping snapshot at a=%e",
              exp(e->ti_current * e->time_base) * e->cosmology->a_begin);
    else
      message("Dumping snapshot at t=%e",
              e->ti_current * e->time_base + e->time_begin);
  }
#else
  if (e->verbose) {
    if (e->policy & engine_policy_cosmology)
      message("Dumping snapshot at a=%e",
              exp(e->ti_current * e->time_base) * e->cosmology->a_begin);
    else
      message("Dumping snapshot at t=%e",
              e->ti_current * e->time_base + e->time_begin);
  }
#endif

#ifdef DEBUG_INTERACTIONS_STARS
  engine_collect_stars_counter(e);
#endif

/* Dump... */
#if defined(HAVE_HDF5)
#if defined(WITH_MPI)
#if defined(HAVE_PARALLEL_HDF5)
  write_output_parallel(e, e->snapshot_base_name, e->internal_units,
                        e->snapshot_units, e->nodeID, e->nr_nodes,
                        MPI_COMM_WORLD, MPI_INFO_NULL);
#else
  write_output_serial(e, e->snapshot_base_name, e->internal_units,
                      e->snapshot_units, e->nodeID, e->nr_nodes, MPI_COMM_WORLD,
                      MPI_INFO_NULL);
#endif
#else
  write_output_single(e, e->snapshot_base_name, e->internal_units,
                      e->snapshot_units);
#endif
#endif

  /* Flag that we dumped a snapshot */
  e->step_props |= engine_step_prop_snapshot;

  clocks_gettime(&time2);
  if (e->verbose)
    message("writing particle properties took %.3f %s.",
            (float)clocks_diff(&time1, &time2), clocks_getunit());
}

/**
 * @brief Writes an index file with the current state of the engine
 *
 * @param e The #engine.
 */
void engine_dump_index(struct engine *e) {

#if defined(WITH_LOGGER) && !defined(WITH_MPI)
  struct clocks_time time1, time2;
  clocks_gettime(&time1);

  if (e->verbose) {
    if (e->policy & engine_policy_cosmology)
      message("Writing index at a=%e",
              exp(e->ti_current * e->time_base) * e->cosmology->a_begin);
    else
      message("Writing index at t=%e",
              e->ti_current * e->time_base + e->time_begin);
  }

  /* Dump... */
  write_index_single(e, e->logger->base_name, e->internal_units,
                     e->snapshot_units);

  /* Flag that we dumped a snapshot */
  e->step_props |= engine_step_prop_logger_index;

  clocks_gettime(&time2);
  if (e->verbose)
    message("writing particle indices took %.3f %s.",
            (float)clocks_diff(&time1, &time2), clocks_getunit());
#else
  error("SWIFT was not compiled with the logger");
#endif
}

#ifdef HAVE_SETAFFINITY
/**
 * @brief Returns the initial affinity the main thread is using.
 */
cpu_set_t *engine_entry_affinity(void) {

  static int use_entry_affinity = 0;
  static cpu_set_t entry_affinity;

  if (!use_entry_affinity) {
    pthread_t engine = pthread_self();
    pthread_getaffinity_np(engine, sizeof(entry_affinity), &entry_affinity);
    use_entry_affinity = 1;
  }

  return &entry_affinity;
}
#endif

/**
 * @brief  Ensure the NUMA node on which we initialise (first touch) everything
 * doesn't change before engine_init allocates NUMA-local workers.
 */
void engine_pin(void) {

#ifdef HAVE_SETAFFINITY
  cpu_set_t *entry_affinity = engine_entry_affinity();
  int pin;
  for (pin = 0; pin < CPU_SETSIZE && !CPU_ISSET(pin, entry_affinity); ++pin)
    ;

  cpu_set_t affinity;
  CPU_ZERO(&affinity);
  CPU_SET(pin, &affinity);
  if (sched_setaffinity(0, sizeof(affinity), &affinity) != 0) {
    error("failed to set engine's affinity");
  }
#else
  error("SWIFT was not compiled with support for pinning.");
#endif
}

/**
 * @brief Unpins the main thread.
 */
void engine_unpin(void) {
#ifdef HAVE_SETAFFINITY
  pthread_t main_thread = pthread_self();
  cpu_set_t *entry_affinity = engine_entry_affinity();
  pthread_setaffinity_np(main_thread, sizeof(*entry_affinity), entry_affinity);
#else
  error("SWIFT was not compiled with support for pinning.");
#endif
}

/**
 * @brief init an engine struct with the necessary properties for the
 *        simulation.
 *
 * Note do not use when restarting. Engine initialisation
 * is completed by a call to engine_config().
 *
 * @param e The #engine.
 * @param s The #space in which this #runner will run.
 * @param params The parsed parameter file.
 * @param Ngas total number of gas particles in the simulation.
 * @param Ngparts total number of gravity particles in the simulation.
 * @param Nstars total number of star particles in the simulation.
 * @param Nblackholes total number of black holes in the simulation.
 * @param Nbackground_gparts Total number of background DM particles.
 * @param policy The queuing policy to use.
 * @param verbose Is this #engine talkative ?
 * @param reparttype What type of repartition algorithm are we using ?
 * @param internal_units The system of units used internally.
 * @param physical_constants The #phys_const used for this run.
 * @param cosmo The #cosmology used for this run.
 * @param hydro The #hydro_props used for this run.
 * @param entropy_floor The #entropy_floor_properties for this run.
 * @param gravity The #gravity_props used for this run.
 * @param stars The #stars_props used for this run.
 * @param black_holes The #black_holes_props used for this run.
 * @param feedback The #feedback_props used for this run.
 * @param mesh The #pm_mesh used for the long-range periodic forces.
 * @param potential The properties of the external potential.
 * @param cooling_func The properties of the cooling function.
 * @param starform The #star_formation model of this run.
 * @param chemistry The chemistry information.
 * @param fof_properties The #fof_props.
 */
void engine_init(struct engine *e, struct space *s, struct swift_params *params,
                 long long Ngas, long long Ngparts, long long Nstars,
                 long long Nblackholes, long long Nbackground_gparts,
                 int policy, int verbose, struct repartition *reparttype,
                 const struct unit_system *internal_units,
                 const struct phys_const *physical_constants,
                 struct cosmology *cosmo, struct hydro_props *hydro,
                 const struct entropy_floor_properties *entropy_floor,
                 struct gravity_props *gravity, const struct stars_props *stars,
                 const struct black_holes_props *black_holes,
                 const struct feedback_props *feedback, struct pm_mesh *mesh,
                 const struct external_potential *potential,
                 struct cooling_function_data *cooling_func,
                 const struct star_formation *starform,
                 const struct chemistry_global_data *chemistry,
                 struct fof_props *fof_properties) {

  /* Clean-up everything */
  bzero(e, sizeof(struct engine));

  /* Store the all values in the fields of the engine. */
  e->s = s;
  e->policy = policy;
  e->step = 0;
  e->total_nr_parts = Ngas;
  e->total_nr_gparts = Ngparts;
  e->total_nr_sparts = Nstars;
  e->total_nr_bparts = Nblackholes;
  e->total_nr_DM_background_gparts = Nbackground_gparts;
  e->proxy_ind = NULL;
  e->nr_proxies = 0;
  e->reparttype = reparttype;
  e->ti_old = 0;
  e->ti_current = 0;
  e->time_step = 0.;
  e->time_base = 0.;
  e->time_base_inv = 0.;
  e->time_begin = 0.;
  e->time_end = 0.;
  e->max_active_bin = num_time_bins;
  e->min_active_bin = 1;
  e->internal_units = internal_units;
  e->a_first_snapshot =
      parser_get_opt_param_double(params, "Snapshots:scale_factor_first", 0.1);
  e->time_first_snapshot =
      parser_get_opt_param_double(params, "Snapshots:time_first", 0.);
  e->delta_time_snapshot =
      parser_get_opt_param_double(params, "Snapshots:delta_time", -1.);
  e->ti_next_snapshot = 0;
  parser_get_param_string(params, "Snapshots:basename", e->snapshot_base_name);
  e->snapshot_compression =
      parser_get_opt_param_int(params, "Snapshots:compression", 0);
  e->snapshot_int_time_label_on =
      parser_get_opt_param_int(params, "Snapshots:int_time_label_on", 0);
  e->snapshot_invoke_stf =
      parser_get_opt_param_int(params, "Snapshots:invoke_stf", 0);
  e->snapshot_units = (struct unit_system *)malloc(sizeof(struct unit_system));
  units_init_default(e->snapshot_units, params, "Snapshots", internal_units);
  e->snapshot_output_count = 0;
  e->stf_output_count = 0;
  e->dt_min = parser_get_param_double(params, "TimeIntegration:dt_min");
  e->dt_max = parser_get_param_double(params, "TimeIntegration:dt_max");
  e->dt_max_RMS_displacement = FLT_MAX;
  e->max_RMS_displacement_factor = parser_get_opt_param_double(
      params, "TimeIntegration:max_dt_RMS_factor", 0.25);
  e->a_first_statistics =
      parser_get_opt_param_double(params, "Statistics:scale_factor_first", 0.1);
  e->time_first_statistics =
      parser_get_opt_param_double(params, "Statistics:time_first", 0.);
  e->delta_time_statistics =
      parser_get_param_double(params, "Statistics:delta_time");
  e->ti_next_stats = 0;
  e->ti_next_stf = 0;
  e->ti_next_fof = 0;
  e->verbose = verbose;
  e->wallclock_time = 0.f;
  e->physical_constants = physical_constants;
  e->cosmology = cosmo;
  e->hydro_properties = hydro;
  e->entropy_floor = entropy_floor;
  e->gravity_properties = gravity;
  e->stars_properties = stars;
  e->black_holes_properties = black_holes;
  e->mesh = mesh;
  e->external_potential = potential;
  e->cooling_func = cooling_func;
  e->star_formation = starform;
  e->feedback_props = feedback;
  e->chemistry = chemistry;
  e->fof_properties = fof_properties;
  e->parameter_file = params;
#ifdef WITH_MPI
  e->cputime_last_step = 0;
  e->last_repartition = 0;
#endif
  e->total_nr_cells = 0;
  e->total_nr_tasks = 0;

#if defined(WITH_LOGGER)
  e->logger = (struct logger_writer *)malloc(sizeof(struct logger_writer));
  logger_init(e->logger, params);
#endif

  /* Make the space link back to the engine. */
  s->e = e;

  /* Read the run label */
  memset(e->run_name, 0, PARSER_MAX_LINE_SIZE);
  parser_get_opt_param_string(params, "MetaData:run_name", e->run_name,
                              "Untitled SWIFT simulation");
  if (strlen(e->run_name) == 0) {
    error("The run name in the parameter file cannot be an empty string.");
  }

  /* Setup the timestep if non-cosmological */
  if (!(e->policy & engine_policy_cosmology)) {
    e->time_begin =
        parser_get_param_double(params, "TimeIntegration:time_begin");
    e->time_end = parser_get_param_double(params, "TimeIntegration:time_end");
    e->time_old = e->time_begin;
    e->time = e->time_begin;

    e->time_base = (e->time_end - e->time_begin) / max_nr_timesteps;
    e->time_base_inv = 1.0 / e->time_base;
    e->ti_current = 0;
  } else {

    e->time_begin = e->cosmology->time_begin;
    e->time_end = e->cosmology->time_end;
    e->time_old = e->time_begin;
    e->time = e->time_begin;

    /* Copy the relevent information from the cosmology model */
    e->time_base = e->cosmology->time_base;
    e->time_base_inv = e->cosmology->time_base_inv;
    e->ti_current = 0;
  }

  /* Initialise VELOCIraptor output. */
  if (e->policy & engine_policy_structure_finding) {
    parser_get_param_string(params, "StructureFinding:basename",
                            e->stf_base_name);
    parser_get_param_string(params, "StructureFinding:config_file_name",
                            e->stf_config_file_name);

    e->time_first_stf_output =
        parser_get_opt_param_double(params, "StructureFinding:time_first", 0.);
    e->a_first_stf_output = parser_get_opt_param_double(
        params, "StructureFinding:scale_factor_first", 0.1);
    e->delta_time_stf =
        parser_get_opt_param_double(params, "StructureFinding:delta_time", -1.);
  }

  /* Initialise FoF calls frequency. */
  if (e->policy & engine_policy_fof) {

    e->time_first_fof_call =
        parser_get_opt_param_double(params, "FOF:time_first", 0.);
    e->a_first_fof_call =
        parser_get_opt_param_double(params, "FOF:scale_factor_first", 0.1);
    e->delta_time_fof =
        parser_get_opt_param_double(params, "FOF:delta_time", -1.);
  }

  /* Initialize the star formation history structure */
  if (e->policy & engine_policy_star_formation) {
    star_formation_logger_accumulator_init(&e->sfh);
  }

  engine_init_output_lists(e, params);
}

/**
 * @brief configure an engine with the given number of threads, queues
 *        and core affinity. Also initialises the scheduler and opens various
 *        output files, computes the next timestep and initialises the
 *        threadpool.
 *
 * Assumes the engine is correctly initialised i.e. is restored from a restart
 * file or has been setup by engine_init(). When restarting any output log
 * files are positioned so that further output is appended. Note that
 * parameters are not read from the engine, just the parameter file, this
 * allows values derived in this function to be changed between runs.
 * When not restarting params should be the same as given to engine_init().
 *
 * @param restart true when restarting the application.
 * @param fof true when starting a stand-alone FOF call.
 * @param e The #engine.
 * @param params The parsed parameter file.
 * @param nr_nodes The number of MPI ranks.
 * @param nodeID The MPI rank of this node.
 * @param nr_threads The number of threads per MPI rank.
 * @param with_aff use processor affinity, if supported.
 * @param verbose Is this #engine talkative ?
 * @param restart_file The name of our restart file.
 */
void engine_config(int restart, int fof, struct engine *e,
                   struct swift_params *params, int nr_nodes, int nodeID,
                   int nr_threads, int with_aff, int verbose,
                   const char *restart_file) {

  /* Store the values and initialise global fields. */
  e->nodeID = nodeID;
  e->nr_threads = nr_threads;
  e->nr_nodes = nr_nodes;
  e->proxy_ind = NULL;
  e->nr_proxies = 0;
  e->forcerebuild = 1;
  e->forcerepart = 0;
  e->restarting = restart;
  e->step_props = engine_step_prop_none;
  e->links = NULL;
  e->nr_links = 0;
  e->file_stats = NULL;
  e->file_timesteps = NULL;
  e->sfh_logger = NULL;
  e->verbose = verbose;
  e->wallclock_time = 0.f;
  e->restart_dump = 0;
  e->restart_file = restart_file;
  e->restart_next = 0;
  e->restart_dt = 0;
  e->run_fof = 0;
  engine_rank = nodeID;

  if (restart && fof) {
    error(
        "Can't configure the engine to be a stand-alone FOF and restarting "
        "from a check-point at the same time!");
  }

  /* Welcome message */
  if (e->nodeID == 0) message("Running simulation '%s'.", e->run_name);

  /* Get the number of queues */
  int nr_queues =
      parser_get_opt_param_int(params, "Scheduler:nr_queues", nr_threads);
  if (nr_queues <= 0) nr_queues = e->nr_threads;
  if (nr_queues != nr_threads)
    message("Number of task queues set to %d", nr_queues);
  e->s->nr_queues = nr_queues;

/* Deal with affinity. For now, just figure out the number of cores. */
#if defined(HAVE_SETAFFINITY)
  const int nr_cores = sysconf(_SC_NPROCESSORS_ONLN);
  cpu_set_t *entry_affinity = engine_entry_affinity();
  const int nr_affinity_cores = CPU_COUNT(entry_affinity);

  if (nr_cores > CPU_SETSIZE) /* Unlikely, except on e.g. SGI UV. */
    error("must allocate dynamic cpu_set_t (too many cores per node)");

  char *buf = (char *)malloc((nr_cores + 1) * sizeof(char));
  buf[nr_cores] = '\0';
  for (int j = 0; j < nr_cores; ++j) {
    /* Reversed bit order from convention, but same as e.g. Intel MPI's
     * I_MPI_PIN_DOMAIN explicit mask: left-to-right, LSB-to-MSB. */
    buf[j] = CPU_ISSET(j, entry_affinity) ? '1' : '0';
  }

  if (verbose && with_aff) message("Affinity at entry: %s", buf);

  int *cpuid = NULL;
  cpu_set_t cpuset;

  if (with_aff) {

    cpuid = (int *)malloc(nr_affinity_cores * sizeof(int));

    int skip = 0;
    for (int k = 0; k < nr_affinity_cores; k++) {
      int c;
      for (c = skip; c < CPU_SETSIZE && !CPU_ISSET(c, entry_affinity); ++c)
        ;
      cpuid[k] = c;
      skip = c + 1;
    }

#if defined(HAVE_LIBNUMA) && defined(_GNU_SOURCE)
    if ((e->policy & engine_policy_cputight) != engine_policy_cputight) {

      if (numa_available() >= 0) {
        if (nodeID == 0) message("prefer NUMA-distant CPUs");

        /* Get list of numa nodes of all available cores. */
        int *nodes = (int *)malloc(nr_affinity_cores * sizeof(int));
        int nnodes = 0;
        for (int i = 0; i < nr_affinity_cores; i++) {
          nodes[i] = numa_node_of_cpu(cpuid[i]);
          if (nodes[i] > nnodes) nnodes = nodes[i];
        }
        nnodes += 1;

        /* Count cores per node. */
        int *core_counts = (int *)malloc(nnodes * sizeof(int));
        for (int i = 0; i < nr_affinity_cores; i++) {
          core_counts[nodes[i]] = 0;
        }
        for (int i = 0; i < nr_affinity_cores; i++) {
          core_counts[nodes[i]] += 1;
        }

        /* Index cores within each node. */
        int *core_indices = (int *)malloc(nr_affinity_cores * sizeof(int));
        for (int i = nr_affinity_cores - 1; i >= 0; i--) {
          core_indices[i] = core_counts[nodes[i]];
          core_counts[nodes[i]] -= 1;
        }

        /* Now sort so that we pick adjacent cpuids from different nodes
         * by sorting internal node core indices. */
        int done = 0;
        while (!done) {
          done = 1;
          for (int i = 1; i < nr_affinity_cores; i++) {
            if (core_indices[i] < core_indices[i - 1]) {
              int t = cpuid[i - 1];
              cpuid[i - 1] = cpuid[i];
              cpuid[i] = t;

              t = core_indices[i - 1];
              core_indices[i - 1] = core_indices[i];
              core_indices[i] = t;
              done = 0;
            }
          }
        }

        free(nodes);
        free(core_counts);
        free(core_indices);
      }
    }
#endif
  } else {
    if (nodeID == 0) message("no processor affinity used");

  } /* with_aff */

  /* Avoid (unexpected) interference between engine and runner threads. We can
   * do this once we've made at least one call to engine_entry_affinity and
   * maybe numa_node_of_cpu(sched_getcpu()), even if the engine isn't already
   * pinned. */
  if (with_aff) engine_unpin();
#endif

  if (with_aff && nodeID == 0) {
#ifdef HAVE_SETAFFINITY
#ifdef WITH_MPI
    printf("[%04i] %s engine_init: cpu map is [ ", nodeID,
           clocks_get_timesincestart());
#else
    printf("%s engine_init: cpu map is [ ", clocks_get_timesincestart());
#endif
    for (int i = 0; i < nr_affinity_cores; i++) printf("%i ", cpuid[i]);
    printf("].\n");
#endif
  }

  /* Are we doing stuff in parallel? */
  if (nr_nodes > 1) {
#ifndef WITH_MPI
    error("SWIFT was not compiled with MPI support.");
#else
    e->policy |= engine_policy_mpi;
    if ((e->proxies = (struct proxy *)calloc(sizeof(struct proxy),
                                             engine_maxproxies)) == NULL)
      error("Failed to allocate memory for proxies.");
    e->nr_proxies = 0;

    /* Use synchronous MPI sends and receives when redistributing. */
    e->syncredist =
        parser_get_opt_param_int(params, "DomainDecomposition:synchronous", 0);

#endif
  }

  /* Open some global files */
  if (!fof && e->nodeID == 0) {

    /* When restarting append to these files. */
    const char *mode;
    if (restart)
      mode = "a";
    else
      mode = "w";

    char energyfileName[200] = "";
    parser_get_opt_param_string(params, "Statistics:energy_file_name",
                                energyfileName,
                                engine_default_energy_file_name);
    sprintf(energyfileName + strlen(energyfileName), ".txt");
    e->file_stats = fopen(energyfileName, mode);

    if (!restart) {
      fprintf(
          e->file_stats,
          "#%14s %14s %14s %14s %14s %14s %14s %14s %14s %14s %14s %14s %14s "
          "%14s %14s %14s %14s %14s %14s\n",
          "Time", "Mass", "E_tot", "E_kin", "E_int", "E_pot", "E_pot_self",
          "E_pot_ext", "E_radcool", "Entropy", "p_x", "p_y", "p_z", "ang_x",
          "ang_y", "ang_z", "com_x", "com_y", "com_z");
      fflush(e->file_stats);
    }

    char timestepsfileName[200] = "";
    parser_get_opt_param_string(params, "Statistics:timestep_file_name",
                                timestepsfileName,
                                engine_default_timesteps_file_name);

    sprintf(timestepsfileName + strlen(timestepsfileName), "_%d.txt",
            nr_nodes * nr_threads);
    e->file_timesteps = fopen(timestepsfileName, mode);

    if (!restart) {
      fprintf(
          e->file_timesteps,
          "# Host: %s\n# Branch: %s\n# Revision: %s\n# Compiler: %s, "
          "Version: %s \n# "
          "Number of threads: %d\n# Number of MPI ranks: %d\n# Hydrodynamic "
          "scheme: %s\n# Hydrodynamic kernel: %s\n# No. of neighbours: %.2f "
          "+/- %.4f\n# Eta: %f\n# Config: %s\n# CFLAGS: %s\n",
          hostname(), git_branch(), git_revision(), compiler_name(),
          compiler_version(), e->nr_threads, e->nr_nodes, SPH_IMPLEMENTATION,
          kernel_name, e->hydro_properties->target_neighbours,
          e->hydro_properties->delta_neighbours,
          e->hydro_properties->eta_neighbours, configuration_options(),
          compilation_cflags());

      fprintf(
          e->file_timesteps,
          "# Step Properties: Rebuild=%d, Redistribute=%d, Repartition=%d, "
          "Statistics=%d, Snapshot=%d, Restarts=%d STF=%d, FOF=%d, logger=%d\n",
          engine_step_prop_rebuild, engine_step_prop_redistribute,
          engine_step_prop_repartition, engine_step_prop_statistics,
          engine_step_prop_snapshot, engine_step_prop_restarts,
          engine_step_prop_stf, engine_step_prop_fof,
          engine_step_prop_logger_index);

      fprintf(
          e->file_timesteps,
          "# %6s %14s %12s %12s %14s %9s %12s %12s %12s %12s %16s [%s] %6s\n",
          "Step", "Time", "Scale-factor", "Redshift", "Time-step", "Time-bins",
          "Updates", "g-Updates", "s-Updates", "b-Updates", "Wall-clock time",
          clocks_getunit(), "Props");
      fflush(e->file_timesteps);
    }

    /* Initialize the SFH logger if running with star formation */
    if (e->policy & engine_policy_star_formation) {
      e->sfh_logger = fopen("SFR.txt", mode);
      if (!restart) {
        star_formation_logger_init_log_file(e->sfh_logger, e->internal_units,
                                            e->physical_constants);
        fflush(e->sfh_logger);
      }
    }
  }

  /* Print policy */
  engine_print_policy(e);

  if (!fof) {

    /* Print information about the hydro scheme */
    if (e->policy & engine_policy_hydro) {
      if (e->nodeID == 0) hydro_props_print(e->hydro_properties);
      if (e->nodeID == 0) entropy_floor_print(e->entropy_floor);
    }

    /* Print information about the gravity scheme */
    if (e->policy & engine_policy_self_gravity)
      if (e->nodeID == 0) gravity_props_print(e->gravity_properties);

    if (e->policy & engine_policy_stars)
      if (e->nodeID == 0) stars_props_print(e->stars_properties);

    /* Check we have sensible time bounds */
    if (e->time_begin >= e->time_end)
      error(
          "Final simulation time (t_end = %e) must be larger than the start "
          "time (t_beg = %e)",
          e->time_end, e->time_begin);

    /* Check we don't have inappropriate time labels */
    if ((e->snapshot_int_time_label_on == 1) && (e->time_end <= 1.f))
      error("Snapshot integer time labels enabled but end time <= 1");

    /* Check we have sensible time-step values */
    if (e->dt_min > e->dt_max)
      error(
          "Minimal time-step size (%e) must be smaller than maximal time-step "
          "size (%e)",
          e->dt_min, e->dt_max);

    /* Info about time-steps */
    if (e->nodeID == 0) {
      message("Absolute minimal timestep size: %e", e->time_base);

      float dt_min = e->time_end - e->time_begin;
      while (dt_min > e->dt_min) dt_min /= 2.f;

      message("Minimal timestep size (on time-line): %e", dt_min);

      float dt_max = e->time_end - e->time_begin;
      while (dt_max > e->dt_max) dt_max /= 2.f;

      message("Maximal timestep size (on time-line): %e", dt_max);
    }

    if (e->dt_min < e->time_base && e->nodeID == 0)
      error(
          "Minimal time-step size smaller than the absolute possible minimum "
          "dt=%e",
          e->time_base);

    if (!(e->policy & engine_policy_cosmology))
      if (e->dt_max > (e->time_end - e->time_begin) && e->nodeID == 0)
        error("Maximal time-step size larger than the simulation run time t=%e",
              e->time_end - e->time_begin);

    /* Deal with outputs */
    if (e->policy & engine_policy_cosmology) {

      if (e->delta_time_snapshot <= 1.)
        error("Time between snapshots (%e) must be > 1.",
              e->delta_time_snapshot);

      if (e->delta_time_statistics <= 1.)
        error("Time between statistics (%e) must be > 1.",
              e->delta_time_statistics);

      if (e->a_first_snapshot < e->cosmology->a_begin)
        error(
            "Scale-factor of first snapshot (%e) must be after the simulation "
            "start a=%e.",
            e->a_first_snapshot, e->cosmology->a_begin);

      if (e->a_first_statistics < e->cosmology->a_begin)
        error(
            "Scale-factor of first stats output (%e) must be after the "
            "simulation start a=%e.",
            e->a_first_statistics, e->cosmology->a_begin);

      if (e->policy & engine_policy_structure_finding) {

        if (e->delta_time_stf == -1. && !e->snapshot_invoke_stf)
          error("A value for `StructureFinding:delta_time` must be specified");

        if (e->a_first_stf_output < e->cosmology->a_begin)
          error(
              "Scale-factor of first stf output (%e) must be after the "
              "simulation start a=%e.",
              e->a_first_stf_output, e->cosmology->a_begin);
      }

      if (e->policy & engine_policy_fof) {

        if (e->delta_time_fof <= 1.)
          error("Time between FOF (%e) must be > 1.", e->delta_time_fof);

        if (e->a_first_fof_call < e->cosmology->a_begin)
          error(
              "Scale-factor of first fof call (%e) must be after the "
              "simulation start a=%e.",
              e->a_first_fof_call, e->cosmology->a_begin);
      }

    } else {

      if (e->delta_time_snapshot <= 0.)
        error("Time between snapshots (%e) must be positive.",
              e->delta_time_snapshot);

      if (e->delta_time_statistics <= 0.)
        error("Time between statistics (%e) must be positive.",
              e->delta_time_statistics);

      /* Find the time of the first output */
      if (e->time_first_snapshot < e->time_begin)
        error(
            "Time of first snapshot (%e) must be after the simulation start "
            "t=%e.",
            e->time_first_snapshot, e->time_begin);

      if (e->time_first_statistics < e->time_begin)
        error(
            "Time of first stats output (%e) must be after the simulation "
            "start t=%e.",
            e->time_first_statistics, e->time_begin);

      if (e->policy & engine_policy_structure_finding) {

        if (e->delta_time_stf == -1. && !e->snapshot_invoke_stf)
          error("A value for `StructureFinding:delta_time` must be specified");

        if (e->delta_time_stf <= 0. && e->delta_time_stf != -1.)
          error("Time between STF (%e) must be positive.", e->delta_time_stf);

        if (e->time_first_stf_output < e->time_begin)
          error(
              "Time of first STF (%e) must be after the simulation start t=%e.",
              e->time_first_stf_output, e->time_begin);
      }
    }

    /* Get the total mass */
    e->total_mass = 0.;
    for (size_t i = 0; i < e->s->nr_gparts; ++i)
      e->total_mass += e->s->gparts[i].mass;

/* Reduce the total mass */
#ifdef WITH_MPI
    MPI_Allreduce(MPI_IN_PLACE, &e->total_mass, 1, MPI_DOUBLE, MPI_SUM,
                  MPI_COMM_WORLD);
#endif

#if defined(WITH_LOGGER)
    if (e->nodeID == 0)
      message(
          "WARNING: There is currently no way of predicting the output "
          "size, please use it carefully");
#endif

    /* Find the time of the first snapshot output */
    engine_compute_next_snapshot_time(e);

    /* Find the time of the first statistics output */
    engine_compute_next_statistics_time(e);

    /* Find the time of the first stf output */
    if (e->policy & engine_policy_structure_finding) {
      engine_compute_next_stf_time(e);
    }

    /* Find the time of the first stf output */
    if (e->policy & engine_policy_fof) {
      engine_compute_next_fof_time(e);
    }

    /* Check that we are invoking VELOCIraptor only if we have it */
    if (e->snapshot_invoke_stf &&
        !(e->policy & engine_policy_structure_finding)) {
      error(
          "Invoking VELOCIraptor after snapshots but structure finding wasn't "
          "activated at runtime (Use --velociraptor).");
    }

    /* Whether restarts are enabled. Yes by default. Can be changed on restart.
     */
    e->restart_dump = parser_get_opt_param_int(params, "Restarts:enable", 1);

    /* Whether to save backup copies of the previous restart files. */
    e->restart_save = parser_get_opt_param_int(params, "Restarts:save", 1);

    /* Whether restarts should be dumped on exit. Not by default. Can be changed
     * on restart. */
    e->restart_onexit = parser_get_opt_param_int(params, "Restarts:onexit", 0);

    /* Hours between restart dumps. Can be changed on restart. */
    float dhours =
        parser_get_opt_param_float(params, "Restarts:delta_hours", 5.0f);
    if (e->nodeID == 0) {
      if (e->restart_dump)
        message("Restarts will be dumped every %f hours", dhours);
      else
        message("WARNING: restarts will not be dumped");

      if (e->verbose && e->restart_onexit)
        message("Restarts will be dumped after the final step");
    }

    /* Internally we use ticks, so convert into a delta ticks. Assumes we can
     * convert from ticks into milliseconds. */
    e->restart_dt = clocks_to_ticks(dhours * 60.0 * 60.0 * 1000.0);

    /* The first dump will happen no sooner than restart_dt ticks in the
     * future. */
    e->restart_next = getticks() + e->restart_dt;
  }

/* Construct types for MPI communications */
#ifdef WITH_MPI
  part_create_mpi_types();
  multipole_create_mpi_types();
  stats_create_mpi_type();
  proxy_create_mpi_type();
  task_create_mpi_comms();
#ifdef WITH_FOF
  fof_create_mpi_types();
#endif /* WITH_FOF */
#endif /* WITH_MPI */

  if (!fof) {

    /* Initialise the collection group. */
    collectgroup_init();
  }

  /* Initialize the threadpool. */
  threadpool_init(&e->threadpool, e->nr_threads);

  /* First of all, init the barrier and lock it. */
  if (swift_barrier_init(&e->wait_barrier, NULL, e->nr_threads + 1) != 0 ||
      swift_barrier_init(&e->run_barrier, NULL, e->nr_threads + 1) != 0)
    error("Failed to initialize barrier.");

  /* Expected average for tasks per cell. If set to zero we use a heuristic
   * guess based on the numbers of cells and how many tasks per cell we expect.
   * On restart this number cannot be estimated (no cells yet), so we recover
   * from the end of the dumped run. Can be changed on restart. */
  e->tasks_per_cell =
      parser_get_opt_param_float(params, "Scheduler:tasks_per_cell", 0.0);
  e->tasks_per_cell_max = 0.0f;

  float maxtasks = 0;
  if (restart)
    maxtasks = e->restart_max_tasks;
  else
    maxtasks = engine_estimate_nr_tasks(e);

  /* Estimated number of links per tasks */
  e->links_per_tasks =
      parser_get_opt_param_int(params, "Scheduler:links_per_tasks", 25);

  /* Init the scheduler. */
  scheduler_init(&e->sched, e->s, maxtasks, nr_queues,
                 (e->policy & scheduler_flag_steal), e->nodeID, &e->threadpool);

  /* Maximum size of MPI task messages, in KB, that should not be buffered,
   * that is sent using MPI_Issend, not MPI_Isend. 4Mb by default. Can be
   * changed on restart.
   */
  e->sched.mpi_message_limit =
      parser_get_opt_param_int(params, "Scheduler:mpi_message_limit", 4) * 1024;

  if (restart) {

    /* Overwrite the constants for the scheduler */
    space_maxsize = parser_get_opt_param_int(params, "Scheduler:cell_max_size",
                                             space_maxsize_default);
    space_subsize_pair_hydro =
        parser_get_opt_param_int(params, "Scheduler:cell_sub_size_pair_hydro",
                                 space_subsize_pair_hydro_default);
    space_subsize_self_hydro =
        parser_get_opt_param_int(params, "Scheduler:cell_sub_size_self_hydro",
                                 space_subsize_self_hydro_default);
    space_subsize_pair_stars =
        parser_get_opt_param_int(params, "Scheduler:cell_sub_size_pair_stars",
                                 space_subsize_pair_stars_default);
    space_subsize_self_stars =
        parser_get_opt_param_int(params, "Scheduler:cell_sub_size_self_stars",
                                 space_subsize_self_stars_default);
    space_subsize_pair_grav =
        parser_get_opt_param_int(params, "Scheduler:cell_sub_size_pair_grav",
                                 space_subsize_pair_grav_default);
    space_subsize_self_grav =
        parser_get_opt_param_int(params, "Scheduler:cell_sub_size_self_grav",
                                 space_subsize_self_grav_default);
    space_splitsize = parser_get_opt_param_int(
        params, "Scheduler:cell_split_size", space_splitsize_default);
    space_subdepth_diff_grav =
        parser_get_opt_param_int(params, "Scheduler:cell_subdepth_diff_grav",
                                 space_subdepth_diff_grav_default);
    space_extra_parts = parser_get_opt_param_int(
        params, "Scheduler:cell_extra_parts", space_extra_parts_default);
    space_extra_sparts = parser_get_opt_param_int(
        params, "Scheduler:cell_extra_sparts", space_extra_sparts_default);
    space_extra_gparts = parser_get_opt_param_int(
        params, "Scheduler:cell_extra_gparts", space_extra_gparts_default);
    space_extra_bparts = parser_get_opt_param_int(
        params, "Scheduler:cell_extra_bparts", space_extra_bparts_default);

    engine_max_parts_per_ghost =
        parser_get_opt_param_int(params, "Scheduler:engine_max_parts_per_ghost",
                                 engine_max_parts_per_ghost_default);
    engine_max_sparts_per_ghost = parser_get_opt_param_int(
        params, "Scheduler:engine_max_sparts_per_ghost",
        engine_max_sparts_per_ghost_default);
  }

  /* Allocate and init the threads. */
  if (swift_memalign("runners", (void **)&e->runners, SWIFT_CACHE_ALIGNMENT,
                     e->nr_threads * sizeof(struct runner)) != 0)
    error("Failed to allocate threads array.");

  for (int k = 0; k < e->nr_threads; k++) {
    e->runners[k].id = k;
    e->runners[k].e = e;
    if (pthread_create(&e->runners[k].thread, NULL, &runner_main,
                       &e->runners[k]) != 0)
      error("Failed to create runner thread.");

    /* Try to pin the runner to a given core */
    if (with_aff &&
        (e->policy & engine_policy_setaffinity) == engine_policy_setaffinity) {
#if defined(HAVE_SETAFFINITY)

      /* Set a reasonable queue ID. */
      int coreid = k % nr_affinity_cores;
      e->runners[k].cpuid = cpuid[coreid];

      if (nr_queues < e->nr_threads)
        e->runners[k].qid = cpuid[coreid] * nr_queues / nr_affinity_cores;
      else
        e->runners[k].qid = k;

      /* Set the cpu mask to zero | e->id. */
      CPU_ZERO(&cpuset);
      CPU_SET(cpuid[coreid], &cpuset);

      /* Apply this mask to the runner's pthread. */
      if (pthread_setaffinity_np(e->runners[k].thread, sizeof(cpu_set_t),
                                 &cpuset) != 0)
        error("Failed to set thread affinity.");

#else
      error("SWIFT was not compiled with affinity enabled.");
#endif
    } else {
      e->runners[k].cpuid = k;
      e->runners[k].qid = k * nr_queues / e->nr_threads;
    }

    /* Allocate particle caches. */
    e->runners[k].ci_gravity_cache.count = 0;
    e->runners[k].cj_gravity_cache.count = 0;
    gravity_cache_init(&e->runners[k].ci_gravity_cache, space_splitsize);
    gravity_cache_init(&e->runners[k].cj_gravity_cache, space_splitsize);
#ifdef WITH_VECTORIZATION
    e->runners[k].ci_cache.count = 0;
    e->runners[k].cj_cache.count = 0;
    cache_init(&e->runners[k].ci_cache, CACHE_SIZE);
    cache_init(&e->runners[k].cj_cache, CACHE_SIZE);
#endif

    if (verbose) {
      if (with_aff)
        message("runner %i on cpuid=%i with qid=%i.", e->runners[k].id,
                e->runners[k].cpuid, e->runners[k].qid);
      else
        message("runner %i using qid=%i no cpuid.", e->runners[k].id,
                e->runners[k].qid);
    }
  }

#ifdef WITH_LOGGER
  /* Write the particle logger header */
  logger_write_file_header(e->logger);
#endif

  /* Initialise the structure finder */
#ifdef HAVE_VELOCIRAPTOR
  if (e->policy & engine_policy_structure_finding) velociraptor_init(e);
#endif

    /* Free the affinity stuff */
#if defined(HAVE_SETAFFINITY)
  if (with_aff) {
    free(cpuid);
  }
  free(buf);
#endif

  /* Wait for the runner threads to be in place. */
  swift_barrier_wait(&e->wait_barrier);
}

/**
 * @brief Prints the current policy of an engine
 *
 * @param e The engine to print information about
 */
void engine_print_policy(struct engine *e) {

#ifdef WITH_MPI
  if (e->nodeID == 0) {
    printf("[0000] %s engine_policy: engine policies are [ ",
           clocks_get_timesincestart());
    for (int k = 0; k <= engine_maxpolicy; k++)
      if (e->policy & (1 << k)) printf(" '%s' ", engine_policy_names[k + 1]);
    printf(" ]\n");
    fflush(stdout);
  }
#else
  printf("%s engine_policy: engine policies are [ ",
         clocks_get_timesincestart());
  for (int k = 0; k <= engine_maxpolicy; k++)
    if (e->policy & (1 << k)) printf(" '%s' ", engine_policy_names[k + 1]);
  printf(" ]\n");
  fflush(stdout);
#endif
}

/**
 * @brief Computes the next time (on the time line) for a dump
 *
 * @param e The #engine.
 */
void engine_compute_next_snapshot_time(struct engine *e) {

  /* Do outputlist file case */
  if (e->output_list_snapshots) {
    output_list_read_next_time(e->output_list_snapshots, e, "snapshots",
                               &e->ti_next_snapshot);
    return;
  }

  /* Find upper-bound on last output */
  double time_end;
  if (e->policy & engine_policy_cosmology)
    time_end = e->cosmology->a_end * e->delta_time_snapshot;
  else
    time_end = e->time_end + e->delta_time_snapshot;

  /* Find next snasphot above current time */
  double time;
  if (e->policy & engine_policy_cosmology)
    time = e->a_first_snapshot;
  else
    time = e->time_first_snapshot;

  int found_snapshot_time = 0;
  while (time < time_end) {

    /* Output time on the integer timeline */
    if (e->policy & engine_policy_cosmology)
      e->ti_next_snapshot = log(time / e->cosmology->a_begin) / e->time_base;
    else
      e->ti_next_snapshot = (time - e->time_begin) / e->time_base;

    /* Found it? */
    if (e->ti_next_snapshot > e->ti_current) {
      found_snapshot_time = 1;
      break;
    }

    if (e->policy & engine_policy_cosmology)
      time *= e->delta_time_snapshot;
    else
      time += e->delta_time_snapshot;
  }

  /* Deal with last snapshot */
  if (!found_snapshot_time) {
    e->ti_next_snapshot = -1;
    if (e->verbose) message("No further output time.");
  } else {

    /* Be nice, talk... */
    if (e->policy & engine_policy_cosmology) {
      const double next_snapshot_time =
          exp(e->ti_next_snapshot * e->time_base) * e->cosmology->a_begin;
      if (e->verbose)
        message("Next snapshot time set to a=%e.", next_snapshot_time);
    } else {
      const double next_snapshot_time =
          e->ti_next_snapshot * e->time_base + e->time_begin;
      if (e->verbose)
        message("Next snapshot time set to t=%e.", next_snapshot_time);
    }
  }
}

/**
 * @brief Computes the next time (on the time line) for a statistics dump
 *
 * @param e The #engine.
 */
void engine_compute_next_statistics_time(struct engine *e) {
  /* Do output_list file case */
  if (e->output_list_stats) {
    output_list_read_next_time(e->output_list_stats, e, "stats",
                               &e->ti_next_stats);
    return;
  }

  /* Find upper-bound on last output */
  double time_end;
  if (e->policy & engine_policy_cosmology)
    time_end = e->cosmology->a_end * e->delta_time_statistics;
  else
    time_end = e->time_end + e->delta_time_statistics;

  /* Find next snasphot above current time */
  double time;
  if (e->policy & engine_policy_cosmology)
    time = e->a_first_statistics;
  else
    time = e->time_first_statistics;

  int found_stats_time = 0;
  while (time < time_end) {

    /* Output time on the integer timeline */
    if (e->policy & engine_policy_cosmology)
      e->ti_next_stats = log(time / e->cosmology->a_begin) / e->time_base;
    else
      e->ti_next_stats = (time - e->time_begin) / e->time_base;

    /* Found it? */
    if (e->ti_next_stats > e->ti_current) {
      found_stats_time = 1;
      break;
    }

    if (e->policy & engine_policy_cosmology)
      time *= e->delta_time_statistics;
    else
      time += e->delta_time_statistics;
  }

  /* Deal with last statistics */
  if (!found_stats_time) {
    e->ti_next_stats = -1;
    if (e->verbose) message("No further output time.");
  } else {

    /* Be nice, talk... */
    if (e->policy & engine_policy_cosmology) {
      const double next_statistics_time =
          exp(e->ti_next_stats * e->time_base) * e->cosmology->a_begin;
      if (e->verbose)
        message("Next output time for stats set to a=%e.",
                next_statistics_time);
    } else {
      const double next_statistics_time =
          e->ti_next_stats * e->time_base + e->time_begin;
      if (e->verbose)
        message("Next output time for stats set to t=%e.",
                next_statistics_time);
    }
  }
}

/**
 * @brief Computes the next time (on the time line) for structure finding
 *
 * @param e The #engine.
 */
void engine_compute_next_stf_time(struct engine *e) {
  /* Do output_list file case */
  if (e->output_list_stf) {
    output_list_read_next_time(e->output_list_stf, e, "stf", &e->ti_next_stf);
    return;
  }

  /* Find upper-bound on last output */
  double time_end;
  if (e->policy & engine_policy_cosmology)
    time_end = e->cosmology->a_end * e->delta_time_stf;
  else
    time_end = e->time_end + e->delta_time_stf;

  /* Find next snasphot above current time */
  double time;
  if (e->policy & engine_policy_cosmology)
    time = e->a_first_stf_output;
  else
    time = e->time_first_stf_output;

  int found_stf_time = 0;
  while (time < time_end) {

    /* Output time on the integer timeline */
    if (e->policy & engine_policy_cosmology)
      e->ti_next_stf = log(time / e->cosmology->a_begin) / e->time_base;
    else
      e->ti_next_stf = (time - e->time_begin) / e->time_base;

    /* Found it? */
    if (e->ti_next_stf > e->ti_current) {
      found_stf_time = 1;
      break;
    }

    if (e->policy & engine_policy_cosmology)
      time *= e->delta_time_stf;
    else
      time += e->delta_time_stf;
  }

  /* Deal with last snapshot */
  if (!found_stf_time) {
    e->ti_next_stf = -1;
    if (e->verbose) message("No further output time.");
  } else {

    /* Be nice, talk... */
    if (e->policy & engine_policy_cosmology) {
      const float next_stf_time =
          exp(e->ti_next_stf * e->time_base) * e->cosmology->a_begin;
      if (e->verbose)
        message("Next VELOCIraptor time set to a=%e.", next_stf_time);
    } else {
      const float next_stf_time = e->ti_next_stf * e->time_base + e->time_begin;
      if (e->verbose)
        message("Next VELOCIraptor time set to t=%e.", next_stf_time);
    }
  }
}

/**
 * @brief Computes the next time (on the time line) for FoF black holes seeding
 *
 * @param e The #engine.
 */
void engine_compute_next_fof_time(struct engine *e) {

  /* Find upper-bound on last output */
  double time_end;
  if (e->policy & engine_policy_cosmology)
    time_end = e->cosmology->a_end * e->delta_time_fof;
  else
    time_end = e->time_end + e->delta_time_fof;

  /* Find next snasphot above current time */
  double time;
  if (e->policy & engine_policy_cosmology)
    time = e->a_first_fof_call;
  else
    time = e->time_first_fof_call;

  int found_fof_time = 0;
  while (time < time_end) {

    /* Output time on the integer timeline */
    if (e->policy & engine_policy_cosmology)
      e->ti_next_fof = log(time / e->cosmology->a_begin) / e->time_base;
    else
      e->ti_next_fof = (time - e->time_begin) / e->time_base;

    /* Found it? */
    if (e->ti_next_fof > e->ti_current) {
      found_fof_time = 1;
      break;
    }

    if (e->policy & engine_policy_cosmology)
      time *= e->delta_time_fof;
    else
      time += e->delta_time_fof;
  }

  /* Deal with last snapshot */
  if (!found_fof_time) {
    e->ti_next_fof = -1;
    if (e->verbose) message("No further FoF time.");
  } else {

    /* Be nice, talk... */
    if (e->policy & engine_policy_cosmology) {
      const float next_fof_time =
          exp(e->ti_next_fof * e->time_base) * e->cosmology->a_begin;
      // if (e->verbose)
      message("Next FoF time set to a=%e.", next_fof_time);
    } else {
      const float next_fof_time = e->ti_next_fof * e->time_base + e->time_begin;
      if (e->verbose) message("Next FoF time set to t=%e.", next_fof_time);
    }
  }
}

/**
 * @brief Initialize all the output_list required by the engine
 *
 * @param e The #engine.
 * @param params The #swift_params.
 */
void engine_init_output_lists(struct engine *e, struct swift_params *params) {
  /* Deal with snapshots */
  double snaps_time_first;
  e->output_list_snapshots = NULL;
  output_list_init(&e->output_list_snapshots, e, "Snapshots",
                   &e->delta_time_snapshot, &snaps_time_first);

  if (e->output_list_snapshots) {
    if (e->policy & engine_policy_cosmology)
      e->a_first_snapshot = snaps_time_first;
    else
      e->time_first_snapshot = snaps_time_first;
  }

  /* Deal with stats */
  double stats_time_first;
  e->output_list_stats = NULL;
  output_list_init(&e->output_list_stats, e, "Statistics",
                   &e->delta_time_statistics, &stats_time_first);

  if (e->output_list_stats) {
    if (e->policy & engine_policy_cosmology)
      e->a_first_statistics = stats_time_first;
    else
      e->time_first_statistics = stats_time_first;
  }

  /* Deal with stf */
  double stf_time_first;
  e->output_list_stf = NULL;
  output_list_init(&e->output_list_stf, e, "StructureFinding",
                   &e->delta_time_stf, &stf_time_first);

  if (e->output_list_stf) {
    if (e->policy & engine_policy_cosmology)
      e->a_first_stf_output = stf_time_first;
    else
      e->time_first_stf_output = stf_time_first;
  }
}

/**
 * @brief Computes the maximal time-step allowed by the max RMS displacement
 * condition.
 *
 * @param e The #engine.
 */
void engine_recompute_displacement_constraint(struct engine *e) {

  const ticks tic = getticks();

  /* Get the cosmological information */
  const struct cosmology *cosmo = e->cosmology;
  const float Om = cosmo->Omega_m;
  const float Ob = cosmo->Omega_b;
  const float H0 = cosmo->H0;
  const float a = cosmo->a;
  const float G_newton = e->physical_constants->const_newton_G;
  const float rho_crit0 = 3.f * H0 * H0 / (8.f * M_PI * G_newton);

  /* Start by reducing the minimal mass of each particle type */
  float min_mass[swift_type_count] = {
      e->s->min_part_mass,  e->s->min_gpart_mass, FLT_MAX, FLT_MAX,
      e->s->min_spart_mass, e->s->min_bpart_mass};
#ifdef SWIFT_DEBUG_CHECKS
  /* Check that the minimal mass collection worked */
  float min_part_mass_check = FLT_MAX;
  for (size_t i = 0; i < e->s->nr_parts; ++i) {
    if (e->s->parts[i].time_bin >= num_time_bins) continue;
    min_part_mass_check =
        min(min_part_mass_check, hydro_get_mass(&e->s->parts[i]));
  }
  if (min_part_mass_check != min_mass[swift_type_gas])
    error("Error collecting minimal mass of gas particles.");
#endif

#ifdef WITH_MPI
  MPI_Allreduce(MPI_IN_PLACE, min_mass, swift_type_count, MPI_FLOAT, MPI_MIN,
                MPI_COMM_WORLD);
#endif

  /* Do the same for the velocity norm sum */
  float vel_norm[swift_type_count] = {
      e->s->sum_part_vel_norm,  e->s->sum_gpart_vel_norm, 0.f, 0.f,
      e->s->sum_spart_vel_norm, e->s->sum_spart_vel_norm};
#ifdef WITH_MPI
  MPI_Allreduce(MPI_IN_PLACE, vel_norm, swift_type_count, MPI_FLOAT, MPI_SUM,
                MPI_COMM_WORLD);
#endif

  /* Get the counts of each particle types */
  const long long total_nr_baryons =
      e->total_nr_parts + e->total_nr_sparts + e->total_nr_bparts;
  const long long total_nr_dm_gparts =
      e->total_nr_gparts - e->total_nr_DM_background_gparts - total_nr_baryons;
  float count_parts[swift_type_count] = {
      (float)e->total_nr_parts,
      (float)total_nr_dm_gparts,
      (float)e->total_nr_DM_background_gparts,
      0.f,
      (float)e->total_nr_sparts,
      (float)e->total_nr_bparts};

  /* Count of particles for the two species */
  const float N_dm = count_parts[1];
  const float N_b = count_parts[0] + count_parts[4] + count_parts[5];

  /* Peculiar motion norm for the two species */
  const float vel_norm_dm = vel_norm[1];
  const float vel_norm_b = vel_norm[0] + vel_norm[4] + vel_norm[5];

  /* Mesh forces smoothing scale */
  float r_s;
  if ((e->policy & engine_policy_self_gravity) && e->s->periodic)
    r_s = e->mesh->r_s;
  else
    r_s = FLT_MAX;

  float dt_dm = FLT_MAX, dt_b = FLT_MAX;

  /* DM case */
  if (N_dm > 0.f) {

    /* Minimal mass for the DM */
    const float min_mass_dm = min_mass[1];

    /* Inter-particle sepration for the DM */
    const float d_dm = cbrtf(min_mass_dm / ((Om - Ob) * rho_crit0));

    /* RMS peculiar motion for the DM */
    const float rms_vel_dm = vel_norm_dm / N_dm;

    /* Time-step based on maximum displacement */
    dt_dm = a * a * min(r_s, d_dm) / sqrtf(rms_vel_dm);
  }

  /* Baryon case */
  if (N_b > 0.f) {

    /* Minimal mass for the baryons */
    const float min_mass_b = min3(min_mass[0], min_mass[4], min_mass[5]);

    /* Inter-particle sepration for the baryons */
    const float d_b = cbrtf(min_mass_b / (Ob * rho_crit0));

    /* RMS peculiar motion for the baryons */
    const float rms_vel_b = vel_norm_b / N_b;

    /* Time-step based on maximum displacement */
    dt_b = a * a * min(r_s, d_b) / sqrtf(rms_vel_b);
  }

  /* Use the minimum */
  const float dt = min(dt_dm, dt_b);

  /* Apply the dimensionless factor */
  e->dt_max_RMS_displacement = dt * e->max_RMS_displacement_factor;

  if (e->verbose)
    message("max_dt_RMS_displacement = %e", e->dt_max_RMS_displacement);

  if (e->verbose)
    message("took %.3f %s.", clocks_from_ticks(getticks() - tic),
            clocks_getunit());
}

/**
 * @brief Frees up the memory allocated for this #engine
 *
 * @param e The #engine to clean.
 * @param fof Was this a stand-alone FOF run?
 */
void engine_clean(struct engine *e, const int fof) {
  /* Start by telling the runners to stop. */
  e->step_props = engine_step_prop_done;
  swift_barrier_wait(&e->run_barrier);

  /* Wait for each runner to come home. */
  for (int k = 0; k < e->nr_threads; k++) {
    if (pthread_join(e->runners[k].thread, /*retval=*/NULL) != 0)
      error("Failed to join runner %i.", k);
#ifdef WITH_VECTORIZATION
    cache_clean(&e->runners[k].ci_cache);
    cache_clean(&e->runners[k].cj_cache);
#endif
    gravity_cache_clean(&e->runners[k].ci_gravity_cache);
    gravity_cache_clean(&e->runners[k].cj_gravity_cache);
  }
  swift_free("runners", e->runners);
  free(e->snapshot_units);

  output_list_clean(&e->output_list_snapshots);
  output_list_clean(&e->output_list_stats);
  output_list_clean(&e->output_list_stf);

  swift_free("links", e->links);
#if defined(WITH_LOGGER)
  logger_free(e->logger);
  free(e->logger);
#endif
  scheduler_clean(&e->sched);
  space_clean(e->s);
  threadpool_clean(&e->threadpool);

  /* Close files */
  if (!fof && e->nodeID == 0) {
    fclose(e->file_timesteps);
    fclose(e->file_stats);

    if (e->policy & engine_policy_star_formation) {
      fclose(e->sfh_logger);
    }
  }
}

/**
 * @brief Write the engine struct and its contents to the given FILE as a
 * stream of bytes.
 *
 * @param e the engine
 * @param stream the file stream
 */
void engine_struct_dump(struct engine *e, FILE *stream) {

  /* Dump the engine. Save the current tasks_per_cell estimate. */
  e->restart_max_tasks = engine_estimate_nr_tasks(e);
  restart_write_blocks(e, sizeof(struct engine), 1, stream, "engine",
                       "engine struct");

  /* And all the engine pointed data, these use their own dump functions. */
  space_struct_dump(e->s, stream);
  units_struct_dump(e->internal_units, stream);
  units_struct_dump(e->snapshot_units, stream);
  cosmology_struct_dump(e->cosmology, stream);

#ifdef WITH_MPI
  /* Save the partition for restoration. */
  partition_store_celllist(e->s, e->reparttype);
  partition_struct_dump(e->reparttype, stream);
#endif

  phys_const_struct_dump(e->physical_constants, stream);
  hydro_props_struct_dump(e->hydro_properties, stream);
  entropy_floor_struct_dump(e->entropy_floor, stream);
  gravity_props_struct_dump(e->gravity_properties, stream);
  stars_props_struct_dump(e->stars_properties, stream);
  pm_mesh_struct_dump(e->mesh, stream);
  potential_struct_dump(e->external_potential, stream);
  cooling_struct_dump(e->cooling_func, stream);
  starformation_struct_dump(e->star_formation, stream);
  feedback_struct_dump(e->feedback_props, stream);
  black_holes_struct_dump(e->black_holes_properties, stream);
  chemistry_struct_dump(e->chemistry, stream);
#ifdef WITH_FOF
  fof_struct_dump(e->fof_properties, stream);
#endif
  parser_struct_dump(e->parameter_file, stream);
  if (e->output_list_snapshots)
    output_list_struct_dump(e->output_list_snapshots, stream);
  if (e->output_list_stats)
    output_list_struct_dump(e->output_list_stats, stream);
  if (e->output_list_stf) output_list_struct_dump(e->output_list_stf, stream);
}

/**
 * @brief Re-create an engine struct and its contents from the given FILE
 *        stream.
 *
 * @param e the engine
 * @param stream the file stream
 */
void engine_struct_restore(struct engine *e, FILE *stream) {

  /* Read the engine. */
  restart_read_blocks(e, sizeof(struct engine), 1, stream, NULL,
                      "engine struct");

  /* Re-initializations as necessary for our struct and its members. */
  e->sched.tasks = NULL;
  e->sched.tasks_ind = NULL;
  e->sched.tid_active = NULL;
  e->sched.size = 0;

  /* Now for the other pointers, these use their own restore functions. */
  /* Note all this memory leaks, but is used once. */
  struct space *s = (struct space *)malloc(sizeof(struct space));
  space_struct_restore(s, stream);
  e->s = s;
  s->e = e;

  struct unit_system *us =
      (struct unit_system *)malloc(sizeof(struct unit_system));
  units_struct_restore(us, stream);
  e->internal_units = us;

  us = (struct unit_system *)malloc(sizeof(struct unit_system));
  units_struct_restore(us, stream);
  e->snapshot_units = us;

  struct cosmology *cosmo =
      (struct cosmology *)malloc(sizeof(struct cosmology));
  cosmology_struct_restore(e->policy & engine_policy_cosmology, cosmo, stream);
  e->cosmology = cosmo;

#ifdef WITH_MPI
  struct repartition *reparttype =
      (struct repartition *)malloc(sizeof(struct repartition));
  partition_struct_restore(reparttype, stream);
  e->reparttype = reparttype;
#endif

  struct phys_const *physical_constants =
      (struct phys_const *)malloc(sizeof(struct phys_const));
  phys_const_struct_restore(physical_constants, stream);
  e->physical_constants = physical_constants;

  struct hydro_props *hydro_properties =
      (struct hydro_props *)malloc(sizeof(struct hydro_props));
  hydro_props_struct_restore(hydro_properties, stream);
  e->hydro_properties = hydro_properties;

  struct entropy_floor_properties *entropy_floor =
      (struct entropy_floor_properties *)malloc(
          sizeof(struct entropy_floor_properties));
  entropy_floor_struct_restore(entropy_floor, stream);
  e->entropy_floor = entropy_floor;

  struct gravity_props *gravity_properties =
      (struct gravity_props *)malloc(sizeof(struct gravity_props));
  gravity_props_struct_restore(gravity_properties, stream);
  e->gravity_properties = gravity_properties;

  struct stars_props *stars_properties =
      (struct stars_props *)malloc(sizeof(struct stars_props));
  stars_props_struct_restore(stars_properties, stream);
  e->stars_properties = stars_properties;

  struct pm_mesh *mesh = (struct pm_mesh *)malloc(sizeof(struct pm_mesh));
  pm_mesh_struct_restore(mesh, stream);
  e->mesh = mesh;

  struct external_potential *external_potential =
      (struct external_potential *)malloc(sizeof(struct external_potential));
  potential_struct_restore(external_potential, stream);
  e->external_potential = external_potential;

  struct cooling_function_data *cooling_func =
      (struct cooling_function_data *)malloc(
          sizeof(struct cooling_function_data));
  cooling_struct_restore(cooling_func, stream, e->cosmology);
  e->cooling_func = cooling_func;

  struct star_formation *star_formation =
      (struct star_formation *)malloc(sizeof(struct star_formation));
  starformation_struct_restore(star_formation, stream);
  e->star_formation = star_formation;

  struct feedback_props *feedback_properties =
      (struct feedback_props *)malloc(sizeof(struct feedback_props));
  feedback_struct_restore(feedback_properties, stream);
  e->feedback_props = feedback_properties;

  struct black_holes_props *black_holes_properties =
      (struct black_holes_props *)malloc(sizeof(struct black_holes_props));
  black_holes_struct_restore(black_holes_properties, stream);
  e->black_holes_properties = black_holes_properties;

  struct chemistry_global_data *chemistry =
      (struct chemistry_global_data *)malloc(
          sizeof(struct chemistry_global_data));
  chemistry_struct_restore(chemistry, stream);
  e->chemistry = chemistry;

#ifdef WITH_FOF
  struct fof_props *fof_props =
      (struct fof_props *)malloc(sizeof(struct fof_props));
  fof_struct_restore(fof_props, stream);
  e->fof_properties = fof_props;
#endif

  struct swift_params *parameter_file =
      (struct swift_params *)malloc(sizeof(struct swift_params));
  parser_struct_restore(parameter_file, stream);
  e->parameter_file = parameter_file;

  if (e->output_list_snapshots) {
    struct output_list *output_list_snapshots =
        (struct output_list *)malloc(sizeof(struct output_list));
    output_list_struct_restore(output_list_snapshots, stream);
    e->output_list_snapshots = output_list_snapshots;
  }

  if (e->output_list_stats) {
    struct output_list *output_list_stats =
        (struct output_list *)malloc(sizeof(struct output_list));
    output_list_struct_restore(output_list_stats, stream);
    e->output_list_stats = output_list_stats;
  }

  if (e->output_list_stf) {
    struct output_list *output_list_stf =
        (struct output_list *)malloc(sizeof(struct output_list));
    output_list_struct_restore(output_list_stf, stream);
    e->output_list_stf = output_list_stf;
  }

#ifdef EOS_PLANETARY
  eos_init(&eos, e->physical_constants, e->snapshot_units, e->parameter_file);
#endif

  /* Want to force a rebuild before using this engine. Wait to repartition.*/
  e->forcerebuild = 1;
  e->forcerepart = 0;
<<<<<<< HEAD
}

/**
 * @brief Activate all the #gpart communications in preparation
 * fof a call to FOF.
 *
 * @param e The #engine to act on.
 */
void engine_activate_gpart_comms(struct engine *e) {

#ifdef WITH_MPI

  const ticks tic = getticks();

  struct scheduler *s = &e->sched;
  const int nr_tasks = s->nr_tasks;
  struct task *tasks = s->tasks;

  for (int k = 0; k < nr_tasks; ++k) {

    struct task *t = &tasks[k];

    if ((t->type == task_type_send) && (t->subtype == task_subtype_gpart)) {
      scheduler_activate(s, t);
    } else if ((t->type == task_type_recv) &&
               (t->subtype == task_subtype_gpart)) {
      scheduler_activate(s, t);
    } else {
      t->skip = 1;
    }
  }

  if (e->verbose)
    message("took %.3f %s.", clocks_from_ticks(getticks() - tic),
            clocks_getunit());

#else
  error("Calling an MPI function in non-MPI mode.");
#endif
}

/**
 * @brief Activate all the FOF tasks.
 *
 * Marks all the other task types to be skipped.
 *
 * @param e The #engine to act on.
 */
void engine_activate_fof_tasks(struct engine *e) {

  const ticks tic = getticks();

  struct scheduler *s = &e->sched;
  const int nr_tasks = s->nr_tasks;
  struct task *tasks = s->tasks;

  for (int k = 0; k < nr_tasks; k++) {

    struct task *t = &tasks[k];

    if (t->type == task_type_fof_self || t->type == task_type_fof_pair)
      scheduler_activate(s, t);
    else
      t->skip = 1;
  }

  if (e->verbose)
    message("took %.3f %s.", clocks_from_ticks(getticks() - tic),
            clocks_getunit());
}

/**
 * @brief Run a FOF search.
 *
 * @param e the engine
 * @param dump_results Are we writing group catalogues to output files?
 * @param seed_black_holes Are we seeding black holes?
 */
void engine_fof(struct engine *e, const int dump_results,
                const int seed_black_holes) {

#ifdef WITH_MPI
  MPI_Barrier(MPI_COMM_WORLD);
#endif
  ticks tic = getticks();

  /* Compute number of DM particles */
  const long long total_nr_baryons =
      e->total_nr_parts + e->total_nr_sparts + e->total_nr_bparts;
  const long long total_nr_dmparts = e->total_nr_gparts - total_nr_baryons;

  /* Initialise FOF parameters and allocate FOF arrays. */
  fof_allocate(e->s, total_nr_dmparts, e->fof_properties);

  message("FOF allocate (FOF SCALING) took: %.3f %s.",
          clocks_from_ticks(getticks() - tic), clocks_getunit());

  /* Make FOF tasks */
  engine_make_fof_tasks(e);

  /* and activate them. */
  engine_activate_fof_tasks(e);

  ticks tic_local_fof = getticks();

  /* Perform local FOF tasks. */
  engine_launch(e);

  message("Local FOF search (tasks FOF SCALING) took: %.3f %s.",
          clocks_from_ticks(getticks() - tic_local_fof), clocks_getunit());

  message(
      "FOF allocate + task creation + local search (FOF SCALING) took: %.3f "
      "%s.",
      clocks_from_ticks(getticks() - tic), clocks_getunit());

  /* Perform FOF search over foreign particles and
   * find groups which require black hole seeding.  */
  fof_search_tree(e->fof_properties, e->black_holes_properties,
                  e->physical_constants, e->cosmology, e->s, dump_results,
                  seed_black_holes);

  /* Reset flag. */
  e->run_fof = 0;

  /* Flag that a FOF has taken place */
  e->step_props |= engine_step_prop_fof;

  /* ... and find the next FOF time */
  if (seed_black_holes) engine_compute_next_fof_time(e);

#ifdef WITH_MPI
  MPI_Barrier(MPI_COMM_WORLD);
#endif

  if (engine_rank == 0)
    message("Complete FOF search took: %.3f %s.",
            clocks_from_ticks(getticks() - tic), clocks_getunit());
=======
>>>>>>> 93464a24
}<|MERGE_RESOLUTION|>--- conflicted
+++ resolved
@@ -158,1095 +158,6 @@
   res->next = atomic_swap(l, res);
 }
 
-<<<<<<< HEAD
-#ifdef WITH_MPI
-/**
- * Do the exchange of one type of particles with all the other nodes.
- *
- * @param label a label for the memory allocations of this particle type.
- * @param counts 2D array with the counts of particles to exchange with
- *               each other node.
- * @param parts the particle data to exchange
- * @param new_nr_parts the number of particles this node will have after all
- *                     exchanges have completed.
- * @param sizeofparts sizeof the particle struct.
- * @param alignsize the memory alignment required for this particle type.
- * @param mpi_type the MPI_Datatype for these particles.
- * @param nr_nodes the number of nodes to exchange with.
- * @param nodeID the id of this node.
- * @param syncredist whether to use slower more memory friendly synchronous
- *                   exchanges.
- *
- * @result new particle data constructed from all the exchanges with the
- *         given alignment.
- */
-static void *engine_do_redistribute(const char *label, int *counts, char *parts,
-                                    size_t new_nr_parts, size_t sizeofparts,
-                                    size_t alignsize, MPI_Datatype mpi_type,
-                                    int nr_nodes, int nodeID, int syncredist) {
-
-  /* Allocate a new particle array with some extra margin */
-  char *parts_new = NULL;
-  if (swift_memalign(
-          label, (void **)&parts_new, alignsize,
-          sizeofparts * new_nr_parts * engine_redistribute_alloc_margin) != 0)
-    error("Failed to allocate new particle data.");
-
-  if (syncredist) {
-
-    /* Slow synchronous redistribute,. */
-    size_t offset_send = 0, offset_recv = 0;
-
-    /* Only send and receive only "chunk" particles per request.
-     * Fixing the message size to 2GB. */
-    const int chunk = INT_MAX / sizeofparts;
-    int res = 0;
-    for (int k = 0; k < nr_nodes; k++) {
-      int kk = k;
-
-      /* Rank 0 decides the index of sending node */
-      MPI_Bcast(&kk, 1, MPI_INT, 0, MPI_COMM_WORLD);
-
-      int ind_recv = kk * nr_nodes + nodeID;
-
-      if ( nodeID == kk ) {
-
-        /*  Send out our particles. */
-        offset_send = 0;
-        for (int j = 0; j < nr_nodes; j++) {
-
-          int ind_send = kk * nr_nodes + j;
-
-          /*  Just copy our own parts */
-          if ( counts[ind_send] > 0 ) {
-            if ( j == nodeID ) {
-              memcpy(&parts_new[offset_recv * sizeofparts],
-                     &parts[offset_send * sizeofparts],
-                     sizeofparts * counts[ind_recv]);
-              offset_send += counts[ind_send];
-              offset_recv += counts[ind_recv];
-            }
-            else {
-              for (int i = 0, n = 0; i < counts[ind_send]; n++) {
-
-                /* Count and index, with chunk parts at most. */
-                size_t sendc = min(chunk, counts[ind_send] - i);
-                size_t sendo = offset_send + i;
-
-                res = MPI_Send(&parts[sendo * sizeofparts], sendc, mpi_type, j,
-                               n, MPI_COMM_WORLD);
-                if ( res != MPI_SUCCESS ) {
-                  mpi_error(res, "Failed to send parts to node %i from %i.",
-                            j, nodeID);
-                }
-                i += sendc;
-              }
-              offset_send += counts[ind_send];
-            }
-          }
-        }
-      }
-      else {
-        /*  Listen for sends from kk. */
-        if (counts[ind_recv] > 0) {
-          for (int i = 0, n = 0; i < counts[ind_recv]; n++) {
-            /* Count and index, with +chunk parts at most. */
-            size_t recvc = min(chunk, counts[ind_recv] - i);
-            size_t recvo = offset_recv + i;
-
-            MPI_Status status;
-            res = MPI_Recv(&parts_new[recvo * sizeofparts], recvc, mpi_type, kk,
-                           n, MPI_COMM_WORLD, &status);
-            if ( res != MPI_SUCCESS ) {
-              mpi_error(res,"Failed to recv of parts from node %i to %i.",
-                        kk, nodeID);
-            }
-            i += recvc;
-          }
-          offset_recv += counts[ind_recv];
-        }
-      }
-    }
-
-  } else {
-    /* Asynchronous redistribute, can take a lot of memory. */
-
-    /* Prepare MPI requests for the asynchronous communications */
-    MPI_Request *reqs;
-    if ((reqs = (MPI_Request *)malloc(sizeof(MPI_Request) * 2 * nr_nodes)) ==
-        NULL)
-      error("Failed to allocate MPI request list.");
-
-    /* Only send and receive only "chunk" particles per request. So we need to
-     * loop as many times as necessary here. Make 2Gb/sizeofparts so we only
-     * send 2Gb packets. */
-    const int chunk = INT_MAX / sizeofparts;
-    int sent = 0;
-    int recvd = 0;
-
-    int activenodes = 1;
-    while (activenodes) {
-
-      for (int k = 0; k < 2 * nr_nodes; k++) reqs[k] = MPI_REQUEST_NULL;
-
-      /* Emit the sends and recvs for the data. */
-      size_t offset_send = sent;
-      size_t offset_recv = recvd;
-      activenodes = 0;
-
-      for (int k = 0; k < nr_nodes; k++) {
-
-        /* Indices in the count arrays of the node of interest */
-        const int ind_send = nodeID * nr_nodes + k;
-        const int ind_recv = k * nr_nodes + nodeID;
-
-        /* Are we sending any data this loop? */
-        int sending = counts[ind_send] - sent;
-        if (sending > 0) {
-          activenodes++;
-          if (sending > chunk) sending = chunk;
-
-          /* If the send and receive is local then just copy. */
-          if (k == nodeID) {
-            int receiving = counts[ind_recv] - recvd;
-            if (receiving > chunk) receiving = chunk;
-            memcpy(&parts_new[offset_recv * sizeofparts],
-                   &parts[offset_send * sizeofparts], sizeofparts * receiving);
-          } else {
-            /* Otherwise send it. */
-            int res =
-              MPI_Isend(&parts[offset_send * sizeofparts], sending, mpi_type, k,
-                        ind_send, MPI_COMM_WORLD, &reqs[2 * k + 0]);
-            if (res != MPI_SUCCESS)
-              mpi_error(res, "Failed to isend parts to node %i.", k);
-          }
-        }
-
-        /* If we're sending to this node, then move past it to next. */
-        if (counts[ind_send] > 0) offset_send += counts[ind_send];
-
-        /* Are we receiving any data from this node? Note already done if coming
-         * from this node. */
-        if (k != nodeID) {
-          int receiving = counts[ind_recv] - recvd;
-          if (receiving > 0) {
-            activenodes++;
-            if (receiving > chunk) receiving = chunk;
-            int res = MPI_Irecv(&parts_new[offset_recv * sizeofparts], receiving,
-                                mpi_type, k, ind_recv, MPI_COMM_WORLD,
-                                &reqs[2 * k + 1]);
-            if (res != MPI_SUCCESS)
-              mpi_error(res, "Failed to emit irecv of parts from node %i.", k);
-          }
-        }
-
-        /* If we're receiving from this node, then move past it to next. */
-        if (counts[ind_recv] > 0) offset_recv += counts[ind_recv];
-      }
-
-      /* Wait for all the sends and recvs to tumble in. */
-      MPI_Status stats[2 * nr_nodes];
-      int res;
-      if ((res = MPI_Waitall(2 * nr_nodes, reqs, stats)) != MPI_SUCCESS) {
-        for (int k = 0; k < 2 * nr_nodes; k++) {
-          char buff[MPI_MAX_ERROR_STRING];
-          MPI_Error_string(stats[k].MPI_ERROR, buff, &res);
-          message("request from source %i, tag %i has error '%s'.",
-                  stats[k].MPI_SOURCE, stats[k].MPI_TAG, buff);
-        }
-        error("Failed during waitall for part data.");
-      }
-
-      /* Move to next chunks. */
-      sent += chunk;
-      recvd += chunk;
-    }
-
-    /* Free temps. */
-    free(reqs);
-  }
-
-  /* And return new memory. */
-  return parts_new;
-}
-#endif
-
-#ifdef WITH_MPI /* redist_mapper */
-
-/* Support for engine_redistribute threadpool dest mappers. */
-struct redist_mapper_data {
-  int *counts;
-  int *dest;
-  int nodeID;
-  int nr_nodes;
-  struct cell *cells;
-  struct space *s;
-  void *base;
-};
-
-/* Generic function for accumulating counts for TYPE parts. Note
- * we use a local counts array to avoid the atomic_add in the parts
- * loop. */
-#define ENGINE_REDISTRIBUTE_DEST_MAPPER(TYPE)                              \
-  engine_redistribute_dest_mapper_##TYPE(void *map_data, int num_elements, \
-                                         void *extra_data) {               \
-    struct TYPE *parts = (struct TYPE *)map_data;                          \
-    struct redist_mapper_data *mydata =                                    \
-        (struct redist_mapper_data *)extra_data;                           \
-    struct space *s = mydata->s;                                           \
-    int *dest =                                                            \
-        mydata->dest + (ptrdiff_t)(parts - (struct TYPE *)mydata->base);   \
-    int *lcounts = NULL;                                                   \
-    if ((lcounts = (int *)calloc(                                          \
-             sizeof(int), mydata->nr_nodes * mydata->nr_nodes)) == NULL)   \
-      error("Failed to allocate counts thread-specific buffer");           \
-    for (int k = 0; k < num_elements; k++) {                               \
-      for (int j = 0; j < 3; j++) {                                        \
-        if (parts[k].x[j] < 0.0)                                           \
-          parts[k].x[j] += s->dim[j];                                      \
-        else if (parts[k].x[j] >= s->dim[j])                               \
-          parts[k].x[j] -= s->dim[j];                                      \
-      }                                                                    \
-      const int cid = cell_getid(s->cdim, parts[k].x[0] * s->iwidth[0],    \
-                                 parts[k].x[1] * s->iwidth[1],             \
-                                 parts[k].x[2] * s->iwidth[2]);            \
-      dest[k] = s->cells_top[cid].nodeID;                                  \
-      size_t ind = mydata->nodeID * mydata->nr_nodes + dest[k];            \
-      lcounts[ind] += 1;                                                   \
-    }                                                                      \
-    for (int k = 0; k < (mydata->nr_nodes * mydata->nr_nodes); k++)        \
-      atomic_add(&mydata->counts[k], lcounts[k]);                          \
-    free(lcounts);                                                         \
-  }
-
-/**
- * @brief Accumulate the counts of particles per cell.
- * Threadpool helper for accumulating the counts of particles per cell.
- *
- * part version.
- */
-static void ENGINE_REDISTRIBUTE_DEST_MAPPER(part);
-
-/**
- * @brief Accumulate the counts of star particles per cell.
- * Threadpool helper for accumulating the counts of particles per cell.
- *
- * spart version.
- */
-static void ENGINE_REDISTRIBUTE_DEST_MAPPER(spart);
-
-/**
- * @brief Accumulate the counts of gravity particles per cell.
- * Threadpool helper for accumulating the counts of particles per cell.
- *
- * gpart version.
- */
-static void ENGINE_REDISTRIBUTE_DEST_MAPPER(gpart);
-
-/**
- * @brief Accumulate the counts of black holes particles per cell.
- * Threadpool helper for accumulating the counts of particles per cell.
- *
- * bpart version.
- */
-static void ENGINE_REDISTRIBUTE_DEST_MAPPER(bpart);
-
-#endif /* redist_mapper_data */
-
-#ifdef WITH_MPI /* savelink_mapper_data */
-
-/* Support for saving the linkage between gparts and parts/sparts. */
-struct savelink_mapper_data {
-  int nr_nodes;
-  int *counts;
-  void *parts;
-  int nodeID;
-};
-
-/**
- * @brief Save the offset of each gravity partner of a part or spart.
- *
- * The offset is from the start of the sorted particles to be sent to a node.
- * This is possible as parts without gravity partners have a positive id.
- * These offsets are used to restore the pointers on the receiving node.
- *
- * CHECKS should be eliminated as dead code when optimizing.
- */
-#define ENGINE_REDISTRIBUTE_SAVELINK_MAPPER(TYPE, CHECKS)                      \
-  engine_redistribute_savelink_mapper_##TYPE(void *map_data, int num_elements, \
-                                             void *extra_data) {               \
-    int *nodes = (int *)map_data;                                              \
-    struct savelink_mapper_data *mydata =                                      \
-        (struct savelink_mapper_data *)extra_data;                             \
-    int nodeID = mydata->nodeID;                                               \
-    int nr_nodes = mydata->nr_nodes;                                           \
-    int *counts = mydata->counts;                                              \
-    struct TYPE *parts = (struct TYPE *)mydata->parts;                         \
-                                                                               \
-    for (int j = 0; j < num_elements; j++) {                                   \
-      int node = nodes[j];                                                     \
-      int count = 0;                                                           \
-      size_t offset = 0;                                                       \
-      for (int i = 0; i < node; i++) offset += counts[nodeID * nr_nodes + i];  \
-                                                                               \
-      for (int k = 0; k < counts[nodeID * nr_nodes + node]; k++) {             \
-        if (parts[k + offset].gpart != NULL) {                                 \
-          if (CHECKS)                                                          \
-            if (parts[k + offset].gpart->id_or_neg_offset > 0)                 \
-              error("Trying to link a partnerless " #TYPE "!");                \
-          parts[k + offset].gpart->id_or_neg_offset = -count;                  \
-          count++;                                                             \
-        }                                                                      \
-      }                                                                        \
-    }                                                                          \
-  }
-
-/**
- * @brief Save position of part-gpart links.
- * Threadpool helper for accumulating the counts of particles per cell.
- */
-#ifdef SWIFT_DEBUG_CHECKS
-static void ENGINE_REDISTRIBUTE_SAVELINK_MAPPER(part, 1);
-#else
-static void ENGINE_REDISTRIBUTE_SAVELINK_MAPPER(part, 0);
-#endif
-
-/**
- * @brief Save position of spart-gpart links.
- * Threadpool helper for accumulating the counts of particles per cell.
- */
-#ifdef SWIFT_DEBUG_CHECKS
-static void ENGINE_REDISTRIBUTE_SAVELINK_MAPPER(spart, 1);
-#else
-static void ENGINE_REDISTRIBUTE_SAVELINK_MAPPER(spart, 0);
-#endif
-
-/**
- * @brief Save position of bpart-gpart links.
- * Threadpool helper for accumulating the counts of particles per cell.
- */
-#ifdef SWIFT_DEBUG_CHECKS
-static void ENGINE_REDISTRIBUTE_SAVELINK_MAPPER(bpart, 1);
-#else
-static void ENGINE_REDISTRIBUTE_SAVELINK_MAPPER(bpart, 0);
-#endif
-
-#endif /* savelink_mapper_data */
-
-#ifdef WITH_MPI /* relink_mapper_data */
-
-/* Support for relinking parts, gparts, sparts and bparts after moving between
- * nodes. */
-struct relink_mapper_data {
-  int nodeID;
-  int nr_nodes;
-  int *counts;
-  int *s_counts;
-  int *g_counts;
-  int *b_counts;
-  struct space *s;
-};
-
-/**
- * @brief Restore the part/gpart and spart/gpart links for a list of nodes.
- *
- * @param map_data address of nodes to process.
- * @param num_elements the number nodes to process.
- * @param extra_data additional data defining the context (a
- * relink_mapper_data).
- */
-static void engine_redistribute_relink_mapper(void *map_data, int num_elements,
-                                              void *extra_data) {
-
-  int *nodes = (int *)map_data;
-  struct relink_mapper_data *mydata = (struct relink_mapper_data *)extra_data;
-
-  int nodeID = mydata->nodeID;
-  int nr_nodes = mydata->nr_nodes;
-  int *counts = mydata->counts;
-  int *g_counts = mydata->g_counts;
-  int *s_counts = mydata->s_counts;
-  int *b_counts = mydata->b_counts;
-  struct space *s = mydata->s;
-
-  for (int i = 0; i < num_elements; i++) {
-
-    int node = nodes[i];
-
-    /* Get offsets to correct parts of the counts arrays for this node. */
-    size_t offset_parts = 0;
-    size_t offset_gparts = 0;
-    size_t offset_sparts = 0;
-    size_t offset_bparts = 0;
-    for (int n = 0; n < node; n++) {
-      int ind_recv = n * nr_nodes + nodeID;
-      offset_parts += counts[ind_recv];
-      offset_gparts += g_counts[ind_recv];
-      offset_sparts += s_counts[ind_recv];
-      offset_bparts += b_counts[ind_recv];
-    }
-
-    /* Number of gparts sent from this node. */
-    int ind_recv = node * nr_nodes + nodeID;
-    const size_t count_gparts = g_counts[ind_recv];
-
-    /* Loop over the gparts received from this node */
-    for (size_t k = offset_gparts; k < offset_gparts + count_gparts; k++) {
-
-      /* Does this gpart have a gas partner ? */
-      if (s->gparts[k].type == swift_type_gas) {
-
-        const ptrdiff_t partner_index =
-            offset_parts - s->gparts[k].id_or_neg_offset;
-
-        /* Re-link */
-        s->gparts[k].id_or_neg_offset = -partner_index;
-        s->parts[partner_index].gpart = &s->gparts[k];
-      }
-
-      /* Does this gpart have a star partner ? */
-      else if (s->gparts[k].type == swift_type_stars) {
-
-        const ptrdiff_t partner_index =
-            offset_sparts - s->gparts[k].id_or_neg_offset;
-
-        /* Re-link */
-        s->gparts[k].id_or_neg_offset = -partner_index;
-        s->sparts[partner_index].gpart = &s->gparts[k];
-      }
-
-      /* Does this gpart have a black hole partner ? */
-      else if (s->gparts[k].type == swift_type_black_hole) {
-
-        const ptrdiff_t partner_index =
-            offset_bparts - s->gparts[k].id_or_neg_offset;
-
-        /* Re-link */
-        s->gparts[k].id_or_neg_offset = -partner_index;
-        s->bparts[partner_index].gpart = &s->gparts[k];
-      }
-    }
-  }
-}
-
-#endif /* relink_mapper_data */
-
-/**
- * @brief Redistribute the particles amongst the nodes according
- *      to their cell's node IDs.
- *
- * The strategy here is as follows:
- * 1) Each node counts the number of particles it has to send to each other
- * node.
- * 2) The number of particles of each type is then exchanged.
- * 3) The particles to send are placed in a temporary buffer in which the
- * part-gpart links are preserved.
- * 4) Each node allocates enough space for the new particles.
- * 5) Asynchronous or synchronous communications are issued to transfer the data.
- *
- *
- * @param e The #engine.
- */
-void engine_redistribute(struct engine *e) {
-
-#ifdef WITH_MPI
-
-  const int nr_nodes = e->nr_nodes;
-  const int nodeID = e->nodeID;
-  struct space *s = e->s;
-  struct cell *cells = s->cells_top;
-  const int nr_cells = s->nr_cells;
-  struct xpart *xparts = s->xparts;
-  struct part *parts = s->parts;
-  struct gpart *gparts = s->gparts;
-  struct spart *sparts = s->sparts;
-  struct bpart *bparts = s->bparts;
-  ticks tic = getticks();
-
-  size_t nr_parts = s->nr_parts;
-  size_t nr_gparts = s->nr_gparts;
-  size_t nr_sparts = s->nr_sparts;
-  size_t nr_bparts = s->nr_bparts;
-
-  /* Start by moving inhibited particles to the end of the arrays */
-  for (size_t k = 0; k < nr_parts; /* void */) {
-    if (parts[k].time_bin == time_bin_inhibited ||
-        parts[k].time_bin == time_bin_not_created) {
-      nr_parts -= 1;
-
-      /* Swap the particle */
-      memswap(&parts[k], &parts[nr_parts], sizeof(struct part));
-
-      /* Swap the xpart */
-      memswap(&xparts[k], &xparts[nr_parts], sizeof(struct xpart));
-
-      /* Swap the link with the gpart */
-      if (parts[k].gpart != NULL) {
-        parts[k].gpart->id_or_neg_offset = -k;
-      }
-      if (parts[nr_parts].gpart != NULL) {
-        parts[nr_parts].gpart->id_or_neg_offset = -nr_parts;
-      }
-    } else {
-      k++;
-    }
-  }
-
-  /* Now move inhibited star particles to the end of the arrays */
-  for (size_t k = 0; k < nr_sparts; /* void */) {
-    if (sparts[k].time_bin == time_bin_inhibited ||
-        sparts[k].time_bin == time_bin_not_created) {
-      nr_sparts -= 1;
-
-      /* Swap the particle */
-      memswap(&s->sparts[k], &s->sparts[nr_sparts], sizeof(struct spart));
-
-      /* Swap the link with the gpart */
-      if (s->sparts[k].gpart != NULL) {
-        s->sparts[k].gpart->id_or_neg_offset = -k;
-      }
-      if (s->sparts[nr_sparts].gpart != NULL) {
-        s->sparts[nr_sparts].gpart->id_or_neg_offset = -nr_sparts;
-      }
-    } else {
-      k++;
-    }
-  }
-
-  /* Now move inhibited black hole particles to the end of the arrays */
-  for (size_t k = 0; k < nr_bparts; /* void */) {
-    if (bparts[k].time_bin == time_bin_inhibited ||
-        bparts[k].time_bin == time_bin_not_created) {
-      nr_bparts -= 1;
-
-      /* Swap the particle */
-      memswap(&s->bparts[k], &s->bparts[nr_bparts], sizeof(struct bpart));
-
-      /* Swap the link with the gpart */
-      if (s->bparts[k].gpart != NULL) {
-        s->bparts[k].gpart->id_or_neg_offset = -k;
-      }
-      if (s->bparts[nr_bparts].gpart != NULL) {
-        s->bparts[nr_bparts].gpart->id_or_neg_offset = -nr_bparts;
-      }
-    } else {
-      k++;
-    }
-  }
-
-  /* Finally do the same with the gravity particles */
-  for (size_t k = 0; k < nr_gparts; /* void */) {
-    if (gparts[k].time_bin == time_bin_inhibited ||
-        gparts[k].time_bin == time_bin_not_created) {
-      nr_gparts -= 1;
-
-      /* Swap the particle */
-      memswap(&s->gparts[k], &s->gparts[nr_gparts], sizeof(struct gpart));
-
-      /* Swap the link with part/spart */
-      if (s->gparts[k].type == swift_type_gas) {
-        s->parts[-s->gparts[k].id_or_neg_offset].gpart = &s->gparts[k];
-      } else if (s->gparts[k].type == swift_type_stars) {
-        s->sparts[-s->gparts[k].id_or_neg_offset].gpart = &s->gparts[k];
-      } else if (s->gparts[k].type == swift_type_black_hole) {
-        s->bparts[-s->gparts[k].id_or_neg_offset].gpart = &s->gparts[k];
-      }
-
-      if (s->gparts[nr_gparts].type == swift_type_gas) {
-        s->parts[-s->gparts[nr_gparts].id_or_neg_offset].gpart =
-            &s->gparts[nr_gparts];
-      } else if (s->gparts[nr_gparts].type == swift_type_stars) {
-        s->sparts[-s->gparts[nr_gparts].id_or_neg_offset].gpart =
-            &s->gparts[nr_gparts];
-      } else if (s->gparts[nr_gparts].type == swift_type_black_hole) {
-        s->bparts[-s->gparts[nr_gparts].id_or_neg_offset].gpart =
-            &s->gparts[nr_gparts];
-      }
-    } else {
-      k++;
-    }
-  }
-
-  /* Now we are ready to deal with real particles and can start the exchange. */
-
-  /* Allocate temporary arrays to store the counts of particles to be sent
-   * and the destination of each particle */
-  int *counts;
-  if ((counts = (int *)calloc(sizeof(int), nr_nodes * nr_nodes)) == NULL)
-    error("Failed to allocate counts temporary buffer.");
-
-  int *dest;
-  if ((dest = (int *)swift_malloc("dest", sizeof(int) * nr_parts)) == NULL)
-    error("Failed to allocate dest temporary buffer.");
-
-  /* Simple index of node IDs, used for mappers over nodes. */
-  int *nodes = NULL;
-  if ((nodes = (int *)malloc(sizeof(int) * nr_nodes)) == NULL)
-    error("Failed to allocate nodes temporary buffer.");
-  for (int k = 0; k < nr_nodes; k++) nodes[k] = k;
-
-  /* Get destination of each particle */
-  struct redist_mapper_data redist_data;
-  redist_data.s = s;
-  redist_data.nodeID = nodeID;
-  redist_data.nr_nodes = nr_nodes;
-
-  redist_data.counts = counts;
-  redist_data.dest = dest;
-  redist_data.base = (void *)parts;
-
-  threadpool_map(&e->threadpool, engine_redistribute_dest_mapper_part, parts,
-                 nr_parts, sizeof(struct part), 0, &redist_data);
-
-  /* Sort the particles according to their cell index. */
-  if (nr_parts > 0)
-    space_parts_sort(s->parts, s->xparts, dest, &counts[nodeID * nr_nodes],
-                     nr_nodes, 0);
-
-#ifdef SWIFT_DEBUG_CHECKS
-  /* Verify that the part have been sorted correctly. */
-  for (size_t k = 0; k < nr_parts; k++) {
-    const struct part *p = &s->parts[k];
-
-    if (p->time_bin == time_bin_inhibited)
-      error("Inhibited particle found after sorting!");
-
-    if (p->time_bin == time_bin_not_created)
-      error("Inhibited particle found after sorting!");
-
-    /* New cell index */
-    const int new_cid =
-        cell_getid(s->cdim, p->x[0] * s->iwidth[0], p->x[1] * s->iwidth[1],
-                   p->x[2] * s->iwidth[2]);
-
-    /* New cell of this part */
-    const struct cell *c = &s->cells_top[new_cid];
-    const int new_node = c->nodeID;
-
-    if (dest[k] != new_node)
-      error("part's new node index not matching sorted index.");
-
-    if (p->x[0] < c->loc[0] || p->x[0] > c->loc[0] + c->width[0] ||
-        p->x[1] < c->loc[1] || p->x[1] > c->loc[1] + c->width[1] ||
-        p->x[2] < c->loc[2] || p->x[2] > c->loc[2] + c->width[2])
-      error("part not sorted into the right top-level cell!");
-  }
-#endif
-
-  /* We will need to re-link the gpart partners of parts, so save their
-   * relative positions in the sent lists. */
-  if (nr_parts > 0 && nr_gparts > 0) {
-
-    struct savelink_mapper_data savelink_data;
-    savelink_data.nr_nodes = nr_nodes;
-    savelink_data.counts = counts;
-    savelink_data.parts = (void *)parts;
-    savelink_data.nodeID = nodeID;
-    threadpool_map(&e->threadpool, engine_redistribute_savelink_mapper_part,
-                   nodes, nr_nodes, sizeof(int), 0, &savelink_data);
-  }
-  swift_free("dest", dest);
-
-  /* Get destination of each s-particle */
-  int *s_counts;
-  if ((s_counts = (int *)calloc(sizeof(int), nr_nodes * nr_nodes)) == NULL)
-    error("Failed to allocate s_counts temporary buffer.");
-
-  int *s_dest;
-  if ((s_dest = (int *)swift_malloc("s_dest", sizeof(int) * nr_sparts)) == NULL)
-    error("Failed to allocate s_dest temporary buffer.");
-
-  redist_data.counts = s_counts;
-  redist_data.dest = s_dest;
-  redist_data.base = (void *)sparts;
-
-  threadpool_map(&e->threadpool, engine_redistribute_dest_mapper_spart, sparts,
-                 nr_sparts, sizeof(struct spart), 0, &redist_data);
-
-  /* Sort the particles according to their cell index. */
-  if (nr_sparts > 0)
-    space_sparts_sort(s->sparts, s_dest, &s_counts[nodeID * nr_nodes], nr_nodes,
-                      0);
-
-#ifdef SWIFT_DEBUG_CHECKS
-  /* Verify that the spart have been sorted correctly. */
-  for (size_t k = 0; k < nr_sparts; k++) {
-    const struct spart *sp = &s->sparts[k];
-
-    if (sp->time_bin == time_bin_inhibited)
-      error("Inhibited particle found after sorting!");
-
-    if (sp->time_bin == time_bin_not_created)
-      error("Inhibited particle found after sorting!");
-
-    /* New cell index */
-    const int new_cid =
-        cell_getid(s->cdim, sp->x[0] * s->iwidth[0], sp->x[1] * s->iwidth[1],
-                   sp->x[2] * s->iwidth[2]);
-
-    /* New cell of this spart */
-    const struct cell *c = &s->cells_top[new_cid];
-    const int new_node = c->nodeID;
-
-    if (s_dest[k] != new_node)
-      error("spart's new node index not matching sorted index.");
-
-    if (sp->x[0] < c->loc[0] || sp->x[0] > c->loc[0] + c->width[0] ||
-        sp->x[1] < c->loc[1] || sp->x[1] > c->loc[1] + c->width[1] ||
-        sp->x[2] < c->loc[2] || sp->x[2] > c->loc[2] + c->width[2])
-      error("spart not sorted into the right top-level cell!");
-  }
-#endif
-
-  /* We need to re-link the gpart partners of sparts. */
-  if (nr_sparts > 0) {
-
-    struct savelink_mapper_data savelink_data;
-    savelink_data.nr_nodes = nr_nodes;
-    savelink_data.counts = s_counts;
-    savelink_data.parts = (void *)sparts;
-    savelink_data.nodeID = nodeID;
-    threadpool_map(&e->threadpool, engine_redistribute_savelink_mapper_spart,
-                   nodes, nr_nodes, sizeof(int), 0, &savelink_data);
-  }
-  swift_free("s_dest", s_dest);
-
-  /* Get destination of each b-particle */
-  int *b_counts;
-  if ((b_counts = (int *)calloc(sizeof(int), nr_nodes * nr_nodes)) == NULL)
-    error("Failed to allocate b_counts temporary buffer.");
-
-  int *b_dest;
-  if ((b_dest = (int *)swift_malloc("b_dest", sizeof(int) * nr_bparts)) == NULL)
-    error("Failed to allocate b_dest temporary buffer.");
-
-  redist_data.counts = b_counts;
-  redist_data.dest = b_dest;
-  redist_data.base = (void *)bparts;
-
-  threadpool_map(&e->threadpool, engine_redistribute_dest_mapper_bpart, bparts,
-                 nr_bparts, sizeof(struct bpart), 0, &redist_data);
-
-  /* Sort the particles according to their cell index. */
-  if (nr_bparts > 0)
-    space_bparts_sort(s->bparts, b_dest, &b_counts[nodeID * nr_nodes], nr_nodes,
-                      0);
-
-#ifdef SWIFT_DEBUG_CHECKS
-  /* Verify that the bpart have been sorted correctly. */
-  for (size_t k = 0; k < nr_bparts; k++) {
-    const struct bpart *bp = &s->bparts[k];
-
-    if (bp->time_bin == time_bin_inhibited)
-      error("Inhibited particle found after sorting!");
-
-    if (bp->time_bin == time_bin_not_created)
-      error("Inhibited particle found after sorting!");
-
-    /* New cell index */
-    const int new_cid =
-        cell_getid(s->cdim, bp->x[0] * s->iwidth[0], bp->x[1] * s->iwidth[1],
-                   bp->x[2] * s->iwidth[2]);
-
-    /* New cell of this bpart */
-    const struct cell *c = &s->cells_top[new_cid];
-    const int new_node = c->nodeID;
-
-    if (b_dest[k] != new_node)
-      error("bpart's new node index not matching sorted index.");
-
-    if (bp->x[0] < c->loc[0] || bp->x[0] > c->loc[0] + c->width[0] ||
-        bp->x[1] < c->loc[1] || bp->x[1] > c->loc[1] + c->width[1] ||
-        bp->x[2] < c->loc[2] || bp->x[2] > c->loc[2] + c->width[2])
-      error("bpart not sorted into the right top-level cell!");
-  }
-#endif
-
-  /* We need to re-link the gpart partners of bparts. */
-  if (nr_bparts > 0) {
-
-    struct savelink_mapper_data savelink_data;
-    savelink_data.nr_nodes = nr_nodes;
-    savelink_data.counts = b_counts;
-    savelink_data.parts = (void *)bparts;
-    savelink_data.nodeID = nodeID;
-    threadpool_map(&e->threadpool, engine_redistribute_savelink_mapper_bpart,
-                   nodes, nr_nodes, sizeof(int), 0, &savelink_data);
-  }
-  swift_free("b_dest", b_dest);
-
-  /* Get destination of each g-particle */
-  int *g_counts;
-  if ((g_counts = (int *)calloc(sizeof(int), nr_nodes * nr_nodes)) == NULL)
-    error("Failed to allocate g_gcount temporary buffer.");
-
-  int *g_dest;
-  if ((g_dest = (int *)swift_malloc("g_dest", sizeof(int) * nr_gparts)) == NULL)
-    error("Failed to allocate g_dest temporary buffer.");
-
-  redist_data.counts = g_counts;
-  redist_data.dest = g_dest;
-  redist_data.base = (void *)gparts;
-
-  threadpool_map(&e->threadpool, engine_redistribute_dest_mapper_gpart, gparts,
-                 nr_gparts, sizeof(struct gpart), 0, &redist_data);
-
-  /* Sort the gparticles according to their cell index. */
-  if (nr_gparts > 0)
-    space_gparts_sort(s->gparts, s->parts, s->sparts, s->bparts, g_dest,
-                      &g_counts[nodeID * nr_nodes], nr_nodes);
-
-#ifdef SWIFT_DEBUG_CHECKS
-  /* Verify that the gpart have been sorted correctly. */
-  for (size_t k = 0; k < nr_gparts; k++) {
-    const struct gpart *gp = &s->gparts[k];
-
-    if (gp->time_bin == time_bin_inhibited)
-      error("Inhibited particle found after sorting!");
-
-    if (gp->time_bin == time_bin_not_created)
-      error("Inhibited particle found after sorting!");
-
-    /* New cell index */
-    const int new_cid =
-        cell_getid(s->cdim, gp->x[0] * s->iwidth[0], gp->x[1] * s->iwidth[1],
-                   gp->x[2] * s->iwidth[2]);
-
-    /* New cell of this gpart */
-    const struct cell *c = &s->cells_top[new_cid];
-    const int new_node = c->nodeID;
-
-    if (g_dest[k] != new_node)
-      error("gpart's new node index not matching sorted index (%d != %d).",
-            g_dest[k], new_node);
-
-    if (gp->x[0] < c->loc[0] || gp->x[0] > c->loc[0] + c->width[0] ||
-        gp->x[1] < c->loc[1] || gp->x[1] > c->loc[1] + c->width[1] ||
-        gp->x[2] < c->loc[2] || gp->x[2] > c->loc[2] + c->width[2])
-      error("gpart not sorted into the right top-level cell!");
-  }
-#endif
-
-  swift_free("g_dest", g_dest);
-
-  /* Get all the counts from all the nodes. */
-  if (MPI_Allreduce(MPI_IN_PLACE, counts, nr_nodes * nr_nodes, MPI_INT, MPI_SUM,
-                    MPI_COMM_WORLD) != MPI_SUCCESS)
-    error("Failed to allreduce particle transfer counts.");
-
-  /* Get all the g_counts from all the nodes. */
-  if (MPI_Allreduce(MPI_IN_PLACE, g_counts, nr_nodes * nr_nodes, MPI_INT,
-                    MPI_SUM, MPI_COMM_WORLD) != MPI_SUCCESS)
-    error("Failed to allreduce gparticle transfer counts.");
-
-  /* Get all the s_counts from all the nodes. */
-  if (MPI_Allreduce(MPI_IN_PLACE, s_counts, nr_nodes * nr_nodes, MPI_INT,
-                    MPI_SUM, MPI_COMM_WORLD) != MPI_SUCCESS)
-    error("Failed to allreduce sparticle transfer counts.");
-
-  /* Get all the b_counts from all the nodes. */
-  if (MPI_Allreduce(MPI_IN_PLACE, b_counts, nr_nodes * nr_nodes, MPI_INT,
-                    MPI_SUM, MPI_COMM_WORLD) != MPI_SUCCESS)
-    error("Failed to allreduce bparticle transfer counts.");
-
-  /* Report how many particles will be moved. */
-  if (e->verbose) {
-    if (e->nodeID == 0) {
-      size_t total = 0, g_total = 0, s_total = 0, b_total = 0;
-      size_t unmoved = 0, g_unmoved = 0, s_unmoved = 0, b_unmoved = 0;
-      for (int p = 0, r = 0; p < nr_nodes; p++) {
-        for (int n = 0; n < nr_nodes; n++) {
-          total += counts[r];
-          g_total += g_counts[r];
-          s_total += s_counts[r];
-          b_total += b_counts[r];
-          if (p == n) {
-            unmoved += counts[r];
-            g_unmoved += g_counts[r];
-            s_unmoved += s_counts[r];
-            b_unmoved += b_counts[r];
-          }
-          r++;
-        }
-      }
-      if (total > 0)
-        message("%zu of %zu (%.2f%%) of particles moved", total - unmoved,
-                total, 100.0 * (double)(total - unmoved) / (double)total);
-      if (g_total > 0)
-        message("%zu of %zu (%.2f%%) of g-particles moved", g_total - g_unmoved,
-                g_total,
-                100.0 * (double)(g_total - g_unmoved) / (double)g_total);
-      if (s_total > 0)
-        message("%zu of %zu (%.2f%%) of s-particles moved", s_total - s_unmoved,
-                s_total,
-                100.0 * (double)(s_total - s_unmoved) / (double)s_total);
-      if (b_total > 0)
-        message("%ld of %ld (%.2f%%) of b-particles moved", b_total - b_unmoved,
-                b_total,
-                100.0 * (double)(b_total - b_unmoved) / (double)b_total);
-    }
-  }
-
-  /* Now each node knows how many parts, sparts, bparts, and gparts will be
-   * transferred to every other node. Get the new numbers of particles for this
-   * node. */
-  size_t nr_parts_new = 0, nr_gparts_new = 0, nr_sparts_new = 0,
-         nr_bparts_new = 0;
-  for (int k = 0; k < nr_nodes; k++)
-    nr_parts_new += counts[k * nr_nodes + nodeID];
-  for (int k = 0; k < nr_nodes; k++)
-    nr_gparts_new += g_counts[k * nr_nodes + nodeID];
-  for (int k = 0; k < nr_nodes; k++)
-    nr_sparts_new += s_counts[k * nr_nodes + nodeID];
-  for (int k = 0; k < nr_nodes; k++)
-    nr_bparts_new += b_counts[k * nr_nodes + nodeID];
-
-  /* Now exchange the particles, type by type to keep the memory required
-   * under control. */
-
-  /* SPH particles. */
-  void *new_parts = engine_do_redistribute(
-      "parts", counts, (char *)s->parts, nr_parts_new, sizeof(struct part),
-      part_align, part_mpi_type, nr_nodes, nodeID, e->syncredist);
-  swift_free("parts", s->parts);
-  s->parts = (struct part *)new_parts;
-  s->nr_parts = nr_parts_new;
-  s->size_parts = engine_redistribute_alloc_margin * nr_parts_new;
-
-  /* Extra SPH particle properties. */
-  new_parts = engine_do_redistribute(
-      "xparts", counts, (char *)s->xparts, nr_parts_new, sizeof(struct xpart),
-      xpart_align, xpart_mpi_type, nr_nodes, nodeID, e->syncredist);
-  swift_free("xparts", s->xparts);
-  s->xparts = (struct xpart *)new_parts;
-
-  /* Gravity particles. */
-  new_parts = engine_do_redistribute(
-      "gparts", g_counts, (char *)s->gparts, nr_gparts_new,
-      sizeof(struct gpart), gpart_align, gpart_mpi_type, nr_nodes, nodeID,
-      e->syncredist);
-  swift_free("gparts", s->gparts);
-  s->gparts = (struct gpart *)new_parts;
-  s->nr_gparts = nr_gparts_new;
-  s->size_gparts = engine_redistribute_alloc_margin * nr_gparts_new;
-
-  /* Star particles. */
-  new_parts = engine_do_redistribute(
-      "sparts", s_counts, (char *)s->sparts, nr_sparts_new,
-      sizeof(struct spart), spart_align, spart_mpi_type, nr_nodes, nodeID,
-      e->syncredist);
-  swift_free("sparts", s->sparts);
-  s->sparts = (struct spart *)new_parts;
-  s->nr_sparts = nr_sparts_new;
-  s->size_sparts = engine_redistribute_alloc_margin * nr_sparts_new;
-
-  /* Black holes particles. */
-  new_parts = engine_do_redistribute(
-      "bparts", b_counts, (char *)s->bparts, nr_bparts_new,
-      sizeof(struct bpart), bpart_align, bpart_mpi_type, nr_nodes, nodeID,
-      e->syncredist);
-  swift_free("bparts", s->bparts);
-  s->bparts = (struct bpart *)new_parts;
-  s->nr_bparts = nr_bparts_new;
-  s->size_bparts = engine_redistribute_alloc_margin * nr_bparts_new;
-
-  /* All particles have now arrived. Time for some final operations on the
-     stuff we just received */
-
-  /* Restore the part<->gpart and spart<->gpart links.
-   * Generate indices and counts for threadpool tasks. Note we process a node
-   * at a time. */
-  struct relink_mapper_data relink_data;
-  relink_data.s = s;
-  relink_data.counts = counts;
-  relink_data.g_counts = g_counts;
-  relink_data.s_counts = s_counts;
-  relink_data.b_counts = b_counts;
-  relink_data.nodeID = nodeID;
-  relink_data.nr_nodes = nr_nodes;
-
-  threadpool_map(&e->threadpool, engine_redistribute_relink_mapper, nodes,
-                 nr_nodes, sizeof(int), 1, &relink_data);
-  free(nodes);
-
-  /* Clean up the counts now we are done. */
-  free(counts);
-  free(g_counts);
-  free(s_counts);
-  free(b_counts);
-
-#ifdef SWIFT_DEBUG_CHECKS
-  /* Verify that all parts are in the right place. */
-  for (size_t k = 0; k < nr_parts_new; k++) {
-    const int cid = cell_getid(s->cdim, s->parts[k].x[0] * s->iwidth[0],
-                               s->parts[k].x[1] * s->iwidth[1],
-                               s->parts[k].x[2] * s->iwidth[2]);
-    if (cells[cid].nodeID != nodeID)
-      error("Received particle (%zu) that does not belong here (nodeID=%i).", k,
-            cells[cid].nodeID);
-  }
-  for (size_t k = 0; k < nr_gparts_new; k++) {
-    const int cid = cell_getid(s->cdim, s->gparts[k].x[0] * s->iwidth[0],
-                               s->gparts[k].x[1] * s->iwidth[1],
-                               s->gparts[k].x[2] * s->iwidth[2]);
-    if (cells[cid].nodeID != nodeID)
-      error("Received g-particle (%zu) that does not belong here (nodeID=%i).",
-            k, cells[cid].nodeID);
-  }
-  for (size_t k = 0; k < nr_sparts_new; k++) {
-    const int cid = cell_getid(s->cdim, s->sparts[k].x[0] * s->iwidth[0],
-                               s->sparts[k].x[1] * s->iwidth[1],
-                               s->sparts[k].x[2] * s->iwidth[2]);
-    if (cells[cid].nodeID != nodeID)
-      error("Received s-particle (%zu) that does not belong here (nodeID=%i).",
-            k, cells[cid].nodeID);
-  }
-  for (size_t k = 0; k < nr_bparts_new; k++) {
-    const int cid = cell_getid(s->cdim, s->bparts[k].x[0] * s->iwidth[0],
-                               s->bparts[k].x[1] * s->iwidth[1],
-                               s->bparts[k].x[2] * s->iwidth[2]);
-    if (cells[cid].nodeID != nodeID)
-      error("Received b-particle (%zu) that does not belong here (nodeID=%i).",
-            k, cells[cid].nodeID);
-  }
-
-  /* Verify that the links are correct */
-  part_verify_links(s->parts, s->gparts, s->sparts, s->bparts, nr_parts_new,
-                    nr_gparts_new, nr_sparts_new, nr_bparts_new, e->verbose);
-
-#endif
-
-  /* Be verbose about what just happened. */
-  if (e->verbose) {
-    int my_cells = 0;
-    for (int k = 0; k < nr_cells; k++)
-      if (cells[k].nodeID == nodeID) my_cells += 1;
-    message(
-        "node %i now has %zu parts, %zu sparts, %zu bparts and %zu gparts in "
-        "%i cells.",
-        nodeID, nr_parts_new, nr_sparts_new, nr_bparts_new, nr_gparts_new,
-        my_cells);
-  }
-
-  /* Flag that we do not have any extra particles any more */
-  s->nr_extra_parts = 0;
-  s->nr_extra_gparts = 0;
-  s->nr_extra_sparts = 0;
-  s->nr_extra_bparts = 0;
-
-  /* Flag that a redistribute has taken place */
-  e->step_props |= engine_step_prop_redistribute;
-
-  if (e->verbose)
-    message("took %.3f %s.", clocks_from_ticks(getticks() - tic),
-            clocks_getunit());
-#else
-  error("SWIFT was not compiled with MPI support.");
-#endif
-}
-
-=======
->>>>>>> 93464a24
 /**
  * @brief Repartition the cells amongst the nodes.
  *
@@ -5984,145 +4895,4 @@
   /* Want to force a rebuild before using this engine. Wait to repartition.*/
   e->forcerebuild = 1;
   e->forcerepart = 0;
-<<<<<<< HEAD
-}
-
-/**
- * @brief Activate all the #gpart communications in preparation
- * fof a call to FOF.
- *
- * @param e The #engine to act on.
- */
-void engine_activate_gpart_comms(struct engine *e) {
-
-#ifdef WITH_MPI
-
-  const ticks tic = getticks();
-
-  struct scheduler *s = &e->sched;
-  const int nr_tasks = s->nr_tasks;
-  struct task *tasks = s->tasks;
-
-  for (int k = 0; k < nr_tasks; ++k) {
-
-    struct task *t = &tasks[k];
-
-    if ((t->type == task_type_send) && (t->subtype == task_subtype_gpart)) {
-      scheduler_activate(s, t);
-    } else if ((t->type == task_type_recv) &&
-               (t->subtype == task_subtype_gpart)) {
-      scheduler_activate(s, t);
-    } else {
-      t->skip = 1;
-    }
-  }
-
-  if (e->verbose)
-    message("took %.3f %s.", clocks_from_ticks(getticks() - tic),
-            clocks_getunit());
-
-#else
-  error("Calling an MPI function in non-MPI mode.");
-#endif
-}
-
-/**
- * @brief Activate all the FOF tasks.
- *
- * Marks all the other task types to be skipped.
- *
- * @param e The #engine to act on.
- */
-void engine_activate_fof_tasks(struct engine *e) {
-
-  const ticks tic = getticks();
-
-  struct scheduler *s = &e->sched;
-  const int nr_tasks = s->nr_tasks;
-  struct task *tasks = s->tasks;
-
-  for (int k = 0; k < nr_tasks; k++) {
-
-    struct task *t = &tasks[k];
-
-    if (t->type == task_type_fof_self || t->type == task_type_fof_pair)
-      scheduler_activate(s, t);
-    else
-      t->skip = 1;
-  }
-
-  if (e->verbose)
-    message("took %.3f %s.", clocks_from_ticks(getticks() - tic),
-            clocks_getunit());
-}
-
-/**
- * @brief Run a FOF search.
- *
- * @param e the engine
- * @param dump_results Are we writing group catalogues to output files?
- * @param seed_black_holes Are we seeding black holes?
- */
-void engine_fof(struct engine *e, const int dump_results,
-                const int seed_black_holes) {
-
-#ifdef WITH_MPI
-  MPI_Barrier(MPI_COMM_WORLD);
-#endif
-  ticks tic = getticks();
-
-  /* Compute number of DM particles */
-  const long long total_nr_baryons =
-      e->total_nr_parts + e->total_nr_sparts + e->total_nr_bparts;
-  const long long total_nr_dmparts = e->total_nr_gparts - total_nr_baryons;
-
-  /* Initialise FOF parameters and allocate FOF arrays. */
-  fof_allocate(e->s, total_nr_dmparts, e->fof_properties);
-
-  message("FOF allocate (FOF SCALING) took: %.3f %s.",
-          clocks_from_ticks(getticks() - tic), clocks_getunit());
-
-  /* Make FOF tasks */
-  engine_make_fof_tasks(e);
-
-  /* and activate them. */
-  engine_activate_fof_tasks(e);
-
-  ticks tic_local_fof = getticks();
-
-  /* Perform local FOF tasks. */
-  engine_launch(e);
-
-  message("Local FOF search (tasks FOF SCALING) took: %.3f %s.",
-          clocks_from_ticks(getticks() - tic_local_fof), clocks_getunit());
-
-  message(
-      "FOF allocate + task creation + local search (FOF SCALING) took: %.3f "
-      "%s.",
-      clocks_from_ticks(getticks() - tic), clocks_getunit());
-
-  /* Perform FOF search over foreign particles and
-   * find groups which require black hole seeding.  */
-  fof_search_tree(e->fof_properties, e->black_holes_properties,
-                  e->physical_constants, e->cosmology, e->s, dump_results,
-                  seed_black_holes);
-
-  /* Reset flag. */
-  e->run_fof = 0;
-
-  /* Flag that a FOF has taken place */
-  e->step_props |= engine_step_prop_fof;
-
-  /* ... and find the next FOF time */
-  if (seed_black_holes) engine_compute_next_fof_time(e);
-
-#ifdef WITH_MPI
-  MPI_Barrier(MPI_COMM_WORLD);
-#endif
-
-  if (engine_rank == 0)
-    message("Complete FOF search took: %.3f %s.",
-            clocks_from_ticks(getticks() - tic), clocks_getunit());
-=======
->>>>>>> 93464a24
 }