/*******************************************************************************
 * This file is part of SWIFT.
 * Copyright (c) 2012 Pedro Gonnet (pedro.gonnet@durham.ac.uk)
 *                    Matthieu Schaller (matthieu.schaller@durham.ac.uk)
 *               2015 Peter W. Draper (p.w.draper@durham.ac.uk)
 *               2016 John A. Regan (john.a.regan@durham.ac.uk)
 *                    Tom Theuns (tom.theuns@durham.ac.uk)
 *
 * This program is free software: you can redistribute it and/or modify
 * it under the terms of the GNU Lesser General Public License as published
 * by the Free Software Foundation, either version 3 of the License, or
 * (at your option) any later version.
 *
 * This program is distributed in the hope that it will be useful,
 * but WITHOUT ANY WARRANTY; without even the implied warranty of
 * MERCHANTABILITY or FITNESS FOR A PARTICULAR PURPOSE.  See the
 * GNU General Public License for more details.
 *
 * You should have received a copy of the GNU Lesser General Public License
 * along with this program.  If not, see <http://www.gnu.org/licenses/>.
 *
 ******************************************************************************/

/* Config parameters. */
#include "../config.h"

/* Some standard headers. */
#include <float.h>
#include <limits.h>
#include <stdlib.h>

/* MPI headers. */
#ifdef WITH_MPI
#include <mpi.h>
#endif

/* This object's header. */
#include "runner.h"

/* Local headers. */
#include "active.h"
#include "approx_math.h"
#include "atomic.h"
#include "cell.h"
#include "chemistry.h"
#include "const.h"
#include "cooling.h"
#include "debug.h"
#include "drift.h"
#include "engine.h"
#include "entropy_floor.h"
#include "error.h"
#include "gravity.h"
#include "hydro.h"
#include "hydro_properties.h"
#include "kick.h"
#include "logger.h"
#include "minmax.h"
#include "runner_doiact_vec.h"
#include "scheduler.h"
#include "sort_part.h"
#include "space.h"
#include "space_getsid.h"
#include "starformation.h"
#include "stars.h"
#include "task.h"
#include "timers.h"
#include "timestep.h"
#include "timestep_limiter.h"
#include "tracers.h"

#define TASK_LOOP_DENSITY 0
#define TASK_LOOP_GRADIENT 1
#define TASK_LOOP_FORCE 2
#define TASK_LOOP_LIMITER 3

/* Import the density loop functions. */
#define FUNCTION density
#define FUNCTION_TASK_LOOP TASK_LOOP_DENSITY
#include "runner_doiact.h"
#undef FUNCTION
#undef FUNCTION_TASK_LOOP

/* Import the gradient loop functions (if required). */
#ifdef EXTRA_HYDRO_LOOP
#define FUNCTION gradient
#define FUNCTION_TASK_LOOP TASK_LOOP_GRADIENT
#include "runner_doiact.h"
#undef FUNCTION
#undef FUNCTION_TASK_LOOP
#endif

/* Import the force loop functions. */
#define FUNCTION force
#define FUNCTION_TASK_LOOP TASK_LOOP_FORCE
#include "runner_doiact.h"
#undef FUNCTION
#undef FUNCTION_TASK_LOOP

/* Import the limiter loop functions. */
#define FUNCTION limiter
#define FUNCTION_TASK_LOOP TASK_LOOP_LIMITER
#include "runner_doiact.h"
#undef FUNCTION
#undef FUNCTION_TASK_LOOP

/* Import the gravity loop functions. */
#include "runner_doiact_grav.h"

/* Import the stars density loop functions. */
#define FUNCTION density
#include "runner_doiact_stars.h"
#undef FUNCTION

/* Import the stars feedback loop functions. */
#define FUNCTION feedback
#include "runner_doiact_stars.h"
#undef FUNCTION

/**
 * @brief Intermediate task after the density to check that the smoothing
 * lengths are correct.
 *
 * @param r The runner thread.
 * @param c The cell.
 * @param timer Are we timing this ?
 */
void runner_do_stars_ghost(struct runner *r, struct cell *c, int timer) {

  struct spart *restrict sparts = c->stars.parts;
  const struct engine *e = r->e;
  const struct cosmology *cosmo = e->cosmology;
  const struct stars_props *stars_properties = e->stars_properties;
  const float stars_h_max = stars_properties->h_max;
  const float eps = stars_properties->h_tolerance;
  const float stars_eta_dim = pow_dimension(stars_properties->eta_neighbours);
  const int max_smoothing_iter = stars_properties->max_smoothing_iterations;
  int redo = 0, scount = 0;

  TIMER_TIC;

  /* Anything to do here? */
  if (!cell_is_active_stars(c, e)) return;

  /* Recurse? */
  if (c->split) {
    for (int k = 0; k < 8; k++)
      if (c->progeny[k] != NULL) runner_do_stars_ghost(r, c->progeny[k], 0);
  } else {

    /* Init the list of active particles that have to be updated. */
    int *sid = NULL;
    if ((sid = (int *)malloc(sizeof(int) * c->stars.count)) == NULL)
      error("Can't allocate memory for sid.");
    for (int k = 0; k < c->stars.count; k++)
      if (spart_is_active(&sparts[k], e)) {
        sid[scount] = k;
        ++scount;
      }

    /* While there are particles that need to be updated... */
    for (int num_reruns = 0; scount > 0 && num_reruns < max_smoothing_iter;
         num_reruns++) {

      /* Reset the redo-count. */
      redo = 0;

      /* Loop over the remaining active parts in this cell. */
      for (int i = 0; i < scount; i++) {

        /* Get a direct pointer on the part. */
        struct spart *sp = &sparts[sid[i]];

#ifdef SWIFT_DEBUG_CHECKS
        /* Is this part within the timestep? */
        if (!spart_is_active(sp, e))
          error("Ghost applied to inactive particle");
#endif

        /* Get some useful values */
        const float h_old = sp->h;
        const float h_old_dim = pow_dimension(h_old);
        const float h_old_dim_minus_one = pow_dimension_minus_one(h_old);
        float h_new;
        int has_no_neighbours = 0;

        if (sp->density.wcount == 0.f) { /* No neighbours case */

          /* Flag that there were no neighbours */
          has_no_neighbours = 1;

          /* Double h and try again */
          h_new = 2.f * h_old;
        } else {

          /* Finish the density calculation */
          stars_end_density(sp, cosmo);

          /* Compute one step of the Newton-Raphson scheme */
          const float n_sum = sp->density.wcount * h_old_dim;
          const float n_target = stars_eta_dim;
          const float f = n_sum - n_target;
          const float f_prime =
              sp->density.wcount_dh * h_old_dim +
              hydro_dimension * sp->density.wcount * h_old_dim_minus_one;

          /* Avoid floating point exception from f_prime = 0 */
          h_new = h_old - f / (f_prime + FLT_MIN);
#ifdef SWIFT_DEBUG_CHECKS
          if ((f > 0.f && h_new > h_old) || (f < 0.f && h_new < h_old))
            error(
                "Smoothing length correction not going in the right direction");
#endif

          /* Safety check: truncate to the range [ h_old/2 , 2h_old ]. */
          h_new = min(h_new, 2.f * h_old);
          h_new = max(h_new, 0.5f * h_old);
        }

        /* Check whether the particle has an inappropriate smoothing length */
        if (fabsf(h_new - h_old) > eps * h_old) {

          /* Ok, correct then */
          sp->h = h_new;

          /* If below the absolute maximum, try again */
          if (sp->h < stars_h_max) {

            /* Flag for another round of fun */
            sid[redo] = sid[i];
            redo += 1;

            /* Re-initialise everything */
            stars_init_spart(sp);

            /* Off we go ! */
            continue;

          } else {

            /* Ok, this particle is a lost cause... */
            sp->h = stars_h_max;

            /* Do some damage control if no neighbours at all were found */
            if (has_no_neighbours) {
              stars_spart_has_no_neighbours(sp, cosmo);
            }
          }
        }

        /* We now have a particle whose smoothing length has converged */

        /* Compute the stellar evolution  */
        stars_evolve_spart(sp, stars_properties, cosmo);
      }

      /* We now need to treat the particles whose smoothing length had not
       * converged again */

      /* Re-set the counter for the next loop (potentially). */
      scount = redo;
      if (scount > 0) {

        /* Climb up the cell hierarchy. */
        for (struct cell *finger = c; finger != NULL; finger = finger->parent) {

          /* Run through this cell's density interactions. */
          for (struct link *l = finger->stars.density; l != NULL; l = l->next) {

#ifdef SWIFT_DEBUG_CHECKS
            if (l->t->ti_run < r->e->ti_current)
              error("Density task should have been run.");
#endif

            /* Self-interaction? */
            if (l->t->type == task_type_self)
              runner_doself_subset_branch_stars_density(r, finger, sparts, sid,
                                                        scount);

            /* Otherwise, pair interaction? */
            else if (l->t->type == task_type_pair) {

              /* Left or right? */
              if (l->t->ci == finger)
                runner_dopair_subset_branch_stars_density(
                    r, finger, sparts, sid, scount, l->t->cj);
              else
                runner_dopair_subset_branch_stars_density(
                    r, finger, sparts, sid, scount, l->t->ci);
            }

            /* Otherwise, sub-self interaction? */
            else if (l->t->type == task_type_sub_self)
              runner_dosub_subset_stars_density(r, finger, sparts, sid, scount,
                                                NULL, -1, 1);

            /* Otherwise, sub-pair interaction? */
            else if (l->t->type == task_type_sub_pair) {

              /* Left or right? */
              if (l->t->ci == finger)
                runner_dosub_subset_stars_density(r, finger, sparts, sid,
                                                  scount, l->t->cj, -1, 1);
              else
                runner_dosub_subset_stars_density(r, finger, sparts, sid,
                                                  scount, l->t->ci, -1, 1);
            }
          }
        }
      }
    }

    if (scount) {
      error("Smoothing length failed to converge on %i particles.", scount);
    }

    /* Be clean */
    free(sid);
  }

  if (timer) TIMER_TOC(timer_dostars_ghost);
}

/**
 * @brief Calculate gravity acceleration from external potential
 *
 * @param r runner task
 * @param c cell
 * @param timer 1 if the time is to be recorded.
 */
void runner_do_grav_external(struct runner *r, struct cell *c, int timer) {

  struct gpart *restrict gparts = c->grav.parts;
  const int gcount = c->grav.count;
  const struct engine *e = r->e;
  const struct external_potential *potential = e->external_potential;
  const struct phys_const *constants = e->physical_constants;
  const double time = r->e->time;

  TIMER_TIC;

  /* Anything to do here? */
  if (!cell_is_active_gravity(c, e)) return;

  /* Recurse? */
  if (c->split) {
    for (int k = 0; k < 8; k++)
      if (c->progeny[k] != NULL) runner_do_grav_external(r, c->progeny[k], 0);
  } else {

    /* Loop over the gparts in this cell. */
    for (int i = 0; i < gcount; i++) {

      /* Get a direct pointer on the part. */
      struct gpart *restrict gp = &gparts[i];

      /* Is this part within the time step? */
      if (gpart_is_active(gp, e)) {
        external_gravity_acceleration(time, potential, constants, gp);
      }
    }
  }

  if (timer) TIMER_TOC(timer_dograv_external);
}

/**
 * @brief Calculate gravity accelerations from the periodic mesh
 *
 * @param r runner task
 * @param c cell
 * @param timer 1 if the time is to be recorded.
 */
void runner_do_grav_mesh(struct runner *r, struct cell *c, int timer) {

  struct gpart *restrict gparts = c->grav.parts;
  const int gcount = c->grav.count;
  const struct engine *e = r->e;

#ifdef SWIFT_DEBUG_CHECKS
  if (!e->s->periodic) error("Calling mesh forces in non-periodic mode.");
#endif

  TIMER_TIC;

  /* Anything to do here? */
  if (!cell_is_active_gravity(c, e)) return;

  /* Recurse? */
  if (c->split) {
    for (int k = 0; k < 8; k++)
      if (c->progeny[k] != NULL) runner_do_grav_mesh(r, c->progeny[k], 0);
  } else {

    /* Get the forces from the gravity mesh */
    pm_mesh_interpolate_forces(e->mesh, e, gparts, gcount);
  }

  if (timer) TIMER_TOC(timer_dograv_mesh);
}

/**
 * @brief Calculate change in thermal state of particles induced
 * by radiative cooling and heating.
 *
 * @param r runner task
 * @param c cell
 * @param timer 1 if the time is to be recorded.
 */
void runner_do_cooling(struct runner *r, struct cell *c, int timer) {

  const struct engine *e = r->e;
  const struct cosmology *cosmo = e->cosmology;
  const int with_cosmology = (e->policy & engine_policy_cosmology);
  const struct cooling_function_data *cooling_func = e->cooling_func;
  const struct phys_const *constants = e->physical_constants;
  const struct unit_system *us = e->internal_units;
  const struct hydro_props *hydro_props = e->hydro_properties;
  const double time_base = e->time_base;
  const integertime_t ti_current = e->ti_current;
  struct part *restrict parts = c->hydro.parts;
  struct xpart *restrict xparts = c->hydro.xparts;
  const int count = c->hydro.count;

  TIMER_TIC;

  /* Anything to do here? */
  if (!cell_is_active_hydro(c, e)) return;

  /* Recurse? */
  if (c->split) {
    for (int k = 0; k < 8; k++)
      if (c->progeny[k] != NULL) runner_do_cooling(r, c->progeny[k], 0);
  } else {

    /* Loop over the parts in this cell. */
    for (int i = 0; i < count; i++) {

      /* Get a direct pointer on the part. */
      struct part *restrict p = &parts[i];
      struct xpart *restrict xp = &xparts[i];

      if (part_is_active(p, e)) {

        double dt_cool, dt_therm;
        if (with_cosmology) {
          const integertime_t ti_step = get_integer_timestep(p->time_bin);
          const integertime_t ti_begin =
              get_integer_time_begin(ti_current - 1, p->time_bin);

          dt_cool =
              cosmology_get_delta_time(cosmo, ti_begin, ti_begin + ti_step);
          dt_therm = cosmology_get_therm_kick_factor(e->cosmology, ti_begin,
                                                     ti_begin + ti_step);

        } else {
          dt_cool = get_timestep(p->time_bin, time_base);
          dt_therm = get_timestep(p->time_bin, time_base);
        }

        /* Let's cool ! */
        cooling_cool_part(constants, us, cosmo, hydro_props, cooling_func, p,
                          xp, dt_cool, dt_therm);
      }
    }
  }

  if (timer) TIMER_TOC(timer_do_cooling);
}

/**
 *
 */
void runner_do_star_formation(struct runner *r, struct cell *c, int timer) {

  struct engine *e = r->e;
  const struct cosmology *cosmo = e->cosmology;
  const struct star_formation *starform = e->star_formation;
  const struct phys_const *constants = e->physical_constants;
  const int count = c->hydro.count;
  struct part *restrict parts = c->hydro.parts;
  struct xpart *restrict xparts = c->hydro.xparts;
  const int with_cosmology = (e->policy & engine_policy_cosmology);
  const struct hydro_props *restrict hydro_props = e->hydro_properties;
  const struct unit_system *restrict us = e->internal_units;
  struct cooling_function_data *restrict cooling = e->cooling_func;
  const double time_base = e->time_base;
  const integertime_t ti_current = e->ti_current;

  TIMER_TIC;

  /* Anything to do here? */
  if (!cell_is_active_hydro(c, e)) return;

  /* Recurse? */
  if (c->split) {
    for (int k = 0; k < 8; k++)
      if (c->progeny[k] != NULL) runner_do_star_formation(r, c->progeny[k], 0);
  } else {

    /* Loop over the gas particles in this cell. */
    for (int k = 0; k < count; k++) {

      /* Get a handle on the part. */
      struct part *restrict p = &parts[k];
      struct xpart *restrict xp = &xparts[k];

      if (part_is_active(p, e)) {

        /* Calculate the time step of the current particle for cosmo and no
         * cosmo*/
        double dt_star;
        if (with_cosmology) {
          const integertime_t ti_step = get_integer_timestep(p->time_bin);
          const integertime_t ti_begin =
              get_integer_time_begin(ti_current - 1, p->time_bin);

          dt_star =
              cosmology_get_delta_time(cosmo, ti_begin, ti_begin + ti_step);

        } else {
          dt_star = get_timestep(p->time_bin, time_base);
        }

        // const float rho = hydro_get_physical_density(p, cosmo);
        if (star_formation_convert_to_star(e, starform, p, xp, constants, cosmo,
                                           hydro_props, us, cooling, dt_star,
                                           with_cosmology)) {
          /* Convert your particle to a star */
          struct spart *sp = cell_convert_part_to_spart(e, c, p, xp);

          /* Copy the properties of the gas particle to the star particle */
          star_formation_copy_properties(e, p, xp, sp, starform, constants,
                                         cosmo, with_cosmology);
        }
      }
    }
  }

  if (timer) TIMER_TOC(timer_do_star_formation);
}

/**
 * @brief Sort the entries in ascending order using QuickSort.
 *
 * @param sort The entries
 * @param N The number of entries.
 */
void runner_do_sort_ascending(struct entry *sort, int N) {

  struct {
    short int lo, hi;
  } qstack[10];
  int qpos, i, j, lo, hi, imin;
  struct entry temp;
  float pivot;

  /* Sort parts in cell_i in decreasing order with quicksort */
  qstack[0].lo = 0;
  qstack[0].hi = N - 1;
  qpos = 0;
  while (qpos >= 0) {
    lo = qstack[qpos].lo;
    hi = qstack[qpos].hi;
    qpos -= 1;
    if (hi - lo < 15) {
      for (i = lo; i < hi; i++) {
        imin = i;
        for (j = i + 1; j <= hi; j++)
          if (sort[j].d < sort[imin].d) imin = j;
        if (imin != i) {
          temp = sort[imin];
          sort[imin] = sort[i];
          sort[i] = temp;
        }
      }
    } else {
      pivot = sort[(lo + hi) / 2].d;
      i = lo;
      j = hi;
      while (i <= j) {
        while (sort[i].d < pivot) i++;
        while (sort[j].d > pivot) j--;
        if (i <= j) {
          if (i < j) {
            temp = sort[i];
            sort[i] = sort[j];
            sort[j] = temp;
          }
          i += 1;
          j -= 1;
        }
      }
      if (j > (lo + hi) / 2) {
        if (lo < j) {
          qpos += 1;
          qstack[qpos].lo = lo;
          qstack[qpos].hi = j;
        }
        if (i < hi) {
          qpos += 1;
          qstack[qpos].lo = i;
          qstack[qpos].hi = hi;
        }
      } else {
        if (i < hi) {
          qpos += 1;
          qstack[qpos].lo = i;
          qstack[qpos].hi = hi;
        }
        if (lo < j) {
          qpos += 1;
          qstack[qpos].lo = lo;
          qstack[qpos].hi = j;
        }
      }
    }
  }
}

#ifdef SWIFT_DEBUG_CHECKS
/**
 * @brief Recursively checks that the flags are consistent in a cell hierarchy.
 *
 * Debugging function. Exists in two flavours: hydro & stars.
 */
#define RUNNER_CHECK_SORTS(TYPE)                                               \
  void runner_check_sorts_##TYPE(struct cell *c, int flags) {                  \
                                                                               \
    if (flags & ~c->TYPE.sorted) error("Inconsistent sort flags (downward)!"); \
    if (c->split)                                                              \
      for (int k = 0; k < 8; k++)                                              \
        if (c->progeny[k] != NULL && c->progeny[k]->TYPE.count > 0)            \
          runner_check_sorts_##TYPE(c->progeny[k], c->TYPE.sorted);            \
  }
#else
#define RUNNER_CHECK_SORTS(TYPE)                                       \
  void runner_check_sorts_##TYPE(struct cell *c, int flags) {          \
    error("Calling debugging code without debugging flag activated."); \
  }
#endif

RUNNER_CHECK_SORTS(hydro)
RUNNER_CHECK_SORTS(stars)

/**
 * @brief Sort the particles in the given cell along all cardinal directions.
 *
 * @param r The #runner.
 * @param c The #cell.
 * @param flags Cell flag.
 * @param cleanup If true, re-build the sorts for the selected flags instead
 *        of just adding them.
 * @param clock Flag indicating whether to record the timing or not, needed
 *      for recursive calls.
 */
void runner_do_hydro_sort(struct runner *r, struct cell *c, int flags,
                          int cleanup, int clock) {

  struct entry *fingers[8];
  const int count = c->hydro.count;
  const struct part *parts = c->hydro.parts;
  struct xpart *xparts = c->hydro.xparts;
  float buff[8];

  TIMER_TIC;

  /* We need to do the local sorts plus whatever was requested further up. */
  flags |= c->hydro.do_sort;
  if (cleanup) {
    c->hydro.sorted = 0;
  } else {
    flags &= ~c->hydro.sorted;
  }
  if (flags == 0 && !c->hydro.do_sub_sort) return;

  /* Check that the particles have been moved to the current time */
  if (flags && !cell_are_part_drifted(c, r->e))
    error("Sorting un-drifted cell c->nodeID=%d", c->nodeID);

#ifdef SWIFT_DEBUG_CHECKS
  /* Make sure the sort flags are consistent (downward). */
  runner_check_sorts_hydro(c, c->hydro.sorted);

  /* Make sure the sort flags are consistent (upard). */
  for (struct cell *finger = c->parent; finger != NULL;
       finger = finger->parent) {
    if (finger->hydro.sorted & ~c->hydro.sorted)
      error("Inconsistent sort flags (upward).");
  }

  /* Update the sort timer which represents the last time the sorts
     were re-set. */
  if (c->hydro.sorted == 0) c->hydro.ti_sort = r->e->ti_current;
#endif

  /* start by allocating the entry arrays in the requested dimensions. */
  for (int j = 0; j < 13; j++) {
    if ((flags & (1 << j)) && c->hydro.sort[j] == NULL) {
      if ((c->hydro.sort[j] = (struct entry *)malloc(sizeof(struct entry) *
                                                     (count + 1))) == NULL)
        error("Failed to allocate sort memory.");
    }
  }

  /* Does this cell have any progeny? */
  if (c->split) {

    /* Fill in the gaps within the progeny. */
    float dx_max_sort = 0.0f;
    float dx_max_sort_old = 0.0f;
    for (int k = 0; k < 8; k++) {
      if (c->progeny[k] != NULL && c->progeny[k]->hydro.count > 0) {
        /* Only propagate cleanup if the progeny is stale. */
        runner_do_hydro_sort(r, c->progeny[k], flags,
                             cleanup && (c->progeny[k]->hydro.dx_max_sort_old >
                                         space_maxreldx * c->progeny[k]->dmin),
                             0);
        dx_max_sort = max(dx_max_sort, c->progeny[k]->hydro.dx_max_sort);
        dx_max_sort_old =
            max(dx_max_sort_old, c->progeny[k]->hydro.dx_max_sort_old);
      }
    }
    c->hydro.dx_max_sort = dx_max_sort;
    c->hydro.dx_max_sort_old = dx_max_sort_old;

    /* Loop over the 13 different sort arrays. */
    for (int j = 0; j < 13; j++) {

      /* Has this sort array been flagged? */
      if (!(flags & (1 << j))) continue;

      /* Init the particle index offsets. */
      int off[8];
      off[0] = 0;
      for (int k = 1; k < 8; k++)
        if (c->progeny[k - 1] != NULL)
          off[k] = off[k - 1] + c->progeny[k - 1]->hydro.count;
        else
          off[k] = off[k - 1];

      /* Init the entries and indices. */
      int inds[8];
      for (int k = 0; k < 8; k++) {
        inds[k] = k;
        if (c->progeny[k] != NULL && c->progeny[k]->hydro.count > 0) {
          fingers[k] = c->progeny[k]->hydro.sort[j];
          buff[k] = fingers[k]->d;
          off[k] = off[k];
        } else
          buff[k] = FLT_MAX;
      }

      /* Sort the buffer. */
      for (int i = 0; i < 7; i++)
        for (int k = i + 1; k < 8; k++)
          if (buff[inds[k]] < buff[inds[i]]) {
            int temp_i = inds[i];
            inds[i] = inds[k];
            inds[k] = temp_i;
          }

      /* For each entry in the new sort list. */
      struct entry *finger = c->hydro.sort[j];
      for (int ind = 0; ind < count; ind++) {

        /* Copy the minimum into the new sort array. */
        finger[ind].d = buff[inds[0]];
        finger[ind].i = fingers[inds[0]]->i + off[inds[0]];

        /* Update the buffer. */
        fingers[inds[0]] += 1;
        buff[inds[0]] = fingers[inds[0]]->d;

        /* Find the smallest entry. */
        for (int k = 1; k < 8 && buff[inds[k]] < buff[inds[k - 1]]; k++) {
          int temp_i = inds[k - 1];
          inds[k - 1] = inds[k];
          inds[k] = temp_i;
        }

      } /* Merge. */

      /* Add a sentinel. */
      c->hydro.sort[j][count].d = FLT_MAX;
      c->hydro.sort[j][count].i = 0;

      /* Mark as sorted. */
      atomic_or(&c->hydro.sorted, 1 << j);

    } /* loop over sort arrays. */

  } /* progeny? */

  /* Otherwise, just sort. */
  else {

    /* Reset the sort distance */
    if (c->hydro.sorted == 0) {
#ifdef SWIFT_DEBUG_CHECKS
      if (xparts != NULL && c->nodeID != engine_rank)
        error("Have non-NULL xparts in foreign cell");
#endif

      /* And the individual sort distances if we are a local cell */
      if (xparts != NULL) {
        for (int k = 0; k < count; k++) {
          xparts[k].x_diff_sort[0] = 0.0f;
          xparts[k].x_diff_sort[1] = 0.0f;
          xparts[k].x_diff_sort[2] = 0.0f;
        }
      }
      c->hydro.dx_max_sort_old = 0.f;
      c->hydro.dx_max_sort = 0.f;
    }

    /* Fill the sort array. */
    for (int k = 0; k < count; k++) {
      const double px[3] = {parts[k].x[0], parts[k].x[1], parts[k].x[2]};
      for (int j = 0; j < 13; j++)
        if (flags & (1 << j)) {
          c->hydro.sort[j][k].i = k;
          c->hydro.sort[j][k].d = px[0] * runner_shift[j][0] +
                                  px[1] * runner_shift[j][1] +
                                  px[2] * runner_shift[j][2];
        }
    }

    /* Add the sentinel and sort. */
    for (int j = 0; j < 13; j++)
      if (flags & (1 << j)) {
        c->hydro.sort[j][count].d = FLT_MAX;
        c->hydro.sort[j][count].i = 0;
        runner_do_sort_ascending(c->hydro.sort[j], count);
        atomic_or(&c->hydro.sorted, 1 << j);
      }
  }

#ifdef SWIFT_DEBUG_CHECKS
  /* Verify the sorting. */
  for (int j = 0; j < 13; j++) {
    if (!(flags & (1 << j))) continue;
    struct entry *finger = c->hydro.sort[j];
    for (int k = 1; k < count; k++) {
      if (finger[k].d < finger[k - 1].d)
        error("Sorting failed, ascending array.");
      if (finger[k].i >= count) error("Sorting failed, indices borked.");
    }
  }

  /* Make sure the sort flags are consistent (downward). */
  runner_check_sorts_hydro(c, flags);

  /* Make sure the sort flags are consistent (upward). */
  for (struct cell *finger = c->parent; finger != NULL;
       finger = finger->parent) {
    if (finger->hydro.sorted & ~c->hydro.sorted)
      error("Inconsistent sort flags.");
  }
#endif

  /* Clear the cell's sort flags. */
  c->hydro.do_sort = 0;
  c->hydro.do_sub_sort = 0;
  c->hydro.requires_sorts = 0;

  if (clock) TIMER_TOC(timer_dosort);
}

/**
 * @brief Sort the stars particles in the given cell along all cardinal
 * directions.
 *
 * @param r The #runner.
 * @param c The #cell.
 * @param flags Cell flag.
 * @param cleanup If true, re-build the sorts for the selected flags instead
 *        of just adding them.
 * @param clock Flag indicating whether to record the timing or not, needed
 *      for recursive calls.
 */
void runner_do_stars_sort(struct runner *r, struct cell *c, int flags,
                          int cleanup, int clock) {

  struct entry *fingers[8];
  const int count = c->stars.count;
  struct spart *sparts = c->stars.parts;
  float buff[8];

  TIMER_TIC;

  /* We need to do the local sorts plus whatever was requested further up. */
  flags |= c->stars.do_sort;
  if (cleanup) {
    c->stars.sorted = 0;
  } else {
    flags &= ~c->stars.sorted;
  }
  if (flags == 0 && !c->stars.do_sub_sort) return;

  /* Check that the particles have been moved to the current time */
  if (flags && !cell_are_spart_drifted(c, r->e))
    error("Sorting un-drifted cell c->nodeID=%d", c->nodeID);

#ifdef SWIFT_DEBUG_CHECKS
  /* Make sure the sort flags are consistent (downward). */
  runner_check_sorts_stars(c, c->stars.sorted);

  /* Make sure the sort flags are consistent (upward). */
  for (struct cell *finger = c->parent; finger != NULL;
       finger = finger->parent) {
    if (finger->stars.sorted & ~c->stars.sorted)
      error("Inconsistent sort flags (upward).");
  }

  /* Update the sort timer which represents the last time the sorts
     were re-set. */
  if (c->stars.sorted == 0) c->stars.ti_sort = r->e->ti_current;
#endif

  /* start by allocating the entry arrays in the requested dimensions. */
  for (int j = 0; j < 13; j++) {
    if ((flags & (1 << j)) && c->stars.sort[j] == NULL) {
      if ((c->stars.sort[j] = (struct entry *)malloc(sizeof(struct entry) *
                                                     (count + 1))) == NULL)
        error("Failed to allocate sort memory.");
    }
  }

  /* Does this cell have any progeny? */
  if (c->split) {

    /* Fill in the gaps within the progeny. */
    float dx_max_sort = 0.0f;
    float dx_max_sort_old = 0.0f;
    for (int k = 0; k < 8; k++) {
      if (c->progeny[k] != NULL && c->progeny[k]->stars.count > 0) {
        /* Only propagate cleanup if the progeny is stale. */
        runner_do_stars_sort(r, c->progeny[k], flags,
                             cleanup && (c->progeny[k]->stars.dx_max_sort_old >
                                         space_maxreldx * c->progeny[k]->dmin),
                             0);
        dx_max_sort = max(dx_max_sort, c->progeny[k]->stars.dx_max_sort);
        dx_max_sort_old =
            max(dx_max_sort_old, c->progeny[k]->stars.dx_max_sort_old);
      }
    }
    c->stars.dx_max_sort = dx_max_sort;
    c->stars.dx_max_sort_old = dx_max_sort_old;

    /* Loop over the 13 different sort arrays. */
    for (int j = 0; j < 13; j++) {

      /* Has this sort array been flagged? */
      if (!(flags & (1 << j))) continue;

      /* Init the particle index offsets. */
      int off[8];
      off[0] = 0;
      for (int k = 1; k < 8; k++)
        if (c->progeny[k - 1] != NULL)
          off[k] = off[k - 1] + c->progeny[k - 1]->stars.count;
        else
          off[k] = off[k - 1];

      /* Init the entries and indices. */
      int inds[8];
      for (int k = 0; k < 8; k++) {
        inds[k] = k;
        if (c->progeny[k] != NULL && c->progeny[k]->stars.count > 0) {
          fingers[k] = c->progeny[k]->stars.sort[j];
          buff[k] = fingers[k]->d;
          off[k] = off[k];
        } else
          buff[k] = FLT_MAX;
      }

      /* Sort the buffer. */
      for (int i = 0; i < 7; i++)
        for (int k = i + 1; k < 8; k++)
          if (buff[inds[k]] < buff[inds[i]]) {
            int temp_i = inds[i];
            inds[i] = inds[k];
            inds[k] = temp_i;
          }

      /* For each entry in the new sort list. */
      struct entry *finger = c->stars.sort[j];
      for (int ind = 0; ind < count; ind++) {

        /* Copy the minimum into the new sort array. */
        finger[ind].d = buff[inds[0]];
        finger[ind].i = fingers[inds[0]]->i + off[inds[0]];

        /* Update the buffer. */
        fingers[inds[0]] += 1;
        buff[inds[0]] = fingers[inds[0]]->d;

        /* Find the smallest entry. */
        for (int k = 1; k < 8 && buff[inds[k]] < buff[inds[k - 1]]; k++) {
          int temp_i = inds[k - 1];
          inds[k - 1] = inds[k];
          inds[k] = temp_i;
        }

      } /* Merge. */

      /* Add a sentinel. */
      c->stars.sort[j][count].d = FLT_MAX;
      c->stars.sort[j][count].i = 0;

      /* Mark as sorted. */
      atomic_or(&c->stars.sorted, 1 << j);

    } /* loop over sort arrays. */

  } /* progeny? */

  /* Otherwise, just sort. */
  else {

    /* Reset the sort distance */
    if (c->stars.sorted == 0) {

      /* And the individual sort distances if we are a local cell */
      for (int k = 0; k < count; k++) {
        sparts[k].x_diff_sort[0] = 0.0f;
        sparts[k].x_diff_sort[1] = 0.0f;
        sparts[k].x_diff_sort[2] = 0.0f;
      }
      c->stars.dx_max_sort_old = 0.f;
      c->stars.dx_max_sort = 0.f;
    }

    /* Fill the sort array. */
    for (int k = 0; k < count; k++) {
      const double px[3] = {sparts[k].x[0], sparts[k].x[1], sparts[k].x[2]};
      for (int j = 0; j < 13; j++)
        if (flags & (1 << j)) {
          c->stars.sort[j][k].i = k;
          c->stars.sort[j][k].d = px[0] * runner_shift[j][0] +
                                  px[1] * runner_shift[j][1] +
                                  px[2] * runner_shift[j][2];
        }
    }

    /* Add the sentinel and sort. */
    for (int j = 0; j < 13; j++)
      if (flags & (1 << j)) {
        c->stars.sort[j][count].d = FLT_MAX;
        c->stars.sort[j][count].i = 0;
        runner_do_sort_ascending(c->stars.sort[j], count);
        atomic_or(&c->stars.sorted, 1 << j);
      }
  }

#ifdef SWIFT_DEBUG_CHECKS
  /* Verify the sorting. */
  for (int j = 0; j < 13; j++) {
    if (!(flags & (1 << j))) continue;
    struct entry *finger = c->stars.sort[j];
    for (int k = 1; k < count; k++) {
      if (finger[k].d < finger[k - 1].d)
        error("Sorting failed, ascending array.");
      if (finger[k].i >= count) error("Sorting failed, indices borked.");
    }
  }

  /* Make sure the sort flags are consistent (downward). */
  runner_check_sorts_stars(c, flags);

  /* Make sure the sort flags are consistent (upward). */
  for (struct cell *finger = c->parent; finger != NULL;
       finger = finger->parent) {
    if (finger->stars.sorted & ~c->stars.sorted)
      error("Inconsistent sort flags.");
  }
#endif

  /* Clear the cell's sort flags. */
  c->stars.do_sort = 0;
  c->stars.do_sub_sort = 0;
  c->stars.requires_sorts = 0;

  if (clock) TIMER_TOC(timer_do_stars_sort);
}

/**
 * @brief Initialize the multipoles before the gravity calculation.
 *
 * @param r The runner thread.
 * @param c The cell.
 * @param timer 1 if the time is to be recorded.
 */
void runner_do_init_grav(struct runner *r, struct cell *c, int timer) {

  const struct engine *e = r->e;

  TIMER_TIC;

#ifdef SWIFT_DEBUG_CHECKS
  if (!(e->policy & engine_policy_self_gravity))
    error("Grav-init task called outside of self-gravity calculation");
#endif

  /* Anything to do here? */
  if (!cell_is_active_gravity(c, e)) return;

  /* Reset the gravity acceleration tensors */
  gravity_field_tensors_init(&c->grav.multipole->pot, e->ti_current);

  /* Recurse? */
  if (c->split) {
    for (int k = 0; k < 8; k++) {
      if (c->progeny[k] != NULL) runner_do_init_grav(r, c->progeny[k], 0);
    }
  }

  if (timer) TIMER_TOC(timer_init_grav);
}

/**
 * @brief Intermediate task after the gradient loop that does final operations
 * on the gradient quantities and optionally slope limits the gradients
 *
 * @param r The runner thread.
 * @param c The cell.
 * @param timer Are we timing this ?
 */
void runner_do_extra_ghost(struct runner *r, struct cell *c, int timer) {

#ifdef EXTRA_HYDRO_LOOP

  struct part *restrict parts = c->hydro.parts;
  struct xpart *restrict xparts = c->hydro.xparts;
  const int count = c->hydro.count;
  const struct engine *e = r->e;
  const integertime_t ti_end = e->ti_current;
  const int with_cosmology = (e->policy & engine_policy_cosmology);
  const double time_base = e->time_base;
  const struct cosmology *cosmo = e->cosmology;
  const struct hydro_props *hydro_props = e->hydro_properties;

  TIMER_TIC;

  /* Anything to do here? */
  if (!cell_is_active_hydro(c, e)) return;

  /* Recurse? */
  if (c->split) {
    for (int k = 0; k < 8; k++)
      if (c->progeny[k] != NULL) runner_do_extra_ghost(r, c->progeny[k], 0);
  } else {

    /* Loop over the parts in this cell. */
    for (int i = 0; i < count; i++) {

      /* Get a direct pointer on the part. */
      struct part *restrict p = &parts[i];
      struct xpart *restrict xp = &xparts[i];

      if (part_is_active(p, e)) {

        /* Finish the gradient calculation */
        hydro_end_gradient(p);

        /* As of here, particle force variables will be set. */

        /* Calculate the time-step for passing to hydro_prepare_force.
         * This is the physical time between the start and end of the time-step
         * without any scale-factor powers. */
        double dt_alpha;
        if (with_cosmology) {
          const integertime_t ti_step = get_integer_timestep(p->time_bin);
          dt_alpha = cosmology_get_delta_time(cosmo, ti_end - ti_step, ti_end);
        } else {
          dt_alpha = get_timestep(p->time_bin, time_base);
        }

        /* Compute variables required for the force loop */
        hydro_prepare_force(p, xp, cosmo, hydro_props, dt_alpha);

        /* The particle force values are now set.  Do _NOT_
           try to read any particle density variables! */

        /* Prepare the particle for the force loop over neighbours */
        hydro_reset_acceleration(p);
      }
    }
  }

  if (timer) TIMER_TOC(timer_do_extra_ghost);

#else
  error("SWIFT was not compiled with the extra hydro loop activated.");
#endif
}

/**
 * @brief Intermediate task after the density to check that the smoothing
 * lengths are correct.
 *
 * @param r The runner thread.
 * @param c The cell.
 * @param timer Are we timing this ?
 */
void runner_do_ghost(struct runner *r, struct cell *c, int timer) {

  struct part *restrict parts = c->hydro.parts;
  struct xpart *restrict xparts = c->hydro.xparts;
  const struct engine *e = r->e;
  const struct space *s = e->s;
  const struct hydro_space *hs = &s->hs;
  const struct cosmology *cosmo = e->cosmology;
  const struct chemistry_global_data *chemistry = e->chemistry;
  const float hydro_h_max = e->hydro_properties->h_max;
  const float eps = e->hydro_properties->h_tolerance;
  const float hydro_eta_dim =
      pow_dimension(e->hydro_properties->eta_neighbours);
  const int max_smoothing_iter = e->hydro_properties->max_smoothing_iterations;
  int redo = 0, count = 0;

  TIMER_TIC;

  /* Anything to do here? */
  if (!cell_is_active_hydro(c, e)) return;

  /* Recurse? */
  if (c->split) {
    for (int k = 0; k < 8; k++)
      if (c->progeny[k] != NULL) runner_do_ghost(r, c->progeny[k], 0);
  } else {

    /* Init the list of active particles that have to be updated and their
     * current smoothing lengths. */
    int *pid = NULL;
    float *h_0 = NULL;
<<<<<<< HEAD
=======
    float *left = NULL;
    float *right = NULL;
>>>>>>> ec378b32
    if ((pid = (int *)malloc(sizeof(int) * c->hydro.count)) == NULL)
      error("Can't allocate memory for pid.");
    if ((h_0 = (float *)malloc(sizeof(float) * c->hydro.count)) == NULL)
      error("Can't allocate memory for h_0.");
<<<<<<< HEAD
=======
    if ((left = (float *)malloc(sizeof(float) * c->hydro.count)) == NULL)
      error("Can't allocate memory for left.");
    if ((right = (float *)malloc(sizeof(float) * c->hydro.count)) == NULL)
      error("Can't allocate memory for right.");
>>>>>>> ec378b32
    for (int k = 0; k < c->hydro.count; k++)
      if (part_is_active(&parts[k], e)) {
        pid[count] = k;
        h_0[count] = parts[k].h;
<<<<<<< HEAD
=======
        left[count] = 0.f;
        right[count] = hydro_h_max;
>>>>>>> ec378b32
        ++count;
      }

    /* While there are particles that need to be updated... */
    for (int num_reruns = 0; count > 0 && num_reruns < max_smoothing_iter;
         num_reruns++) {

      /* Reset the redo-count. */
      redo = 0;

      /* Loop over the remaining active parts in this cell. */
      for (int i = 0; i < count; i++) {

        /* Get a direct pointer on the part. */
        struct part *p = &parts[pid[i]];
        struct xpart *xp = &xparts[pid[i]];

#ifdef SWIFT_DEBUG_CHECKS
        /* Is this part within the timestep? */
        if (!part_is_active(p, e)) error("Ghost applied to inactive particle");
#endif

        /* Get some useful values */
        const float h_init = h_0[i];
        const float h_old = p->h;
        const float h_old_dim = pow_dimension(h_old);
        const float h_old_dim_minus_one = pow_dimension_minus_one(h_old);
        float h_new;
        int has_no_neighbours = 0;

        if (p->density.wcount == 0.f) { /* No neighbours case */

          /* Flag that there were no neighbours */
          has_no_neighbours = 1;

          /* Double h and try again */
          h_new = 2.f * h_old;

        } else {

          /* Finish the density calculation */
          hydro_end_density(p, cosmo);
          chemistry_end_density(p, chemistry, cosmo);

          /* Compute one step of the Newton-Raphson scheme */
          const float n_sum = p->density.wcount * h_old_dim;
          const float n_target = hydro_eta_dim;
          const float f = n_sum - n_target;
          const float f_prime =
              p->density.wcount_dh * h_old_dim +
              hydro_dimension * p->density.wcount * h_old_dim_minus_one;

          /* Improve the bisection bounds */
          if (n_sum < n_target) left[i] = max(left[i], h_old);
          if (n_sum > n_target) right[i] = min(right[i], h_old);

#ifdef SWIFT_DEBUG_CHECKS
          /* Check the validity of the left and right bounds */
          if (left[i] > right[i])
            error("Invalid left (%e) and right (%e)", left[i], right[i]);
#endif

          /* Skip if h is already h_max and we don't have enough neighbours */
          if ((p->h >= hydro_h_max) && (f < 0.f)) {

          /* We have a particle whose smoothing length is already set (wants
           * to be larger but has already hit the maximum). So, just tidy up
           * as if the smoothing length had converged correctly  */

#ifdef EXTRA_HYDRO_LOOP

            /* As of here, particle gradient variables will be set. */
            /* The force variables are set in the extra ghost. */

            /* Compute variables required for the gradient loop */
            hydro_prepare_gradient(p, xp, cosmo);

            /* The particle gradient values are now set.  Do _NOT_
               try to read any particle density variables! */

            /* Prepare the particle for the gradient loop over neighbours */
            hydro_reset_gradient(p);

#else
            const struct hydro_props *hydro_props = e->hydro_properties;

            /* Calculate the time-step for passing to hydro_prepare_force, used
             * for the evolution of alpha factors (i.e. those involved in the
             * artificial viscosity and thermal conduction terms) */
            const int with_cosmology = (e->policy & engine_policy_cosmology);
            const double time_base = e->time_base;
            const integertime_t ti_end = e->ti_current;
            double dt_alpha;

            if (with_cosmology) {
              const integertime_t ti_step = get_integer_timestep(p->time_bin);
              dt_alpha =
                  cosmology_get_delta_time(cosmo, ti_end - ti_step, ti_end);
            } else {
              dt_alpha = get_timestep(p->time_bin, time_base);
            }

            /* As of here, particle force variables will be set. */

            /* Compute variables required for the force loop */
            hydro_prepare_force(p, xp, cosmo, hydro_props, dt_alpha);

            /* The particle force values are now set.  Do _NOT_
               try to read any particle density variables! */

            /* Prepare the particle for the force loop over neighbours */
            hydro_reset_acceleration(p);

#endif /* EXTRA_HYDRO_LOOP */

            /* Ok, we are done with this particle */
            continue;
          }

          /* Normal case: Use Newton-Raphson to get a better value of h */

          /* Avoid floating point exception from f_prime = 0 */
          h_new = h_old - f / (f_prime + FLT_MIN);

<<<<<<< HEAD
          /* Be verbose about the particles that struggle to converve */
          if (num_reruns > max_smoothing_iter - 10) {

            message(
                "iter=%d p->id=%lld h_old=%12.8e h_new=%12.8e f=%f f_prime=%f "
                "n_sum=%f n_target=%f",
                num_reruns, p->id, h_old, h_new, f, f_prime, n_sum, n_target);
=======
          /* Be verbose about the particles that struggle to converge */
          if (num_reruns > max_smoothing_iter - 10) {

            message(
                "Smoothing length convergence problem: iter=%d p->id=%lld "
                "h_init=%12.8e h_old=%12.8e h_new=%12.8e f=%f f_prime=%f "
                "n_sum=%12.8e n_target=%12.8e left=%12.8e right=%12.8e",
                num_reruns, p->id, h_init, h_old, h_new, f, f_prime, n_sum,
                n_target, left[i], right[i]);
>>>>>>> ec378b32
          }

#ifdef SWIFT_DEBUG_CHECKS
          if ((f > 0.f && h_new > h_old) || (f < 0.f && h_new < h_old))
            error(
                "Smoothing length correction not going in the right direction");
#endif

          /* Safety check: truncate to the range [ h_old/2 , 2h_old ]. */
          h_new = min(h_new, 2.f * h_old);
          h_new = max(h_new, 0.5f * h_old);

          /* Verify that we are actually progrssing towards the answer */
          h_new = max(h_new, left[i]);
          h_new = min(h_new, right[i]);
        }

        /* Check whether the particle has an inappropriate smoothing length */
        if (fabsf(h_new - h_old) > eps * h_init) {

          /* Ok, correct then */

          /* Case where we have been oscillating around the solution */
          if ((h_new == left[i] && h_old == right[i]) ||
              (h_old == left[i] && h_new == right[i])) {

            /* Bissect the remaining interval */
            p->h = pow_inv_dimension(
                0.5f * (pow_dimension(left[i]) + pow_dimension(right[i])));

          } else {

            /* Normal case */
            p->h = h_new;
          }

          /* If below the absolute maximum, try again */
          if (p->h < hydro_h_max) {

            /* Flag for another round of fun */
            pid[redo] = pid[i];
            h_0[redo] = h_0[i];
<<<<<<< HEAD
=======
            left[redo] = left[i];
            right[redo] = right[i];
>>>>>>> ec378b32
            redo += 1;

            /* Re-initialise everything */
            hydro_init_part(p, hs);
            chemistry_init_part(p, chemistry);

            /* Off we go ! */
            continue;

          } else {

            /* Ok, this particle is a lost cause... */
            p->h = hydro_h_max;

            /* Do some damage control if no neighbours at all were found */
            if (has_no_neighbours) {
              hydro_part_has_no_neighbours(p, xp, cosmo);
              chemistry_part_has_no_neighbours(p, xp, chemistry, cosmo);
            }
          }
        }

          /* We now have a particle whose smoothing length has converged */

#ifdef EXTRA_HYDRO_LOOP

        /* As of here, particle gradient variables will be set. */
        /* The force variables are set in the extra ghost. */

        /* Compute variables required for the gradient loop */
        hydro_prepare_gradient(p, xp, cosmo);

        /* The particle gradient values are now set.  Do _NOT_
           try to read any particle density variables! */

        /* Prepare the particle for the gradient loop over neighbours */
        hydro_reset_gradient(p);

#else
        const struct hydro_props *hydro_props = e->hydro_properties;

        /* Calculate the time-step for passing to hydro_prepare_force, used for
         * the evolution of alpha factors (i.e. those involved in the artificial
         * viscosity and thermal conduction terms) */
        const int with_cosmology = (e->policy & engine_policy_cosmology);
        const integertime_t ti_end = e->ti_current;
        const double time_base = e->time_base;
        double dt_alpha;

        if (with_cosmology) {
          const integertime_t ti_step = get_integer_timestep(p->time_bin);
          dt_alpha = cosmology_get_delta_time(cosmo, ti_end - ti_step, ti_end);
        } else {
          dt_alpha = get_timestep(p->time_bin, time_base);
        }

        /* As of here, particle force variables will be set. */

        /* Compute variables required for the force loop */
        hydro_prepare_force(p, xp, cosmo, hydro_props, dt_alpha);

        /* The particle force values are now set.  Do _NOT_
           try to read any particle density variables! */

        /* Prepare the particle for the force loop over neighbours */
        hydro_reset_acceleration(p);

#endif /* EXTRA_HYDRO_LOOP */
      }

      /* We now need to treat the particles whose smoothing length had not
       * converged again */

      /* Re-set the counter for the next loop (potentially). */
      count = redo;
      if (count > 0) {

        /* Climb up the cell hierarchy. */
        for (struct cell *finger = c; finger != NULL; finger = finger->parent) {

          /* Run through this cell's density interactions. */
          for (struct link *l = finger->hydro.density; l != NULL; l = l->next) {

#ifdef SWIFT_DEBUG_CHECKS
            if (l->t->ti_run < r->e->ti_current)
              error("Density task should have been run.");
#endif

            /* Self-interaction? */
            if (l->t->type == task_type_self)
              runner_doself_subset_branch_density(r, finger, parts, pid, count);

            /* Otherwise, pair interaction? */
            else if (l->t->type == task_type_pair) {

              /* Left or right? */
              if (l->t->ci == finger)
                runner_dopair_subset_branch_density(r, finger, parts, pid,
                                                    count, l->t->cj);
              else
                runner_dopair_subset_branch_density(r, finger, parts, pid,
                                                    count, l->t->ci);
            }

            /* Otherwise, sub-self interaction? */
            else if (l->t->type == task_type_sub_self)
              runner_dosub_subset_density(r, finger, parts, pid, count, NULL,
                                          -1, 1);

            /* Otherwise, sub-pair interaction? */
            else if (l->t->type == task_type_sub_pair) {

              /* Left or right? */
              if (l->t->ci == finger)
                runner_dosub_subset_density(r, finger, parts, pid, count,
                                            l->t->cj, -1, 1);
              else
                runner_dosub_subset_density(r, finger, parts, pid, count,
                                            l->t->ci, -1, 1);
            }
          }
        }
      }
    }

    if (count) {
      error("Smoothing length failed to converge on %i particles.", count);
    }

    /* Be clean */
    free(left);
    free(right);
    free(pid);
    free(h_0);
  }

  if (timer) TIMER_TOC(timer_do_ghost);
}

/**
 * @brief Unskip any hydro tasks associated with active cells.
 *
 * @param c The cell.
 * @param e The engine.
 */
static void runner_do_unskip_hydro(struct cell *c, struct engine *e) {

  /* Ignore empty cells. */
  if (c->hydro.count == 0) return;

  /* Skip inactive cells. */
  if (!cell_is_active_hydro(c, e)) return;

  /* Recurse */
  if (c->split) {
    for (int k = 0; k < 8; k++) {
      if (c->progeny[k] != NULL) {
        struct cell *cp = c->progeny[k];
        runner_do_unskip_hydro(cp, e);
      }
    }
  }

  /* Unskip any active tasks. */
  const int forcerebuild = cell_unskip_hydro_tasks(c, &e->sched);
  if (forcerebuild) atomic_inc(&e->forcerebuild);
}

/**
 * @brief Unskip any stars tasks associated with active cells.
 *
 * @param c The cell.
 * @param e The engine.
 */
static void runner_do_unskip_stars(struct cell *c, struct engine *e) {

  /* Ignore empty cells. */
  if (c->stars.count == 0) return;

  /* Skip inactive cells. */
  if (!cell_is_active_stars(c, e)) return;

  /* Recurse */
  if (c->split) {
    for (int k = 0; k < 8; k++) {
      if (c->progeny[k] != NULL) {
        struct cell *cp = c->progeny[k];
        runner_do_unskip_stars(cp, e);
      }
    }
  }

  /* Unskip any active tasks. */
  const int forcerebuild = cell_unskip_stars_tasks(c, &e->sched);
  if (forcerebuild) atomic_inc(&e->forcerebuild);
}

/**
 * @brief Unskip any gravity tasks associated with active cells.
 *
 * @param c The cell.
 * @param e The engine.
 */
static void runner_do_unskip_gravity(struct cell *c, struct engine *e) {

  /* Ignore empty cells. */
  if (c->grav.count == 0) return;

  /* Skip inactive cells. */
  if (!cell_is_active_gravity(c, e)) return;

  /* Recurse */
  if (c->split && ((c->maxdepth - c->depth) >= space_subdepth_diff_grav)) {
    for (int k = 0; k < 8; k++) {
      if (c->progeny[k] != NULL) {
        struct cell *cp = c->progeny[k];
        runner_do_unskip_gravity(cp, e);
      }
    }
  }

  /* Unskip any active tasks. */
  cell_unskip_gravity_tasks(c, &e->sched);
}

/**
 * @brief Mapper function to unskip active tasks.
 *
 * @param map_data An array of #cell%s.
 * @param num_elements Chunk size.
 * @param extra_data Pointer to an #engine.
 */
void runner_do_unskip_mapper(void *map_data, int num_elements,
                             void *extra_data) {

  struct engine *e = (struct engine *)extra_data;
  struct space *s = e->s;
  int *local_cells = (int *)map_data;

  for (int ind = 0; ind < num_elements; ind++) {
    struct cell *c = &s->cells_top[local_cells[ind]];
    if (c != NULL) {

      /* Hydro tasks */
      if (e->policy & engine_policy_hydro) runner_do_unskip_hydro(c, e);

      /* All gravity tasks */
      if ((e->policy & engine_policy_self_gravity) ||
          (e->policy & engine_policy_external_gravity))
        runner_do_unskip_gravity(c, e);

      /* Stars tasks */
      if (e->policy & engine_policy_stars) runner_do_unskip_stars(c, e);
    }
  }
}
/**
 * @brief Drift all part in a cell.
 *
 * @param r The runner thread.
 * @param c The cell.
 * @param timer Are we timing this ?
 */
void runner_do_drift_part(struct runner *r, struct cell *c, int timer) {

  TIMER_TIC;

  cell_drift_part(c, r->e, 0);

  if (timer) TIMER_TOC(timer_drift_part);
}

/**
 * @brief Drift all gpart in a cell.
 *
 * @param r The runner thread.
 * @param c The cell.
 * @param timer Are we timing this ?
 */
void runner_do_drift_gpart(struct runner *r, struct cell *c, int timer) {

  TIMER_TIC;

  cell_drift_gpart(c, r->e, 0);

  if (timer) TIMER_TOC(timer_drift_gpart);
}

/**
 * @brief Perform the first half-kick on all the active particles in a cell.
 *
 * @param r The runner thread.
 * @param c The cell.
 * @param timer Are we timing this ?
 */
void runner_do_kick1(struct runner *r, struct cell *c, int timer) {

  const struct engine *e = r->e;
  const struct cosmology *cosmo = e->cosmology;
  const struct hydro_props *hydro_props = e->hydro_properties;
  const struct entropy_floor_properties *entropy_floor = e->entropy_floor;
  const int with_cosmology = (e->policy & engine_policy_cosmology);
  struct part *restrict parts = c->hydro.parts;
  struct xpart *restrict xparts = c->hydro.xparts;
  struct gpart *restrict gparts = c->grav.parts;
  struct spart *restrict sparts = c->stars.parts;
  const int count = c->hydro.count;
  const int gcount = c->grav.count;
  const int scount = c->stars.count;
  const integertime_t ti_current = e->ti_current;
  const double time_base = e->time_base;

  TIMER_TIC;

  /* Anything to do here? */
  if (!cell_is_starting_hydro(c, e) && !cell_is_starting_gravity(c, e)) return;

  /* Recurse? */
  if (c->split) {
    for (int k = 0; k < 8; k++)
      if (c->progeny[k] != NULL) runner_do_kick1(r, c->progeny[k], 0);
  } else {

    /* Loop over the parts in this cell. */
    for (int k = 0; k < count; k++) {

      /* Get a handle on the part. */
      struct part *restrict p = &parts[k];
      struct xpart *restrict xp = &xparts[k];

      /* If particle needs to be kicked */
      if (part_is_starting(p, e)) {

#ifdef SWIFT_DEBUG_CHECKS
        if (p->wakeup == time_bin_awake)
          error("Woken-up particle that has not been processed in kick1");
#endif

        /* Skip particles that have been woken up and treated by the limiter. */
        if (p->wakeup != time_bin_not_awake) continue;

        const integertime_t ti_step = get_integer_timestep(p->time_bin);
        const integertime_t ti_begin =
            get_integer_time_begin(ti_current + 1, p->time_bin);

#ifdef SWIFT_DEBUG_CHECKS
        const integertime_t ti_end = ti_begin + ti_step;

        if (ti_begin != ti_current)
          error(
              "Particle in wrong time-bin, ti_end=%lld, ti_begin=%lld, "
              "ti_step=%lld time_bin=%d wakeup=%d ti_current=%lld",
              ti_end, ti_begin, ti_step, p->time_bin, p->wakeup, ti_current);
#endif

        /* Time interval for this half-kick */
        double dt_kick_grav, dt_kick_hydro, dt_kick_therm, dt_kick_corr;
        if (with_cosmology) {
          dt_kick_hydro = cosmology_get_hydro_kick_factor(
              cosmo, ti_begin, ti_begin + ti_step / 2);
          dt_kick_grav = cosmology_get_grav_kick_factor(cosmo, ti_begin,
                                                        ti_begin + ti_step / 2);
          dt_kick_therm = cosmology_get_therm_kick_factor(
              cosmo, ti_begin, ti_begin + ti_step / 2);
          dt_kick_corr = cosmology_get_corr_kick_factor(cosmo, ti_begin,
                                                        ti_begin + ti_step / 2);
        } else {
          dt_kick_hydro = (ti_step / 2) * time_base;
          dt_kick_grav = (ti_step / 2) * time_base;
          dt_kick_therm = (ti_step / 2) * time_base;
          dt_kick_corr = (ti_step / 2) * time_base;
        }

        /* do the kick */
        kick_part(p, xp, dt_kick_hydro, dt_kick_grav, dt_kick_therm,
                  dt_kick_corr, cosmo, hydro_props, entropy_floor, ti_begin,
                  ti_begin + ti_step / 2);

        /* Update the accelerations to be used in the drift for hydro */
        if (p->gpart != NULL) {

          xp->a_grav[0] = p->gpart->a_grav[0];
          xp->a_grav[1] = p->gpart->a_grav[1];
          xp->a_grav[2] = p->gpart->a_grav[2];
        }
      }
    }

    /* Loop over the gparts in this cell. */
    for (int k = 0; k < gcount; k++) {

      /* Get a handle on the part. */
      struct gpart *restrict gp = &gparts[k];

      /* If the g-particle has no counterpart and needs to be kicked */
      if (gp->type == swift_type_dark_matter && gpart_is_starting(gp, e)) {

        const integertime_t ti_step = get_integer_timestep(gp->time_bin);
        const integertime_t ti_begin =
            get_integer_time_begin(ti_current + 1, gp->time_bin);

#ifdef SWIFT_DEBUG_CHECKS
        const integertime_t ti_end =
            get_integer_time_end(ti_current + 1, gp->time_bin);

        if (ti_begin != ti_current)
          error(
              "Particle in wrong time-bin, ti_end=%lld, ti_begin=%lld, "
              "ti_step=%lld time_bin=%d ti_current=%lld",
              ti_end, ti_begin, ti_step, gp->time_bin, ti_current);
#endif

        /* Time interval for this half-kick */
        double dt_kick_grav;
        if (with_cosmology) {
          dt_kick_grav = cosmology_get_grav_kick_factor(cosmo, ti_begin,
                                                        ti_begin + ti_step / 2);
        } else {
          dt_kick_grav = (ti_step / 2) * time_base;
        }

        /* do the kick */
        kick_gpart(gp, dt_kick_grav, ti_begin, ti_begin + ti_step / 2);
      }
    }

    /* Loop over the stars particles in this cell. */
    for (int k = 0; k < scount; k++) {

      /* Get a handle on the s-part. */
      struct spart *restrict sp = &sparts[k];

      /* If particle needs to be kicked */
      if (spart_is_starting(sp, e)) {

        const integertime_t ti_step = get_integer_timestep(sp->time_bin);
        const integertime_t ti_begin =
            get_integer_time_begin(ti_current + 1, sp->time_bin);

#ifdef SWIFT_DEBUG_CHECKS
        const integertime_t ti_end =
            get_integer_time_end(ti_current + 1, sp->time_bin);

        if (ti_begin != ti_current)
          error(
              "Particle in wrong time-bin, ti_end=%lld, ti_begin=%lld, "
              "ti_step=%lld time_bin=%d ti_current=%lld",
              ti_end, ti_begin, ti_step, sp->time_bin, ti_current);
#endif

        /* Time interval for this half-kick */
        double dt_kick_grav;
        if (with_cosmology) {
          dt_kick_grav = cosmology_get_grav_kick_factor(cosmo, ti_begin,
                                                        ti_begin + ti_step / 2);
        } else {
          dt_kick_grav = (ti_step / 2) * time_base;
        }

        /* do the kick */
        kick_spart(sp, dt_kick_grav, ti_begin, ti_begin + ti_step / 2);
      }
    }
  }

  if (timer) TIMER_TOC(timer_kick1);
}

/**
 * @brief Perform the second half-kick on all the active particles in a cell.
 *
 * Also prepares particles to be drifted.
 *
 * @param r The runner thread.
 * @param c The cell.
 * @param timer Are we timing this ?
 */
void runner_do_kick2(struct runner *r, struct cell *c, int timer) {

  const struct engine *e = r->e;
  const struct cosmology *cosmo = e->cosmology;
  const struct hydro_props *hydro_props = e->hydro_properties;
  const struct entropy_floor_properties *entropy_floor = e->entropy_floor;
  const int with_cosmology = (e->policy & engine_policy_cosmology);
  const int count = c->hydro.count;
  const int gcount = c->grav.count;
  const int scount = c->stars.count;
  struct part *restrict parts = c->hydro.parts;
  struct xpart *restrict xparts = c->hydro.xparts;
  struct gpart *restrict gparts = c->grav.parts;
  struct spart *restrict sparts = c->stars.parts;
  const integertime_t ti_current = e->ti_current;
  const double time_base = e->time_base;

  TIMER_TIC;

  /* Anything to do here? */
  if (!cell_is_active_hydro(c, e) && !cell_is_active_gravity(c, e)) return;

  /* Recurse? */
  if (c->split) {
    for (int k = 0; k < 8; k++)
      if (c->progeny[k] != NULL) runner_do_kick2(r, c->progeny[k], 0);
  } else {

    /* Loop over the particles in this cell. */
    for (int k = 0; k < count; k++) {

      /* Get a handle on the part. */
      struct part *restrict p = &parts[k];
      struct xpart *restrict xp = &xparts[k];

      /* If particle needs to be kicked */
      if (part_is_active(p, e)) {

        integertime_t ti_begin, ti_end, ti_step;

#ifdef SWIFT_DEBUG_CHECKS
        if (p->wakeup == time_bin_awake)
          error("Woken-up particle that has not been processed in kick1");
#endif

        if (p->wakeup == time_bin_not_awake) {

          /* Time-step from a regular kick */
          ti_step = get_integer_timestep(p->time_bin);
          ti_begin = get_integer_time_begin(ti_current, p->time_bin);
          ti_end = ti_begin + ti_step;

        } else {

          /* Time-step that follows a wake-up call */
          ti_begin = get_integer_time_begin(ti_current, p->wakeup);
          ti_end = get_integer_time_end(ti_current, p->time_bin);
          ti_step = ti_end - ti_begin;

          /* Reset the flag. Everything is back to normal from now on. */
          p->wakeup = time_bin_awake;
        }

#ifdef SWIFT_DEBUG_CHECKS
        if (ti_begin + ti_step != ti_current)
          error(
              "Particle in wrong time-bin, ti_begin=%lld, ti_step=%lld "
              "time_bin=%d wakeup=%d ti_current=%lld",
              ti_begin, ti_step, p->time_bin, p->wakeup, ti_current);
#endif
        /* Time interval for this half-kick */
        double dt_kick_grav, dt_kick_hydro, dt_kick_therm, dt_kick_corr;
        if (with_cosmology) {
          dt_kick_hydro = cosmology_get_hydro_kick_factor(
              cosmo, ti_begin + ti_step / 2, ti_end);
          dt_kick_grav = cosmology_get_grav_kick_factor(
              cosmo, ti_begin + ti_step / 2, ti_end);
          dt_kick_therm = cosmology_get_therm_kick_factor(
              cosmo, ti_begin + ti_step / 2, ti_end);
          dt_kick_corr = cosmology_get_corr_kick_factor(
              cosmo, ti_begin + ti_step / 2, ti_end);
        } else {
          dt_kick_hydro = (ti_end - (ti_begin + ti_step / 2)) * time_base;
          dt_kick_grav = (ti_end - (ti_begin + ti_step / 2)) * time_base;
          dt_kick_therm = (ti_end - (ti_begin + ti_step / 2)) * time_base;
          dt_kick_corr = (ti_end - (ti_begin + ti_step / 2)) * time_base;
        }

        /* Finish the time-step with a second half-kick */
        kick_part(p, xp, dt_kick_hydro, dt_kick_grav, dt_kick_therm,
<<<<<<< HEAD
                  dt_kick_corr, cosmo, hydro_props, entropy_floor,
                  ti_begin + ti_step / 2, ti_begin + ti_step);
=======
                  dt_kick_corr, cosmo, hydro_props, ti_begin + ti_step / 2,
                  ti_end);
>>>>>>> ec378b32

#ifdef SWIFT_DEBUG_CHECKS
        /* Check that kick and the drift are synchronized */
        if (p->ti_drift != p->ti_kick) error("Error integrating part in time.");
#endif

        /* Prepare the values to be drifted */
        hydro_reset_predicted_values(p, xp);
      }
    }

    /* Loop over the g-particles in this cell. */
    for (int k = 0; k < gcount; k++) {

      /* Get a handle on the part. */
      struct gpart *restrict gp = &gparts[k];

      /* If the g-particle has no counterpart and needs to be kicked */
      if (gp->type == swift_type_dark_matter && gpart_is_active(gp, e)) {

        const integertime_t ti_step = get_integer_timestep(gp->time_bin);
        const integertime_t ti_begin =
            get_integer_time_begin(ti_current, gp->time_bin);

#ifdef SWIFT_DEBUG_CHECKS
        if (ti_begin + ti_step != ti_current)
          error("Particle in wrong time-bin");
#endif

        /* Time interval for this half-kick */
        double dt_kick_grav;
        if (with_cosmology) {
          dt_kick_grav = cosmology_get_grav_kick_factor(
              cosmo, ti_begin + ti_step / 2, ti_begin + ti_step);
        } else {
          dt_kick_grav = (ti_step / 2) * time_base;
        }

        /* Finish the time-step with a second half-kick */
        kick_gpart(gp, dt_kick_grav, ti_begin + ti_step / 2,
                   ti_begin + ti_step);

#ifdef SWIFT_DEBUG_CHECKS
        /* Check that kick and the drift are synchronized */
        if (gp->ti_drift != gp->ti_kick)
          error("Error integrating g-part in time.");
#endif

        /* Prepare the values to be drifted */
        gravity_reset_predicted_values(gp);
      }
    }

    /* Loop over the particles in this cell. */
    for (int k = 0; k < scount; k++) {

      /* Get a handle on the part. */
      struct spart *restrict sp = &sparts[k];

      /* If particle needs to be kicked */
      if (spart_is_active(sp, e)) {

        const integertime_t ti_step = get_integer_timestep(sp->time_bin);
        const integertime_t ti_begin =
            get_integer_time_begin(ti_current, sp->time_bin);

#ifdef SWIFT_DEBUG_CHECKS
        if (ti_begin + ti_step != ti_current)
          error("Particle in wrong time-bin");
#endif

        /* Time interval for this half-kick */
        double dt_kick_grav;
        if (with_cosmology) {
          dt_kick_grav = cosmology_get_grav_kick_factor(
              cosmo, ti_begin + ti_step / 2, ti_begin + ti_step);
        } else {
          dt_kick_grav = (ti_step / 2) * time_base;
        }

        /* Finish the time-step with a second half-kick */
        kick_spart(sp, dt_kick_grav, ti_begin + ti_step / 2,
                   ti_begin + ti_step);

#ifdef SWIFT_DEBUG_CHECKS
        /* Check that kick and the drift are synchronized */
        if (sp->ti_drift != sp->ti_kick)
          error("Error integrating s-part in time.");
#endif

        /* Prepare the values to be drifted */
        stars_reset_predicted_values(sp);
      }
    }
  }
  if (timer) TIMER_TOC(timer_kick2);
}

/**
 * @brief Computes the next time-step of all active particles in this cell
 * and update the cell's statistics.
 *
 * @param r The runner thread.
 * @param c The cell.
 * @param timer Are we timing this ?
 */
void runner_do_timestep(struct runner *r, struct cell *c, int timer) {

  const struct engine *e = r->e;
  const integertime_t ti_current = e->ti_current;
  const int with_cosmology = (e->policy & engine_policy_cosmology);
  const int count = c->hydro.count;
  const int gcount = c->grav.count;
  const int scount = c->stars.count;
  struct part *restrict parts = c->hydro.parts;
  struct xpart *restrict xparts = c->hydro.xparts;
  struct gpart *restrict gparts = c->grav.parts;
  struct spart *restrict sparts = c->stars.parts;

  TIMER_TIC;

  /* Anything to do here? */
  if (!cell_is_active_hydro(c, e) && !cell_is_active_gravity(c, e)) {
    c->hydro.updated = 0;
    c->grav.updated = 0;
    c->stars.updated = 0;
    return;
  }

  int updated = 0, g_updated = 0, s_updated = 0;
  int inhibited = 0, g_inhibited = 0, s_inhibited = 0;
  integertime_t ti_hydro_end_min = max_nr_timesteps, ti_hydro_end_max = 0,
                ti_hydro_beg_max = 0;
  integertime_t ti_gravity_end_min = max_nr_timesteps, ti_gravity_end_max = 0,
                ti_gravity_beg_max = 0;
  integertime_t ti_stars_end_min = max_nr_timesteps;

  /* No children? */
  if (!c->split) {

    /* Loop over the particles in this cell. */
    for (int k = 0; k < count; k++) {

      /* Get a handle on the part. */
      struct part *restrict p = &parts[k];
      struct xpart *restrict xp = &xparts[k];

      /* If particle needs updating */
      if (part_is_active(p, e)) {

#ifdef SWIFT_DEBUG_CHECKS
        /* Current end of time-step */
        const integertime_t ti_end =
            get_integer_time_end(ti_current, p->time_bin);

        if (ti_end != ti_current)
          error("Computing time-step of rogue particle.");
#endif

        /* Get new time-step */
        const integertime_t ti_new_step = get_part_timestep(p, xp, e);

        /* Update particle */
        p->time_bin = get_time_bin(ti_new_step);
        if (p->gpart != NULL) p->gpart->time_bin = p->time_bin;

        /* Update the tracers properties */
        tracers_after_timestep(p, xp, e->internal_units, e->physical_constants,
                               with_cosmology, e->cosmology,
                               e->hydro_properties, e->cooling_func, e->time);

        /* Number of updated particles */
        updated++;
        if (p->gpart != NULL) g_updated++;

        /* What is the next sync-point ? */
        ti_hydro_end_min = min(ti_current + ti_new_step, ti_hydro_end_min);
        ti_hydro_end_max = max(ti_current + ti_new_step, ti_hydro_end_max);

        /* What is the next starting point for this cell ? */
        ti_hydro_beg_max = max(ti_current, ti_hydro_beg_max);

        if (p->gpart != NULL) {

          /* What is the next sync-point ? */
          ti_gravity_end_min =
              min(ti_current + ti_new_step, ti_gravity_end_min);
          ti_gravity_end_max =
              max(ti_current + ti_new_step, ti_gravity_end_max);

          /* What is the next starting point for this cell ? */
          ti_gravity_beg_max = max(ti_current, ti_gravity_beg_max);
        }
      }

      else { /* part is inactive */

        /* Count the number of inhibited particles */
        if (part_is_inhibited(p, e)) inhibited++;

        const integertime_t ti_end =
            get_integer_time_end(ti_current, p->time_bin);

        const integertime_t ti_beg =
            get_integer_time_begin(ti_current + 1, p->time_bin);

        /* What is the next sync-point ? */
        ti_hydro_end_min = min(ti_end, ti_hydro_end_min);
        ti_hydro_end_max = max(ti_end, ti_hydro_end_max);

        /* What is the next starting point for this cell ? */
        ti_hydro_beg_max = max(ti_beg, ti_hydro_beg_max);

        if (p->gpart != NULL) {

          /* What is the next sync-point ? */
          ti_gravity_end_min = min(ti_end, ti_gravity_end_min);
          ti_gravity_end_max = max(ti_end, ti_gravity_end_max);

          /* What is the next starting point for this cell ? */
          ti_gravity_beg_max = max(ti_beg, ti_gravity_beg_max);
        }
      }
    }

    /* Loop over the g-particles in this cell. */
    for (int k = 0; k < gcount; k++) {

      /* Get a handle on the part. */
      struct gpart *restrict gp = &gparts[k];

      /* If the g-particle has no counterpart */
      if (gp->type == swift_type_dark_matter) {

        /* need to be updated ? */
        if (gpart_is_active(gp, e)) {

#ifdef SWIFT_DEBUG_CHECKS
          /* Current end of time-step */
          const integertime_t ti_end =
              get_integer_time_end(ti_current, gp->time_bin);

          if (ti_end != ti_current)
            error("Computing time-step of rogue particle.");
#endif

          /* Get new time-step */
          const integertime_t ti_new_step = get_gpart_timestep(gp, e);

          /* Update particle */
          gp->time_bin = get_time_bin(ti_new_step);

          /* Number of updated g-particles */
          g_updated++;

          /* What is the next sync-point ? */
          ti_gravity_end_min =
              min(ti_current + ti_new_step, ti_gravity_end_min);
          ti_gravity_end_max =
              max(ti_current + ti_new_step, ti_gravity_end_max);

          /* What is the next starting point for this cell ? */
          ti_gravity_beg_max = max(ti_current, ti_gravity_beg_max);

        } else { /* gpart is inactive */

          /* Count the number of inhibited particles */
          if (gpart_is_inhibited(gp, e)) g_inhibited++;

          const integertime_t ti_end =
              get_integer_time_end(ti_current, gp->time_bin);

          /* What is the next sync-point ? */
          ti_gravity_end_min = min(ti_end, ti_gravity_end_min);
          ti_gravity_end_max = max(ti_end, ti_gravity_end_max);

          const integertime_t ti_beg =
              get_integer_time_begin(ti_current + 1, gp->time_bin);

          /* What is the next starting point for this cell ? */
          ti_gravity_beg_max = max(ti_beg, ti_gravity_beg_max);
        }
      }
    }

    /* Loop over the star particles in this cell. */
    for (int k = 0; k < scount; k++) {

      /* Get a handle on the part. */
      struct spart *restrict sp = &sparts[k];

      /* need to be updated ? */
      if (spart_is_active(sp, e)) {

#ifdef SWIFT_DEBUG_CHECKS
        /* Current end of time-step */
        const integertime_t ti_end =
            get_integer_time_end(ti_current, sp->time_bin);

        if (ti_end != ti_current)
          error("Computing time-step of rogue particle.");
#endif
        /* Get new time-step */
        const integertime_t ti_new_step = get_spart_timestep(sp, e);

        /* Update particle */
        sp->time_bin = get_time_bin(ti_new_step);
        sp->gpart->time_bin = get_time_bin(ti_new_step);

        /* Number of updated s-particles */
        s_updated++;
        g_updated++;

        /* What is the next sync-point ? */
        ti_gravity_end_min = min(ti_current + ti_new_step, ti_gravity_end_min);
        ti_gravity_end_max = max(ti_current + ti_new_step, ti_gravity_end_max);

        ti_stars_end_min = min(ti_current + ti_new_step, ti_stars_end_min);

        /* What is the next starting point for this cell ? */
        ti_gravity_beg_max = max(ti_current, ti_gravity_beg_max);

        /* star particle is inactive but not inhibited */
      } else {

        /* Count the number of inhibited particles */
        if (spart_is_inhibited(sp, e)) ++s_inhibited;

        const integertime_t ti_end =
            get_integer_time_end(ti_current, sp->time_bin);

        /* What is the next sync-point ? */
        ti_gravity_end_min = min(ti_end, ti_gravity_end_min);
        ti_gravity_end_max = max(ti_end, ti_gravity_end_max);

        ti_stars_end_min = min(ti_end, ti_stars_end_min);

        const integertime_t ti_beg =
            get_integer_time_begin(ti_current + 1, sp->time_bin);

        /* What is the next starting point for this cell ? */
        ti_gravity_beg_max = max(ti_beg, ti_gravity_beg_max);
      }
    }
  } else {

    /* Loop over the progeny. */
    for (int k = 0; k < 8; k++)
      if (c->progeny[k] != NULL) {
        struct cell *restrict cp = c->progeny[k];

        /* Recurse */
        runner_do_timestep(r, cp, 0);

        /* And aggregate */
        updated += cp->hydro.updated;
        g_updated += cp->grav.updated;
        s_updated += cp->stars.updated;
        inhibited += cp->hydro.inhibited;
        g_inhibited += cp->grav.inhibited;
        s_inhibited += cp->stars.inhibited;
        ti_hydro_end_min = min(cp->hydro.ti_end_min, ti_hydro_end_min);
        ti_hydro_end_max = max(cp->hydro.ti_end_max, ti_hydro_end_max);
        ti_hydro_beg_max = max(cp->hydro.ti_beg_max, ti_hydro_beg_max);
        ti_gravity_end_min = min(cp->grav.ti_end_min, ti_gravity_end_min);
        ti_gravity_end_max = max(cp->grav.ti_end_max, ti_gravity_end_max);
        ti_gravity_beg_max = max(cp->grav.ti_beg_max, ti_gravity_beg_max);
        ti_stars_end_min = min(cp->stars.ti_end_min, ti_stars_end_min);
      }
  }

  /* Store the values. */
  c->hydro.updated = updated;
  c->grav.updated = g_updated;
  c->stars.updated = s_updated;
  c->hydro.inhibited = inhibited;
  c->grav.inhibited = g_inhibited;
  c->stars.inhibited = s_inhibited;
  c->hydro.ti_end_min = ti_hydro_end_min;
  c->hydro.ti_end_max = ti_hydro_end_max;
  c->hydro.ti_beg_max = ti_hydro_beg_max;
  c->grav.ti_end_min = ti_gravity_end_min;
  c->grav.ti_end_max = ti_gravity_end_max;
  c->grav.ti_beg_max = ti_gravity_beg_max;
  c->stars.ti_end_min = ti_stars_end_min;

#ifdef SWIFT_DEBUG_CHECKS
  if (c->hydro.ti_end_min == e->ti_current &&
      c->hydro.ti_end_min < max_nr_timesteps)
    error("End of next hydro step is current time!");
  if (c->grav.ti_end_min == e->ti_current &&
      c->grav.ti_end_min < max_nr_timesteps)
    error("End of next gravity step is current time!");
  if (c->stars.ti_end_min == e->ti_current &&
      c->stars.ti_end_min < max_nr_timesteps)
    error("End of next stars step is current time!");
#endif

  if (timer) TIMER_TOC(timer_timestep);
}

/**
 * @brief Apply the time-step limiter to all awaken particles in a cell
 * hierarchy.
 *
 * @param r The task #runner.
 * @param c The #cell.
 * @param force Limit the particles irrespective of the #cell flags.
 * @param timer Are we timing this ?
 */
void runner_do_limiter(struct runner *r, struct cell *c, int force, int timer) {

  const struct engine *e = r->e;
  const integertime_t ti_current = e->ti_current;
  const int count = c->hydro.count;
  struct part *restrict parts = c->hydro.parts;
  struct xpart *restrict xparts = c->hydro.xparts;

  TIMER_TIC;

#ifdef SWIFT_DEBUG_CHECKS
  /* Check that we only limit local cells. */
  if (c->nodeID != engine_rank) error("Limiting dt of a foreign cell is nope.");
#endif

  integertime_t ti_hydro_end_min = max_nr_timesteps, ti_hydro_end_max = 0,
                ti_hydro_beg_max = 0;
  integertime_t ti_gravity_end_min = max_nr_timesteps, ti_gravity_end_max = 0,
                ti_gravity_beg_max = 0;

  /* Limit irrespective of cell flags? */
  force |= c->hydro.do_limiter;

  /* Early abort? */
  if (c->hydro.count == 0) {

    /* Clear the limiter flags. */
    c->hydro.do_limiter = 0;
    c->hydro.do_sub_limiter = 0;
    return;
  }

  /* Loop over the progeny ? */
  if (c->split && (force || c->hydro.do_sub_limiter)) {
    for (int k = 0; k < 8; k++) {
      if (c->progeny[k] != NULL) {
        struct cell *restrict cp = c->progeny[k];

        /* Recurse */
        runner_do_limiter(r, cp, force, 0);

        /* And aggregate */
        ti_hydro_end_min = min(cp->hydro.ti_end_min, ti_hydro_end_min);
        ti_hydro_end_max = max(cp->hydro.ti_end_max, ti_hydro_end_max);
        ti_hydro_beg_max = max(cp->hydro.ti_beg_max, ti_hydro_beg_max);
        ti_gravity_end_min = min(cp->grav.ti_end_min, ti_gravity_end_min);
        ti_gravity_end_max = max(cp->grav.ti_end_max, ti_gravity_end_max);
        ti_gravity_beg_max = max(cp->grav.ti_beg_max, ti_gravity_beg_max);
      }
    }

    /* Store the updated values */
    c->hydro.ti_end_min = min(c->hydro.ti_end_min, ti_hydro_end_min);
    c->hydro.ti_end_max = max(c->hydro.ti_end_max, ti_hydro_end_max);
    c->hydro.ti_beg_max = max(c->hydro.ti_beg_max, ti_hydro_beg_max);
    c->grav.ti_end_min = min(c->grav.ti_end_min, ti_gravity_end_min);
    c->grav.ti_end_max = max(c->grav.ti_end_max, ti_gravity_end_max);
    c->grav.ti_beg_max = max(c->grav.ti_beg_max, ti_gravity_beg_max);

  } else if (!c->split && force) {

    ti_hydro_end_min = c->hydro.ti_end_min;
    ti_hydro_end_max = c->hydro.ti_end_max;
    ti_hydro_beg_max = c->hydro.ti_beg_max;
    ti_gravity_end_min = c->grav.ti_end_min;
    ti_gravity_end_max = c->grav.ti_end_max;
    ti_gravity_beg_max = c->grav.ti_beg_max;

    /* Loop over the gas particles in this cell. */
    for (int k = 0; k < count; k++) {

      /* Get a handle on the part. */
      struct part *restrict p = &parts[k];
      struct xpart *restrict xp = &xparts[k];

      /* Avoid inhibited particles */
      if (part_is_inhibited(p, e)) continue;

      /* If the particle will be active no need to wake it up */
      if (part_is_active(p, e) && p->wakeup != time_bin_not_awake)
        p->wakeup = time_bin_not_awake;

      /* Bip, bip, bip... wake-up time */
      if (p->wakeup == time_bin_awake) {

        /* Apply the limiter and get the new time-step size */
        const integertime_t ti_new_step = timestep_limit_part(p, xp, e);

        /* What is the next sync-point ? */
        ti_hydro_end_min = min(ti_current + ti_new_step, ti_hydro_end_min);
        ti_hydro_end_max = max(ti_current + ti_new_step, ti_hydro_end_max);

        /* What is the next starting point for this cell ? */
        ti_hydro_beg_max = max(ti_current, ti_hydro_beg_max);

        /* Also limit the gpart counter-part */
        if (p->gpart != NULL) {

          /* Register the time-bin */
          p->gpart->time_bin = p->time_bin;

          /* What is the next sync-point ? */
          ti_gravity_end_min =
              min(ti_current + ti_new_step, ti_gravity_end_min);
          ti_gravity_end_max =
              max(ti_current + ti_new_step, ti_gravity_end_max);

          /* What is the next starting point for this cell ? */
          ti_gravity_beg_max = max(ti_current, ti_gravity_beg_max);
        }
      }
    }

    /* Store the updated values */
    c->hydro.ti_end_min = min(c->hydro.ti_end_min, ti_hydro_end_min);
    c->hydro.ti_end_max = max(c->hydro.ti_end_max, ti_hydro_end_max);
    c->hydro.ti_beg_max = max(c->hydro.ti_beg_max, ti_hydro_beg_max);
    c->grav.ti_end_min = min(c->grav.ti_end_min, ti_gravity_end_min);
    c->grav.ti_end_max = max(c->grav.ti_end_max, ti_gravity_end_max);
    c->grav.ti_beg_max = max(c->grav.ti_beg_max, ti_gravity_beg_max);
  }

  /* Clear the limiter flags. */
  c->hydro.do_limiter = 0;
  c->hydro.do_sub_limiter = 0;

  if (timer) TIMER_TOC(timer_do_limiter);
}

/**
 * @brief End the force calculation of all active particles in a cell
 * by multiplying the acccelerations by the relevant constants
 *
 * @param r The #runner thread.
 * @param c The #cell.
 * @param timer Are we timing this ?
 */
void runner_do_end_force(struct runner *r, struct cell *c, int timer) {

  const struct engine *e = r->e;
  const struct space *s = e->s;
  const struct cosmology *cosmo = e->cosmology;
  const int count = c->hydro.count;
  const int gcount = c->grav.count;
  const int scount = c->stars.count;
  struct part *restrict parts = c->hydro.parts;
  struct gpart *restrict gparts = c->grav.parts;
  struct spart *restrict sparts = c->stars.parts;
  const int periodic = s->periodic;
  const float G_newton = e->physical_constants->const_newton_G;

  TIMER_TIC;

  /* Potential normalisation in the case of periodic gravity */
  float potential_normalisation = 0.;
  if (periodic && (e->policy & engine_policy_self_gravity)) {
    const double volume = s->dim[0] * s->dim[1] * s->dim[2];
    const double r_s = e->mesh->r_s;
    potential_normalisation = 4. * M_PI * e->total_mass * r_s * r_s / volume;
  }

  /* Anything to do here? */
  if (!cell_is_active_hydro(c, e) && !cell_is_active_gravity(c, e)) return;

  /* Recurse? */
  if (c->split) {
    for (int k = 0; k < 8; k++)
      if (c->progeny[k] != NULL) runner_do_end_force(r, c->progeny[k], 0);
  } else {

    /* Loop over the gas particles in this cell. */
    for (int k = 0; k < count; k++) {

      /* Get a handle on the part. */
      struct part *restrict p = &parts[k];

      if (part_is_active(p, e)) {

        /* Finish the force loop */
        hydro_end_force(p, cosmo);
      }
    }

    /* Loop over the g-particles in this cell. */
    for (int k = 0; k < gcount; k++) {

      /* Get a handle on the gpart. */
      struct gpart *restrict gp = &gparts[k];

      if (gpart_is_active(gp, e)) {

        /* Finish the force calculation */
        gravity_end_force(gp, G_newton, potential_normalisation, periodic);

#ifdef SWIFT_MAKE_GRAVITY_GLASS

        /* Negate the gravity forces */
        gp->a_grav[0] *= -1.f;
        gp->a_grav[1] *= -1.f;
        gp->a_grav[2] *= -1.f;
#endif

#ifdef SWIFT_NO_GRAVITY_BELOW_ID

        /* Get the ID of the gpart */
        long long id = 0;
        if (gp->type == swift_type_gas)
          id = e->s->parts[-gp->id_or_neg_offset].id;
        else if (gp->type == swift_type_stars)
          id = e->s->sparts[-gp->id_or_neg_offset].id;
        else if (gp->type == swift_type_black_hole)
          error("Unexisting type");
        else
          id = gp->id_or_neg_offset;

        /* Cancel gravity forces of these particles */
        if (id < SWIFT_NO_GRAVITY_BELOW_ID) {

          /* Don't move ! */
          gp->a_grav[0] = 0.f;
          gp->a_grav[1] = 0.f;
          gp->a_grav[2] = 0.f;
        }
#endif

#ifdef SWIFT_DEBUG_CHECKS
        if (e->policy & engine_policy_self_gravity) {

          /* Let's add a self interaction to simplify the count */
          gp->num_interacted++;

          /* Check that this gpart has interacted with all the other
           * particles (via direct or multipoles) in the box */
          if (gp->num_interacted !=
              e->total_nr_gparts - e->count_inhibited_gparts) {

            /* Get the ID of the gpart */
            long long my_id = 0;
            if (gp->type == swift_type_gas)
              my_id = e->s->parts[-gp->id_or_neg_offset].id;
            else if (gp->type == swift_type_stars)
              my_id = e->s->sparts[-gp->id_or_neg_offset].id;
            else if (gp->type == swift_type_black_hole)
              error("Unexisting type");
            else
              my_id = gp->id_or_neg_offset;

            error(
                "g-particle (id=%lld, type=%s) did not interact "
                "gravitationally with all other gparts "
                "gp->num_interacted=%lld, total_gparts=%lld (local "
                "num_gparts=%zd inhibited_gparts=%lld)",
                my_id, part_type_names[gp->type], gp->num_interacted,
                e->total_nr_gparts, e->s->nr_gparts, e->count_inhibited_gparts);
          }
        }
#endif
      }
    }

    /* Loop over the stars particles in this cell. */
    for (int k = 0; k < scount; k++) {

      /* Get a handle on the spart. */
      struct spart *restrict sp = &sparts[k];
      if (spart_is_active(sp, e)) {

        /* Finish the force loop */
        stars_end_force(sp);
      }
    }
  }

  if (timer) TIMER_TOC(timer_endforce);
}

/**
 * @brief Construct the cell properties from the received #part.
 *
 * @param r The runner thread.
 * @param c The cell.
 * @param clear_sorts Should we clear the sort flag and hence trigger a sort ?
 * @param timer Are we timing this ?
 */
void runner_do_recv_part(struct runner *r, struct cell *c, int clear_sorts,
                         int timer) {

#ifdef WITH_MPI

  const struct part *restrict parts = c->hydro.parts;
  const size_t nr_parts = c->hydro.count;
  const integertime_t ti_current = r->e->ti_current;

  TIMER_TIC;

  integertime_t ti_hydro_end_min = max_nr_timesteps;
  integertime_t ti_hydro_end_max = 0;
  timebin_t time_bin_min = num_time_bins;
  timebin_t time_bin_max = 0;
  float h_max = 0.f;

#ifdef SWIFT_DEBUG_CHECKS
  if (c->nodeID == engine_rank) error("Updating a local cell!");
#endif

  /* Clear this cell's sorted mask. */
  if (clear_sorts) c->hydro.sorted = 0;

  /* If this cell is a leaf, collect the particle data. */
  if (!c->split) {

    /* Collect everything... */
    for (size_t k = 0; k < nr_parts; k++) {
      if (parts[k].time_bin == time_bin_inhibited) continue;
      time_bin_min = min(time_bin_min, parts[k].time_bin);
      time_bin_max = max(time_bin_max, parts[k].time_bin);
      h_max = max(h_max, parts[k].h);
    }

    /* Convert into a time */
    ti_hydro_end_min = get_integer_time_end(ti_current, time_bin_min);
    ti_hydro_end_max = get_integer_time_end(ti_current, time_bin_max);
  }

  /* Otherwise, recurse and collect. */
  else {
    for (int k = 0; k < 8; k++) {
      if (c->progeny[k] != NULL && c->progeny[k]->hydro.count > 0) {
        runner_do_recv_part(r, c->progeny[k], clear_sorts, 0);
        ti_hydro_end_min =
            min(ti_hydro_end_min, c->progeny[k]->hydro.ti_end_min);
        ti_hydro_end_max =
            max(ti_hydro_end_max, c->progeny[k]->hydro.ti_end_max);
        h_max = max(h_max, c->progeny[k]->hydro.h_max);
      }
    }
  }

#ifdef SWIFT_DEBUG_CHECKS
  if (ti_hydro_end_min < ti_current)
    error(
        "Received a cell at an incorrect time c->ti_end_min=%lld, "
        "e->ti_current=%lld.",
        ti_hydro_end_min, ti_current);
#endif

  /* ... and store. */
  // c->hydro.ti_end_min = ti_hydro_end_min;
  // c->hydro.ti_end_max = ti_hydro_end_max;
  c->hydro.ti_old_part = ti_current;
  c->hydro.h_max = h_max;

  if (timer) TIMER_TOC(timer_dorecv_part);

#else
  error("SWIFT was not compiled with MPI support.");
#endif
}

/**
 * @brief Construct the cell properties from the received #gpart.
 *
 * @param r The runner thread.
 * @param c The cell.
 * @param timer Are we timing this ?
 */
void runner_do_recv_gpart(struct runner *r, struct cell *c, int timer) {

#ifdef WITH_MPI

  const struct gpart *restrict gparts = c->grav.parts;
  const size_t nr_gparts = c->grav.count;
  const integertime_t ti_current = r->e->ti_current;

  TIMER_TIC;

  integertime_t ti_gravity_end_min = max_nr_timesteps;
  integertime_t ti_gravity_end_max = 0;
  timebin_t time_bin_min = num_time_bins;
  timebin_t time_bin_max = 0;

#ifdef SWIFT_DEBUG_CHECKS
  if (c->nodeID == engine_rank) error("Updating a local cell!");
#endif

  /* If this cell is a leaf, collect the particle data. */
  if (!c->split) {

    /* Collect everything... */
    for (size_t k = 0; k < nr_gparts; k++) {
      if (gparts[k].time_bin == time_bin_inhibited) continue;
      time_bin_min = min(time_bin_min, gparts[k].time_bin);
      time_bin_max = max(time_bin_max, gparts[k].time_bin);
    }

    /* Convert into a time */
    ti_gravity_end_min = get_integer_time_end(ti_current, time_bin_min);
    ti_gravity_end_max = get_integer_time_end(ti_current, time_bin_max);
  }

  /* Otherwise, recurse and collect. */
  else {
    for (int k = 0; k < 8; k++) {
      if (c->progeny[k] != NULL && c->progeny[k]->grav.count > 0) {
        runner_do_recv_gpart(r, c->progeny[k], 0);
        ti_gravity_end_min =
            min(ti_gravity_end_min, c->progeny[k]->grav.ti_end_min);
        ti_gravity_end_max =
            max(ti_gravity_end_max, c->progeny[k]->grav.ti_end_max);
      }
    }
  }

#ifdef SWIFT_DEBUG_CHECKS
  if (ti_gravity_end_min < ti_current)
    error(
        "Received a cell at an incorrect time c->ti_end_min=%lld, "
        "e->ti_current=%lld.",
        ti_gravity_end_min, ti_current);
#endif

  /* ... and store. */
  // c->grav.ti_end_min = ti_gravity_end_min;
  // c->grav.ti_end_max = ti_gravity_end_max;
  c->grav.ti_old_part = ti_current;

  if (timer) TIMER_TOC(timer_dorecv_gpart);

#else
  error("SWIFT was not compiled with MPI support.");
#endif
}

/**
 * @brief Construct the cell properties from the received #spart.
 *
 * @param r The runner thread.
 * @param c The cell.
 * @param timer Are we timing this ?
 */
void runner_do_recv_spart(struct runner *r, struct cell *c, int timer) {

#ifdef WITH_MPI

  const struct spart *restrict sparts = c->stars.parts;
  const size_t nr_sparts = c->stars.count;
  const integertime_t ti_current = r->e->ti_current;

  error("Need to add h_max computation");

  TIMER_TIC;

  integertime_t ti_gravity_end_min = max_nr_timesteps;
  integertime_t ti_gravity_end_max = 0;
  timebin_t time_bin_min = num_time_bins;
  timebin_t time_bin_max = 0;

#ifdef SWIFT_DEBUG_CHECKS
  if (c->nodeID == engine_rank) error("Updating a local cell!");
#endif

  /* If this cell is a leaf, collect the particle data. */
  if (!c->split) {

    /* Collect everything... */
    for (size_t k = 0; k < nr_sparts; k++) {
      if (sparts[k].time_bin == time_bin_inhibited) continue;
      time_bin_min = min(time_bin_min, sparts[k].time_bin);
      time_bin_max = max(time_bin_max, sparts[k].time_bin);
    }

    /* Convert into a time */
    ti_gravity_end_min = get_integer_time_end(ti_current, time_bin_min);
    ti_gravity_end_max = get_integer_time_end(ti_current, time_bin_max);
  }

  /* Otherwise, recurse and collect. */
  else {
    for (int k = 0; k < 8; k++) {
      if (c->progeny[k] != NULL && c->progeny[k]->stars.count > 0) {
        runner_do_recv_spart(r, c->progeny[k], 0);
        ti_gravity_end_min =
            min(ti_gravity_end_min, c->progeny[k]->grav.ti_end_min);
        ti_gravity_end_max =
            max(ti_gravity_end_max, c->progeny[k]->grav.ti_end_max);
      }
    }
  }

#ifdef SWIFT_DEBUG_CHECKS
  if (ti_gravity_end_min < ti_current)
    error(
        "Received a cell at an incorrect time c->ti_end_min=%lld, "
        "e->ti_current=%lld.",
        ti_gravity_end_min, ti_current);
#endif

  /* ... and store. */
  // c->grav.ti_end_min = ti_gravity_end_min;
  // c->grav.ti_end_max = ti_gravity_end_max;
  c->grav.ti_old_part = ti_current;

  if (timer) TIMER_TOC(timer_dorecv_spart);

#else
  error("SWIFT was not compiled with MPI support.");
#endif
}

/**
 * @brief The #runner main thread routine.
 *
 * @param data A pointer to this thread's data.
 */
void *runner_main(void *data) {

  struct runner *r = (struct runner *)data;
  struct engine *e = r->e;
  struct scheduler *sched = &e->sched;
  unsigned int seed = r->id;
  pthread_setspecific(sched->local_seed_pointer, &seed);
  /* Main loop. */
  while (1) {

    /* Wait at the barrier. */
    engine_barrier(e);

    /* Re-set the pointer to the previous task, as there is none. */
    struct task *t = NULL;
    struct task *prev = NULL;

    /* Loop while there are tasks... */
    while (1) {

      /* If there's no old task, try to get a new one. */
      if (t == NULL) {

        /* Get the task. */
        TIMER_TIC
        t = scheduler_gettask(sched, r->qid, prev);
        TIMER_TOC(timer_gettask);

        /* Did I get anything? */
        if (t == NULL) break;
      }

      /* Get the cells. */
      struct cell *ci = t->ci;
      struct cell *cj = t->cj;

#ifdef SWIFT_DEBUG_TASKS
      /* Mark the thread we run on */
      t->rid = r->cpuid;

      /* And recover the pair direction */
      if (t->type == task_type_pair || t->type == task_type_sub_pair) {
        struct cell *ci_temp = ci;
        struct cell *cj_temp = cj;
        double shift[3];
        t->sid = space_getsid(e->s, &ci_temp, &cj_temp, shift);
      } else {
        t->sid = -1;
      }
#endif

/* Check that we haven't scheduled an inactive task */
#ifdef SWIFT_DEBUG_CHECKS
      t->ti_run = e->ti_current;
#endif

      /* Different types of tasks... */
      switch (t->type) {
        case task_type_self:
          if (t->subtype == task_subtype_density)
            runner_doself1_branch_density(r, ci);
#ifdef EXTRA_HYDRO_LOOP
          else if (t->subtype == task_subtype_gradient)
            runner_doself1_branch_gradient(r, ci);
#endif
          else if (t->subtype == task_subtype_force)
            runner_doself2_branch_force(r, ci);
          else if (t->subtype == task_subtype_limiter)
            runner_doself2_branch_limiter(r, ci);
          else if (t->subtype == task_subtype_grav)
            runner_doself_recursive_grav(r, ci, 1);
          else if (t->subtype == task_subtype_external_grav)
            runner_do_grav_external(r, ci, 1);
          else if (t->subtype == task_subtype_stars_density)
            runner_doself_stars_density(r, ci, 1);
          else if (t->subtype == task_subtype_stars_feedback)
            runner_doself_stars_feedback(r, ci, 1);
          else
            error("Unknown/invalid task subtype (%d).", t->subtype);
          break;

        case task_type_pair:
          if (t->subtype == task_subtype_density)
            runner_dopair1_branch_density(r, ci, cj);
#ifdef EXTRA_HYDRO_LOOP
          else if (t->subtype == task_subtype_gradient)
            runner_dopair1_branch_gradient(r, ci, cj);
#endif
          else if (t->subtype == task_subtype_force)
            runner_dopair2_branch_force(r, ci, cj);
          else if (t->subtype == task_subtype_limiter)
            runner_dopair2_branch_limiter(r, ci, cj);
          else if (t->subtype == task_subtype_grav)
            runner_dopair_recursive_grav(r, ci, cj, 1);
          else if (t->subtype == task_subtype_stars_density)
            runner_dopair_stars_density(r, ci, cj, 1);
          else if (t->subtype == task_subtype_stars_feedback)
            runner_dopair_stars_feedback(r, ci, cj, 1);
          else
            error("Unknown/invalid task subtype (%d).", t->subtype);
          break;

        case task_type_sub_self:
          if (t->subtype == task_subtype_density)
            runner_dosub_self1_density(r, ci, 1);
#ifdef EXTRA_HYDRO_LOOP
          else if (t->subtype == task_subtype_gradient)
            runner_dosub_self1_gradient(r, ci, 1);
#endif
          else if (t->subtype == task_subtype_force)
            runner_dosub_self2_force(r, ci, 1);
          else if (t->subtype == task_subtype_limiter)
            runner_dosub_self2_limiter(r, ci, 1);
          else if (t->subtype == task_subtype_stars_density)
            runner_dosub_self_stars_density(r, ci, 1);
          else if (t->subtype == task_subtype_stars_feedback)
            runner_dosub_self_stars_feedback(r, ci, 1);
          else
            error("Unknown/invalid task subtype (%d).", t->subtype);
          break;

        case task_type_sub_pair:
          if (t->subtype == task_subtype_density)
            runner_dosub_pair1_density(r, ci, cj, t->flags, 1);
#ifdef EXTRA_HYDRO_LOOP
          else if (t->subtype == task_subtype_gradient)
            runner_dosub_pair1_gradient(r, ci, cj, t->flags, 1);
#endif
          else if (t->subtype == task_subtype_force)
            runner_dosub_pair2_force(r, ci, cj, t->flags, 1);
          else if (t->subtype == task_subtype_limiter)
            runner_dosub_pair2_limiter(r, ci, cj, t->flags, 1);
          else if (t->subtype == task_subtype_stars_density)
            runner_dosub_pair_stars_density(r, ci, cj, t->flags, 1);
          else if (t->subtype == task_subtype_stars_feedback)
            runner_dosub_pair_stars_feedback(r, ci, cj, t->flags, 1);
          else
            error("Unknown/invalid task subtype (%d).", t->subtype);
          break;

        case task_type_sort:
          /* Cleanup only if any of the indices went stale. */
          runner_do_hydro_sort(
              r, ci, t->flags,
              ci->hydro.dx_max_sort_old > space_maxreldx * ci->dmin, 1);
          /* Reset the sort flags as our work here is done. */
          t->flags = 0;
          break;
        case task_type_stars_sort:
          /* Cleanup only if any of the indices went stale. */
          runner_do_stars_sort(
              r, ci, t->flags,
              ci->stars.dx_max_sort_old > space_maxreldx * ci->dmin, 1);
          /* Reset the sort flags as our work here is done. */
          t->flags = 0;
          break;
        case task_type_init_grav:
          runner_do_init_grav(r, ci, 1);
          break;
        case task_type_ghost:
          runner_do_ghost(r, ci, 1);
          break;
#ifdef EXTRA_HYDRO_LOOP
        case task_type_extra_ghost:
          runner_do_extra_ghost(r, ci, 1);
          break;
#endif
        case task_type_stars_ghost:
          runner_do_stars_ghost(r, ci, 1);
          break;
        case task_type_drift_part:
          runner_do_drift_part(r, ci, 1);
          break;
        case task_type_drift_gpart:
          runner_do_drift_gpart(r, ci, 1);
          break;
        case task_type_kick1:
          runner_do_kick1(r, ci, 1);
          break;
        case task_type_kick2:
          runner_do_kick2(r, ci, 1);
          break;
        case task_type_end_force:
          runner_do_end_force(r, ci, 1);
          break;
        case task_type_logger:
          runner_do_logger(r, ci, 1);
          break;
        case task_type_timestep:
          runner_do_timestep(r, ci, 1);
          break;
        case task_type_timestep_limiter:
          runner_do_limiter(r, ci, 0, 1);
          break;
#ifdef WITH_MPI
        case task_type_send:
          if (t->subtype == task_subtype_tend) {
            free(t->buff);
          }
          break;
        case task_type_recv:
          if (t->subtype == task_subtype_tend) {
            cell_unpack_end_step(ci, (struct pcell_step *)t->buff);
            free(t->buff);
          } else if (t->subtype == task_subtype_xv) {
            runner_do_recv_part(r, ci, 1, 1);
          } else if (t->subtype == task_subtype_rho) {
            runner_do_recv_part(r, ci, 0, 1);
          } else if (t->subtype == task_subtype_gradient) {
            runner_do_recv_part(r, ci, 0, 1);
          } else if (t->subtype == task_subtype_limiter) {
            runner_do_recv_part(r, ci, 0, 1);
          } else if (t->subtype == task_subtype_gpart) {
            runner_do_recv_gpart(r, ci, 1);
          } else if (t->subtype == task_subtype_spart) {
            runner_do_recv_spart(r, ci, 1);
          } else if (t->subtype == task_subtype_multipole) {
            cell_unpack_multipoles(ci, (struct gravity_tensors *)t->buff);
            free(t->buff);
          } else {
            error("Unknown/invalid task subtype (%d).", t->subtype);
          }
          break;
#endif
        case task_type_grav_down:
          runner_do_grav_down(r, t->ci, 1);
          break;
        case task_type_grav_mesh:
          runner_do_grav_mesh(r, t->ci, 1);
          break;
        case task_type_grav_long_range:
          runner_do_grav_long_range(r, t->ci, 1);
          break;
        case task_type_grav_mm:
          runner_dopair_grav_mm_progenies(r, t->flags, t->ci, t->cj);
          break;
        case task_type_cooling:
          runner_do_cooling(r, t->ci, 1);
          break;
        case task_type_star_formation:
          runner_do_star_formation(r, t->ci, 1);
          break;
        default:
          error("Unknown/invalid task type (%d).", t->type);
      }

/* Mark that we have run this task on these cells */
#ifdef SWIFT_DEBUG_CHECKS
      if (ci != NULL) {
        ci->tasks_executed[t->type]++;
        ci->subtasks_executed[t->subtype]++;
      }
      if (cj != NULL) {
        cj->tasks_executed[t->type]++;
        cj->subtasks_executed[t->subtype]++;
      }
#endif

      /* We're done with this task, see if we get a next one. */
      prev = t;
      t = scheduler_done(sched, t);

    } /* main loop. */
  }

  /* Be kind, rewind. */
  return NULL;
}

/**
 * @brief Write the required particles through the logger.
 *
 * @param r The runner thread.
 * @param c The cell.
 * @param timer Are we timing this ?
 */
void runner_do_logger(struct runner *r, struct cell *c, int timer) {

#ifdef WITH_LOGGER
  TIMER_TIC;

  const struct engine *e = r->e;
  struct part *restrict parts = c->hydro.parts;
  struct xpart *restrict xparts = c->hydro.xparts;
  const int count = c->hydro.count;

  /* Anything to do here? */
  if (!cell_is_starting_hydro(c, e) && !cell_is_starting_gravity(c, e)) return;

  /* Recurse? Avoid spending too much time in useless cells. */
  if (c->split) {
    for (int k = 0; k < 8; k++)
      if (c->progeny[k] != NULL) runner_do_logger(r, c->progeny[k], 0);
  } else {

    /* Loop over the parts in this cell. */
    for (int k = 0; k < count; k++) {

      /* Get a handle on the part. */
      struct part *restrict p = &parts[k];
      struct xpart *restrict xp = &xparts[k];

      /* If particle needs to be log */
      /* This is the same function than part_is_active, except for
       * debugging checks */
      if (part_is_starting(p, e)) {

        if (logger_should_write(&xp->logger_data, e->logger)) {
          /* Write particle */
          /* Currently writing everything, should adapt it through time */
          logger_log_part(e->logger, p,
                          logger_mask_data[logger_x].mask |
                              logger_mask_data[logger_v].mask |
                              logger_mask_data[logger_a].mask |
                              logger_mask_data[logger_u].mask |
                              logger_mask_data[logger_h].mask |
                              logger_mask_data[logger_rho].mask |
                              logger_mask_data[logger_consts].mask,
                          &xp->logger_data.last_offset);

          /* Set counter back to zero */
          xp->logger_data.steps_since_last_output = 0;
        } else
          /* Update counter */
          xp->logger_data.steps_since_last_output += 1;
      }
    }
  }

  if (c->grav.count > 0) error("gparts not implemented");

  if (c->stars.count > 0) error("sparts not implemented");

  if (timer) TIMER_TOC(timer_logger);

#else
  error("Logger disabled, please enable it during configuration");
#endif
}<|MERGE_RESOLUTION|>--- conflicted
+++ resolved
@@ -1235,31 +1235,22 @@
      * current smoothing lengths. */
     int *pid = NULL;
     float *h_0 = NULL;
-<<<<<<< HEAD
-=======
     float *left = NULL;
     float *right = NULL;
->>>>>>> ec378b32
     if ((pid = (int *)malloc(sizeof(int) * c->hydro.count)) == NULL)
       error("Can't allocate memory for pid.");
     if ((h_0 = (float *)malloc(sizeof(float) * c->hydro.count)) == NULL)
       error("Can't allocate memory for h_0.");
-<<<<<<< HEAD
-=======
     if ((left = (float *)malloc(sizeof(float) * c->hydro.count)) == NULL)
       error("Can't allocate memory for left.");
     if ((right = (float *)malloc(sizeof(float) * c->hydro.count)) == NULL)
       error("Can't allocate memory for right.");
->>>>>>> ec378b32
     for (int k = 0; k < c->hydro.count; k++)
       if (part_is_active(&parts[k], e)) {
         pid[count] = k;
         h_0[count] = parts[k].h;
-<<<<<<< HEAD
-=======
         left[count] = 0.f;
         right[count] = hydro_h_max;
->>>>>>> ec378b32
         ++count;
       }
 
@@ -1384,15 +1375,6 @@
           /* Avoid floating point exception from f_prime = 0 */
           h_new = h_old - f / (f_prime + FLT_MIN);
 
-<<<<<<< HEAD
-          /* Be verbose about the particles that struggle to converve */
-          if (num_reruns > max_smoothing_iter - 10) {
-
-            message(
-                "iter=%d p->id=%lld h_old=%12.8e h_new=%12.8e f=%f f_prime=%f "
-                "n_sum=%f n_target=%f",
-                num_reruns, p->id, h_old, h_new, f, f_prime, n_sum, n_target);
-=======
           /* Be verbose about the particles that struggle to converge */
           if (num_reruns > max_smoothing_iter - 10) {
 
@@ -1402,7 +1384,6 @@
                 "n_sum=%12.8e n_target=%12.8e left=%12.8e right=%12.8e",
                 num_reruns, p->id, h_init, h_old, h_new, f, f_prime, n_sum,
                 n_target, left[i], right[i]);
->>>>>>> ec378b32
           }
 
 #ifdef SWIFT_DEBUG_CHECKS
@@ -1445,11 +1426,8 @@
             /* Flag for another round of fun */
             pid[redo] = pid[i];
             h_0[redo] = h_0[i];
-<<<<<<< HEAD
-=======
             left[redo] = left[i];
             right[redo] = right[i];
->>>>>>> ec378b32
             redo += 1;
 
             /* Re-initialise everything */
@@ -2017,13 +1995,8 @@
 
         /* Finish the time-step with a second half-kick */
         kick_part(p, xp, dt_kick_hydro, dt_kick_grav, dt_kick_therm,
-<<<<<<< HEAD
                   dt_kick_corr, cosmo, hydro_props, entropy_floor,
-                  ti_begin + ti_step / 2, ti_begin + ti_step);
-=======
-                  dt_kick_corr, cosmo, hydro_props, ti_begin + ti_step / 2,
-                  ti_end);
->>>>>>> ec378b32
+                  ti_begin + ti_step / 2, ti_end);
 
 #ifdef SWIFT_DEBUG_CHECKS
         /* Check that kick and the drift are synchronized */
