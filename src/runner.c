/*******************************************************************************
 * This file is part of SWIFT.
 * Copyright (c) 2012 Pedro Gonnet (pedro.gonnet@durham.ac.uk)
 *
 * This program is free software: you can redistribute it and/or modify
 * it under the terms of the GNU Lesser General Public License as published
 * by the Free Software Foundation, either version 3 of the License, or
 * (at your option) any later version.
 *
 * This program is distributed in the hope that it will be useful,
 * but WITHOUT ANY WARRANTY; without even the implied warranty of
 * MERCHANTABILITY or FITNESS FOR A PARTICULAR PURPOSE.  See the
 * GNU General Public License for more details.
 *
 * You should have received a copy of the GNU Lesser General Public License
 * along with this program.  If not, see <http://www.gnu.org/licenses/>.
 *
 ******************************************************************************/

/* Config parameters. */
#include "../config.h"

/* Some standard headers. */
#include <float.h>
#include <limits.h>
#include <stdlib.h>

/* MPI headers. */
#ifdef WITH_MPI
#include <mpi.h>
#endif

/* This object's header. */
#include "runner.h"

/* Local headers. */
#include "atomic.h"
#include "const.h"
#include "engine.h"
#include "error.h"
#include "scheduler.h"
#include "space.h"
#include "task.h"
#include "timers.h"

/* Include the right variant of the SPH interactions */
#ifdef LEGACY_GADGET2_SPH
#include "runner_iact_legacy.h"
#else
#include "runner_iact.h"
#endif
#include "runner_iact_grav.h"

/* Convert cell location to ID. */
#define cell_getid(cdim, i, j, k) \
  ((int)(k) + (cdim)[2] * ((int)(j) + (cdim)[1] * (int)(i)))

/* The counters. */
int runner_counter[runner_counter_count];

const float runner_shift[13 * 3] = {
    5.773502691896258e-01, 5.773502691896258e-01,  5.773502691896258e-01,
    7.071067811865475e-01, 7.071067811865475e-01,  0.0,
    5.773502691896258e-01, 5.773502691896258e-01,  -5.773502691896258e-01,
    7.071067811865475e-01, 0.0,                    7.071067811865475e-01,
    1.0,                   0.0,                    0.0,
    7.071067811865475e-01, 0.0,                    -7.071067811865475e-01,
    5.773502691896258e-01, -5.773502691896258e-01, 5.773502691896258e-01,
    7.071067811865475e-01, -7.071067811865475e-01, 0.0,
    5.773502691896258e-01, -5.773502691896258e-01, -5.773502691896258e-01,
    0.0,                   7.071067811865475e-01,  7.071067811865475e-01,
    0.0,                   1.0,                    0.0,
    0.0,                   7.071067811865475e-01,  -7.071067811865475e-01,
    0.0,                   0.0,                    1.0, };
const char runner_flip[27] = {1, 1, 1, 1, 1, 1, 1, 1, 1, 1, 1, 1, 1, 0,
                              0, 0, 0, 0, 0, 0, 0, 0, 0, 0, 0, 0, 0};

/* Import the density loop functions. */
#define FUNCTION density
#include "runner_doiact.h"

/* Import the force loop functions. */
#undef FUNCTION
#define FUNCTION force
#include "runner_doiact.h"

/* Import the gravity loop functions. */
#include "runner_doiact_grav.h"

/**
 * @brief Sort the entries in ascending order using QuickSort.
 *
 * @param sort The entries
 * @param N The number of entries.
 */

void runner_dosort_ascending(struct entry *sort, int N) {

  struct {
    short int lo, hi;
  } qstack[10];
  int qpos, i, j, lo, hi, imin;
  struct entry temp;
  float pivot;

  /* Sort parts in cell_i in decreasing order with quicksort */
  qstack[0].lo = 0;
  qstack[0].hi = N - 1;
  qpos = 0;
  while (qpos >= 0) {
    lo = qstack[qpos].lo;
    hi = qstack[qpos].hi;
    qpos -= 1;
    if (hi - lo < 15) {
      for (i = lo; i < hi; i++) {
        imin = i;
        for (j = i + 1; j <= hi; j++)
          if (sort[j].d < sort[imin].d) imin = j;
        if (imin != i) {
          temp = sort[imin];
          sort[imin] = sort[i];
          sort[i] = temp;
        }
      }
    } else {
      pivot = sort[(lo + hi) / 2].d;
      i = lo;
      j = hi;
      while (i <= j) {
        while (sort[i].d < pivot) i++;
        while (sort[j].d > pivot) j--;
        if (i <= j) {
          if (i < j) {
            temp = sort[i];
            sort[i] = sort[j];
            sort[j] = temp;
          }
          i += 1;
          j -= 1;
        }
      }
      if (j > (lo + hi) / 2) {
        if (lo < j) {
          qpos += 1;
          qstack[qpos].lo = lo;
          qstack[qpos].hi = j;
        }
        if (i < hi) {
          qpos += 1;
          qstack[qpos].lo = i;
          qstack[qpos].hi = hi;
        }
      } else {
        if (i < hi) {
          qpos += 1;
          qstack[qpos].lo = i;
          qstack[qpos].hi = hi;
        }
        if (lo < j) {
          qpos += 1;
          qstack[qpos].lo = lo;
          qstack[qpos].hi = j;
        }
      }
    }
  }
}

/**
 * @brief Sort the particles in the given cell along all cardinal directions.
 *
 * @param r The #runner.
 * @param c The #cell.
 * @param flags Cell flag.
 * @param clock Flag indicating whether to record the timing or not, needed
 *      for recursive calls.
 */

void runner_dosort(struct runner *r, struct cell *c, int flags, int clock) {

  struct entry *finger;
  struct entry *fingers[8];
  struct part *parts = c->parts;
  struct entry *sort;
  int j, k, count = c->count;
  int i, ind, off[8], inds[8], temp_i, missing;
  // float shift[3];
  float buff[8], px[3];

  TIMER_TIC

  /* Clean-up the flags, i.e. filter out what's already been sorted. */
  flags &= ~c->sorted;
  if (flags == 0) return;

  /* start by allocating the entry arrays. */
  if (c->sort == NULL || c->sortsize < count) {
    if (c->sort != NULL) free(c->sort);
    c->sortsize = count * 1.1;
    if ((c->sort = (struct entry *)malloc(sizeof(struct entry) *
                                          (c->sortsize + 1) * 13)) == NULL)
      error("Failed to allocate sort memory.");
  }
  sort = c->sort;

  /* Does this cell have any progeny? */
  if (c->split) {

    /* Fill in the gaps within the progeny. */
    for (k = 0; k < 8; k++) {
      if (c->progeny[k] == NULL) continue;
      missing = flags & ~c->progeny[k]->sorted;
      if (missing) runner_dosort(r, c->progeny[k], missing, 0);
    }

    /* Loop over the 13 different sort arrays. */
    for (j = 0; j < 13; j++) {

      /* Has this sort array been flagged? */
      if (!(flags & (1 << j))) continue;

      /* Init the particle index offsets. */
      for (off[0] = 0, k = 1; k < 8; k++)
        if (c->progeny[k - 1] != NULL)
          off[k] = off[k - 1] + c->progeny[k - 1]->count;
        else
          off[k] = off[k - 1];

      /* Init the entries and indices. */
      for (k = 0; k < 8; k++) {
        inds[k] = k;
        if (c->progeny[k] != NULL && c->progeny[k]->count > 0) {
          fingers[k] = &c->progeny[k]->sort[j * (c->progeny[k]->count + 1)];
          buff[k] = fingers[k]->d;
          off[k] = off[k];
        } else
          buff[k] = FLT_MAX;
      }

      /* Sort the buffer. */
      for (i = 0; i < 7; i++)
        for (k = i + 1; k < 8; k++)
          if (buff[inds[k]] < buff[inds[i]]) {
            temp_i = inds[i];
            inds[i] = inds[k];
            inds[k] = temp_i;
          }

      /* For each entry in the new sort list. */
      finger = &sort[j * (count + 1)];
      for (ind = 0; ind < count; ind++) {

        /* Copy the minimum into the new sort array. */
        finger[ind].d = buff[inds[0]];
        finger[ind].i = fingers[inds[0]]->i + off[inds[0]];

        /* Update the buffer. */
        fingers[inds[0]] += 1;
        buff[inds[0]] = fingers[inds[0]]->d;

        /* Find the smallest entry. */
        for (k = 1; k < 8 && buff[inds[k]] < buff[inds[k - 1]]; k++) {
          temp_i = inds[k - 1];
          inds[k - 1] = inds[k];
          inds[k] = temp_i;
        }

      } /* Merge. */

      /* Add a sentinel. */
      sort[j * (count + 1) + count].d = FLT_MAX;
      sort[j * (count + 1) + count].i = 0;

      /* Mark as sorted. */
      c->sorted |= (1 << j);

    } /* loop over sort arrays. */

  } /* progeny? */

  /* Otherwise, just sort. */
  else {

    /* Fill the sort array. */
    for (k = 0; k < count; k++) {
      px[0] = parts[k].x[0];
      px[1] = parts[k].x[1];
      px[2] = parts[k].x[2];
      for (j = 0; j < 13; j++)
        if (flags & (1 << j)) {
          sort[j * (count + 1) + k].i = k;
          sort[j * (count + 1) + k].d = px[0] * runner_shift[3 * j + 0] +
                                        px[1] * runner_shift[3 * j + 1] +
                                        px[2] * runner_shift[3 * j + 2];
        }
    }

    /* Add the sentinel and sort. */
    for (j = 0; j < 13; j++)
      if (flags & (1 << j)) {
        sort[j * (count + 1) + count].d = FLT_MAX;
        sort[j * (count + 1) + count].i = 0;
        runner_dosort_ascending(&sort[j * (count + 1)], count);
        c->sorted |= (1 << j);
      }
  }

/* Verify the sorting. */
/* for ( j = 0 ; j < 13 ; j++ ) {
    if ( !( flags & (1 << j) ) )
        continue;
    finger = &sort[ j*(count + 1) ];
    for ( k = 1 ; k < count ; k++ ) {
        if ( finger[k].d < finger[k-1].d )
            error( "Sorting failed, ascending array." );
        if ( finger[k].i >= count )
            error( "Sorting failed, indices borked." );
        }
    } */

#ifdef TIMER_VERBOSE
  message(
      "runner %02i: %i parts at depth %i (flags = %i%i%i%i%i%i%i%i%i%i%i%i%i) "
      "took %.3f ms.",
      r->id, count, c->depth, (flags & 0x1000) >> 12, (flags & 0x800) >> 11,
      (flags & 0x400) >> 10, (flags & 0x200) >> 9, (flags & 0x100) >> 8,
      (flags & 0x80) >> 7, (flags & 0x40) >> 6, (flags & 0x20) >> 5,
      (flags & 0x10) >> 4, (flags & 0x8) >> 3, (flags & 0x4) >> 2,
      (flags & 0x2) >> 1, (flags & 0x1) >> 0,
      ((double)TIMER_TOC(timer_dosort)) / CPU_TPS * 1000);
  fflush(stdout);
#else
  if (clock) TIMER_TOC(timer_dosort);
#endif
}

void runner_dogsort(struct runner *r, struct cell *c, int flags, int clock) {

  struct entry *finger;
  struct entry *fingers[8];
  struct gpart *gparts = c->gparts;
  struct entry *gsort;
  int j, k, count = c->gcount;
  int i, ind, off[8], inds[8], temp_i, missing;
  // float shift[3];
  float buff[8], px[3];

  TIMER_TIC

  /* Clean-up the flags, i.e. filter out what's already been sorted. */
  flags &= ~c->gsorted;
  if (flags == 0) return;

  /* start by allocating the entry arrays. */
  if (c->gsort == NULL || c->gsortsize < count) {
    if (c->gsort != NULL) free(c->gsort);
    c->gsortsize = count * 1.1;
    if ((c->gsort = (struct entry *)malloc(sizeof(struct entry) *
                                           (c->gsortsize + 1) * 13)) == NULL)
      error("Failed to allocate sort memory.");
  }
  gsort = c->gsort;

  /* Does this cell have any progeny? */
  if (c->split) {

    /* Fill in the gaps within the progeny. */
    for (k = 0; k < 8; k++) {
      if (c->progeny[k] == NULL) continue;
      missing = flags & ~c->progeny[k]->gsorted;
      if (missing) runner_dogsort(r, c->progeny[k], missing, 0);
    }

    /* Loop over the 13 different sort arrays. */
    for (j = 0; j < 13; j++) {

      /* Has this sort array been flagged? */
      if (!(flags & (1 << j))) continue;

      /* Init the particle index offsets. */
      for (off[0] = 0, k = 1; k < 8; k++)
        if (c->progeny[k - 1] != NULL)
          off[k] = off[k - 1] + c->progeny[k - 1]->gcount;
        else
          off[k] = off[k - 1];

      /* Init the entries and indices. */
      for (k = 0; k < 8; k++) {
        inds[k] = k;
        if (c->progeny[k] != NULL && c->progeny[k]->gcount > 0) {
          fingers[k] = &c->progeny[k]->gsort[j * (c->progeny[k]->gcount + 1)];
          buff[k] = fingers[k]->d;
          off[k] = off[k];
        } else
          buff[k] = FLT_MAX;
      }

      /* Sort the buffer. */
      for (i = 0; i < 7; i++)
        for (k = i + 1; k < 8; k++)
          if (buff[inds[k]] < buff[inds[i]]) {
            temp_i = inds[i];
            inds[i] = inds[k];
            inds[k] = temp_i;
          }

      /* For each entry in the new sort list. */
      finger = &gsort[j * (count + 1)];
      for (ind = 0; ind < count; ind++) {

        /* Copy the minimum into the new sort array. */
        finger[ind].d = buff[inds[0]];
        finger[ind].i = fingers[inds[0]]->i + off[inds[0]];

        /* Update the buffer. */
        fingers[inds[0]] += 1;
        buff[inds[0]] = fingers[inds[0]]->d;

        /* Find the smallest entry. */
        for (k = 1; k < 8 && buff[inds[k]] < buff[inds[k - 1]]; k++) {
          temp_i = inds[k - 1];
          inds[k - 1] = inds[k];
          inds[k] = temp_i;
        }

      } /* Merge. */

      /* Add a sentinel. */
      gsort[j * (count + 1) + count].d = FLT_MAX;
      gsort[j * (count + 1) + count].i = 0;

      /* Mark as sorted. */
      c->gsorted |= (1 << j);

    } /* loop over sort arrays. */

  } /* progeny? */

  /* Otherwise, just sort. */
  else {

    /* Fill the sort array. */
    for (k = 0; k < count; k++) {
      px[0] = gparts[k].x[0];
      px[1] = gparts[k].x[1];
      px[2] = gparts[k].x[2];
      for (j = 0; j < 13; j++)
        if (flags & (1 << j)) {
          gsort[j * (count + 1) + k].i = k;
          gsort[j * (count + 1) + k].d = px[0] * runner_shift[3 * j + 0] +
                                         px[1] * runner_shift[3 * j + 1] +
                                         px[2] * runner_shift[3 * j + 2];
        }
    }

    /* Add the sentinel and sort. */
    for (j = 0; j < 13; j++)
      if (flags & (1 << j)) {
        gsort[j * (count + 1) + count].d = FLT_MAX;
        gsort[j * (count + 1) + count].i = 0;
        runner_dosort_ascending(&gsort[j * (count + 1)], count);
        c->gsorted |= (1 << j);
      }
  }

/* Verify the sorting. */
/* for ( j = 0 ; j < 13 ; j++ ) {
    if ( !( flags & (1 << j) ) )
        continue;
    finger = &c->gsort[ j*(count + 1) ];
    for ( k = 1 ; k < count ; k++ ) {
        if ( finger[k].d < finger[k-1].d )
            error( "Sorting failed, ascending array." );
        if ( finger[k].i < 0 || finger[k].i >= count )
            error( "Sorting failed, indices borked." );
        }
    } */

#ifdef TIMER_VERBOSE
  message(
      "runner %02i: %i parts at depth %i (flags = %i%i%i%i%i%i%i%i%i%i%i%i%i) "
      "took %.3f ms.",
      r->id, count, c->depth, (flags & 0x1000) >> 12, (flags & 0x800) >> 11,
      (flags & 0x400) >> 10, (flags & 0x200) >> 9, (flags & 0x100) >> 8,
      (flags & 0x80) >> 7, (flags & 0x40) >> 6, (flags & 0x20) >> 5,
      (flags & 0x10) >> 4, (flags & 0x8) >> 3, (flags & 0x4) >> 2,
      (flags & 0x2) >> 1, (flags & 0x1) >> 0,
      ((double)TIMER_TOC(timer_dosort)) / CPU_TPS * 1000);
  fflush(stdout);
#else
  if (clock) TIMER_TOC(timer_dosort);
#endif
}

/**
 * @brief Intermediate task between density and force
 *
 * @param r The runner thread.
 * @param c The cell.
 */

void runner_doghost(struct runner *r, struct cell *c) {

  struct part *p, *parts = c->parts;
  struct cell *finger;
  int i, k, redo, count = c->count;
  int *pid;
  float h, ih, ih2, ih4, h_corr, rho, wcount, rho_dh, wcount_dh, u, fc;
  float normDiv_v, normCurl_v;
#ifndef LEGACY_GADGET2_SPH
  float alpha_dot, tau, S;
#endif
  float dt_step = r->e->dt_step;
  TIMER_TIC

  /* Recurse? */
  if (c->split) {
    for (k = 0; k < 8; k++)
      if (c->progeny[k] != NULL) runner_doghost(r, c->progeny[k]);
    return;
  }

  /* Init the IDs that have to be updated. */
  if ((pid = (int *)alloca(sizeof(int) * count)) == NULL)
    error("Call to alloca failed.");
  for (k = 0; k < count; k++) pid[k] = k;

  /* While there are particles that need to be updated... */
  while (count > 0) {

    /* Reset the redo-count. */
    redo = 0;

    /* Loop over the parts in this cell. */
    for (i = 0; i < count; i++) {

      /* Get a direct pointer on the part. */
      p = &parts[pid[i]];

      /* Is this part within the time step? */
      if (p->dt <= dt_step) {

        /* Some smoothing length multiples. */
        h = p->h;
        ih = 1.0f / h;
        ih2 = ih * ih;
        ih4 = ih2 * ih2;

        /* Final operation on the density. */
        p->rho = rho = ih * ih2 * (p->rho + p->mass * kernel_root);
        p->rho_dh = rho_dh = (p->rho_dh - 3.0f * p->mass * kernel_root) * ih4;
        wcount = (p->density.wcount + kernel_root) *
                 (4.0f / 3.0 * M_PI * kernel_gamma3);
        wcount_dh =
            p->density.wcount_dh * ih * (4.0f / 3.0 * M_PI * kernel_gamma3);

        /* If no derivative, double the smoothing length. */
        if (wcount_dh == 0.0f) h_corr = p->h;

        /* Otherwise, compute the smoothing length update (Newton step). */
        else {
          h_corr = (kernel_nwneigh - wcount) / wcount_dh;

          /* Truncate to the range [ -p->h/2 , p->h ]. */
          h_corr = fminf(h_corr, h);
          h_corr = fmaxf(h_corr, -h / 2.f);
        }

        /* Apply the correction to p->h and to the compact part. */
        p->h += h_corr;

        /* Did we get the right number density? */
        if (wcount > kernel_nwneigh + const_delta_nwneigh ||
            wcount < kernel_nwneigh - const_delta_nwneigh) {
          // message( "particle %lli (h=%e,depth=%i) has bad wcount=%.3f." ,
          // p->id , p->h , c->depth , wcount ); fflush(stdout);
          // p->h += ( p->density.wcount + kernel_root - kernel_nwneigh ) /
          // p->density.wcount_dh;
          pid[redo] = pid[i];
          redo += 1;
          p->density.wcount = 0.0;
          p->density.wcount_dh = 0.0;
          p->rho = 0.0;
          p->rho_dh = 0.0;
          p->density.div_v = 0.0;
          for (k = 0; k < 3; k++) p->density.curl_v[k] = 0.0;
          continue;
        }

        /* Pre-compute some stuff for the balsara switch. */
        normDiv_v = fabs(p->density.div_v / rho * ih4);
        normCurl_v = sqrtf(p->density.curl_v[0] * p->density.curl_v[0] +
                           p->density.curl_v[1] * p->density.curl_v[1] +
                           p->density.curl_v[2] * p->density.curl_v[2]) /
                     rho * ih4;

        /* As of here, particle force variables will be set. Do _NOT_
           try to read any particle density variables! */

        /* Compute this particle's sound speed. */
        u = p->u;
        p->force.c = fc =
            sqrtf(const_hydro_gamma * (const_hydro_gamma - 1.0f) * u);

        /* Compute the P/Omega/rho2. */
        p->force.POrho2 =
            u * (const_hydro_gamma - 1.0f) / (rho + h * rho_dh / 3.0f);

        /* Balsara switch */
        p->force.balsara =
            normDiv_v / (normDiv_v + normCurl_v + 0.0001f * fc * ih);

#ifndef LEGACY_GADGET2_SPH
        /* Viscosity parameter decay time */
        tau = h / (2.f * const_viscosity_length * p->force.c);

        /* Viscosity source term */
        S = fmaxf(-normDiv_v, 0.f);

        /* Compute the particle's viscosity parameter time derivative */
        alpha_dot = (const_viscosity_alpha_min - p->alpha) / tau +
                    (const_viscosity_alpha_max - p->alpha) * S;

        /* Update particle's viscosity parameter */
        p->alpha += alpha_dot * p->dt;
#endif

        /* Reset the acceleration. */
        for (k = 0; k < 3; k++) p->a[k] = 0.0f;

        /* Reset the time derivatives. */
        p->force.u_dt = 0.0f;
        p->force.h_dt = 0.0f;
        p->force.v_sig = 0.0f;
      }
    }

    /* Re-set the counter for the next loop (potentially). */
    count = redo;
    if (count > 0) {

      // error( "Bad smoothing length, fixing this isn't implemented yet." );

      /* Climb up the cell hierarchy. */
      for (finger = c; finger != NULL; finger = finger->parent) {

        /* Run through this cell's density interactions. */
        for (struct link *l = finger->density; l != NULL; l = l->next) {

          /* Self-interaction? */
          if (l->t->type == task_type_self)
            runner_doself_subset_density(r, finger, parts, pid, count);

          /* Otherwise, pair interaction? */
          else if (l->t->type == task_type_pair) {

            /* Left or right? */
            if (l->t->ci == finger)
              runner_dopair_subset_density(r, finger, parts, pid, count,
                                           l->t->cj);
            else
              runner_dopair_subset_density(r, finger, parts, pid, count,
                                           l->t->ci);

          }

          /* Otherwise, sub interaction? */
          else if (l->t->type == task_type_sub) {

            /* Left or right? */
            if (l->t->ci == finger)
              runner_dosub_subset_density(r, finger, parts, pid, count,
                                          l->t->cj, -1, 1);
            else
              runner_dosub_subset_density(r, finger, parts, pid, count,
                                          l->t->ci, -1, 1);
          }
        }
      }
    }
  }

#ifdef TIMER_VERBOSE
  message("runner %02i: %i parts at depth %i took %.3f ms.", r->id, c->count,
          c->depth, ((double)TIMER_TOC(timer_doghost)) / CPU_TPS * 1000);
  fflush(stdout);
#else
  TIMER_TOC(timer_doghost);
#endif
}

/**
 * @brief Compute the second kick of the given cell.
 *
 * @param r The runner thread.
 * @param c The cell.
 */

void runner_dokick2(struct runner *r, struct cell *c) {

  int j, k, count = 0, nr_parts = c->count;
  float dt_min = FLT_MAX, dt_max = 0.0f;
  double ekin = 0.0, epot = 0.0;
  float mom[3] = {0.0f, 0.0f, 0.0f}, ang[3] = {0.0f, 0.0f, 0.0f};
  float x[3], v_hdt[3], u_hdt, h, pdt, m;
  float dt_step = r->e->dt_step, dt = r->e->dt, hdt, idt;
  float dt_cfl, dt_h_change, dt_u_change, dt_new;
  float h_dt, u_dt;
  struct part *restrict p, *restrict parts = c->parts;
  struct xpart *restrict xp, *restrict xparts = c->xparts;

  TIMER_TIC

  /* Init idt to avoid compiler stupidity. */
  idt = (dt > 0) ? 1.0f / dt : 0.0f;
  hdt = dt / 2;

  /* Loop over the particles and kick them. */
  for (k = 0; k < nr_parts; k++) {

    /* Get a handle on the part. */
    p = &parts[k];
    xp = &xparts[k];

    /* Get local copies of particle data. */
    pdt = p->dt;
    m = p->mass;
    x[0] = p->x[0];
    x[1] = p->x[1];
    x[2] = p->x[2];
    v_hdt[0] = xp->v_hdt[0];
    v_hdt[1] = xp->v_hdt[1];
    v_hdt[2] = xp->v_hdt[2];
    u_hdt = xp->u_hdt;

    /* Update the particle's data (if active). */
    if (pdt <= dt_step) {

      /* Increase the number of particles updated. */
      count += 1;

      /* Scale the derivatives as they're freshly computed. */
      h = p->h;
      h_dt = p->force.h_dt *= h * 0.333333333f;
      xp->omega = 1.0f + h * p->rho_dh / p->rho * 0.3333333333f;

      /* Compute the new time step. */
      u_dt = p->force.u_dt;
      dt_cfl = const_cfl * h / p->force.v_sig;
      dt_h_change =
          (h_dt != 0.0f) ? fabsf(const_ln_max_h_change * h / h_dt) : FLT_MAX;
      dt_u_change =
          (u_dt != 0.0f) ? fabsf(const_max_u_change * p->u / u_dt) : FLT_MAX;
      dt_new = fminf(dt_cfl, fminf(dt_h_change, dt_u_change));
      if (pdt == 0.0f)
        p->dt = pdt = dt_new;
      else
        p->dt = pdt = fminf(dt_new, 2.0f * pdt);

      /* Update positions and energies at the full step. */
      p->v[0] = v_hdt[0] + hdt * p->a[0];
      p->v[1] = v_hdt[1] + hdt * p->a[1];
      p->v[2] = v_hdt[2] + hdt * p->a[2];
      p->u = u_hdt + hdt * u_dt;

      /* Set the new particle-specific time step. */
      if (dt > 0.0f) {
        float dt_curr = dt;
        j = (int)(pdt * idt);
        while (j > 1) {
          dt_curr *= 2.0f;
          j >>= 1;
        }
        xp->dt_curr = dt_curr;
      }
    }

    /* Get the smallest/largest dt. */
    dt_min = fminf(dt_min, pdt);
    dt_max = fmaxf(dt_max, pdt);

    /* Collect total energy. */
    ekin += 0.5 * m *
            (v_hdt[0] * v_hdt[0] + v_hdt[1] * v_hdt[1] + v_hdt[2] * v_hdt[2]);
    epot += m * u_hdt;

    /* Collect momentum */
    mom[0] += m * v_hdt[0];
    mom[1] += m * v_hdt[1];
    mom[2] += m * v_hdt[2];

    /* Collect angular momentum */
    ang[0] += m * (x[1] * v_hdt[2] - x[2] * v_hdt[1]);
    ang[1] += m * (x[2] * v_hdt[0] - x[0] * v_hdt[2]);
    ang[2] += m * (x[0] * v_hdt[1] - x[1] * v_hdt[0]);

    /* Collect entropic function */
    // lent += u * pow( p->rho, 1.f-const_gamma );
  }

#ifdef TIMER_VERBOSE
  message("runner %02i: %i parts at depth %i took %.3f ms.", r->id, c->count,
          c->depth, ((double)TIMER_TOC(timer_kick2)) / CPU_TPS * 1000);
  fflush(stdout);
#else
  TIMER_TOC(timer_kick2);
#endif

  /* Store the computed values in the cell. */
  c->dt_min = dt_min;
  c->dt_max = dt_max;
  c->updated = count;
  c->ekin = ekin;
  c->epot = epot;
  c->mom[0] = mom[0];
  c->mom[1] = mom[1];
  c->mom[2] = mom[2];
  c->ang[0] = ang[0];
  c->ang[1] = ang[1];
  c->ang[2] = ang[2];
}

/**
 * @brief Mapping function to set dt_min and dt_max, do the first
 * kick.
 */

void runner_dokick1(struct runner *r, struct cell *c) {

  int j, k;
  struct engine *e = r->e;
  float pdt, dt_step = e->dt_step, dt = e->dt, hdt = dt / 2;
  float dt_min, dt_max, h_max, dx, dx_max;
  float a[3], v[3], u, u_dt, h, h_dt, w, rho;
  double x[3], x_old[3];
  struct part *restrict p, *restrict parts = c->parts;
  struct xpart *restrict xp, *restrict xparts = c->xparts;

  /* No children? */
  if (!c->split) {

    /* Init the min/max counters. */
    dt_min = FLT_MAX;
    dt_max = 0.0f;
    h_max = 0.0f;
    dx_max = 0.0f;

    /* Loop over parts. */
    for (k = 0; k < c->count; k++) {

      /* Get a handle on the kth particle. */
      p = &parts[k];
      xp = &xparts[k];

      /* Load the data locally. */
      a[0] = p->a[0];
      a[1] = p->a[1];
      a[2] = p->a[2];
      v[0] = p->v[0];
      v[1] = p->v[1];
      v[2] = p->v[2];
      x[0] = p->x[0];
      x[1] = p->x[1];
      x[2] = p->x[2];
      x_old[0] = xp->x_old[0];
      x_old[1] = xp->x_old[1];
      x_old[2] = xp->x_old[2];
      h = p->h;
      u = p->u;
      h_dt = p->force.h_dt;
      u_dt = p->force.u_dt;
      pdt = p->dt;

      /* Store the min/max dt. */
      dt_min = fminf(dt_min, pdt);
      dt_max = fmaxf(dt_max, pdt);

      /* Update the half-step velocities from the current velocities. */
      xp->v_hdt[0] = v[0] + hdt * a[0];
      xp->v_hdt[1] = v[1] + hdt * a[1];
      xp->v_hdt[2] = v[2] + hdt * a[2];
      xp->u_hdt = u + hdt * u_dt;

      /* Move the particles with the velocities at the half-step. */
      p->x[0] = x[0] += dt * xp->v_hdt[0];
      p->x[1] = x[1] += dt * xp->v_hdt[1];
      p->x[2] = x[2] += dt * xp->v_hdt[2];
      dx = sqrtf((x[0] - x_old[0]) * (x[0] - x_old[0]) +
                 (x[1] - x_old[1]) * (x[1] - x_old[1]) +
                 (x[2] - x_old[2]) * (x[2] - x_old[2]));
      dx_max = fmaxf(dx_max, dx);

      /* Update positions and energies at the half-step. */
      p->v[0] = v[0] + dt * a[0];
      p->v[1] = v[1] + dt * a[1];
      p->v[2] = v[2] + dt * a[2];
      w = u_dt / u * dt;
      if (fabsf(w) < 0.01f)
        p->u = u *=
            1.0f +
            w * (1.0f + w * (0.5f + w * (1.0f / 6.0f + 1.0f / 24.0f * w)));
      else
        p->u = u *= expf(w);
      w = h_dt / h * dt;
      if (fabsf(w) < 0.01f)
        p->h = h *=
            1.0f +
            w * (1.0f + w * (0.5f + w * (1.0f / 6.0f + 1.0f / 24.0f * w)));
      else
        p->h = h *= expf(w);
      h_max = fmaxf(h_max, h);

      /* Integrate other values if this particle will not be updated. */
      /* Init fields for density calculation. */
      if (pdt > dt_step) {
        float w = -3.0f * h_dt / h * dt;
        if (fabsf(w) < 0.1f)
          rho = p->rho *=
              1.0f +
              w * (1.0f + w * (0.5f + w * (1.0f / 6.0f + 1.0f / 24.0f * w)));
        else
          rho = p->rho *= expf(w);
        p->force.POrho2 = u * (const_hydro_gamma - 1.0f) / (rho * xp->omega);
      } else {
        p->density.wcount = 0.0f;
        p->density.wcount_dh = 0.0f;
        p->rho = 0.0f;
        p->rho_dh = 0.0f;
        p->density.div_v = 0.0f;
        for (j = 0; j < 3; ++j) p->density.curl_v[j] = 0.0f;
      }
    }

  }

  /* Otherwise, aggregate data from children. */
  else {

    /* Init with the first non-null child. */
    dt_min = FLT_MAX;
    dt_max = 0.0f;
    h_max = 0.0f;
    dx_max = 0.0f;

    /* Loop over the progeny. */
    for (k = 0; k < 8; k++)
      if (c->progeny[k] != NULL) {
        if (c->count < space_subsize) runner_dokick1(r, c->progeny[k]);
        dt_min = fminf(dt_min, c->progeny[k]->dt_min);
        dt_max = fmaxf(dt_max, c->progeny[k]->dt_max);
        h_max = fmaxf(h_max, c->progeny[k]->h_max);
        dx_max = fmaxf(dx_max, c->progeny[k]->dx_max);
      }
  }

  /* Store the values. */
  c->dt_min = dt_min;
  c->dt_max = dt_max;
  c->h_max = h_max;
  c->dx_max = dx_max;
}

/**
 * @brief Combined second and first kick for fixed dt.
 *
 * @param r The runner thread.
 * @param c The cell.
 * @param timer The timer
 */

void runner_dokick(struct runner *r, struct cell *c, int timer) {

  int k, count = 0, nr_parts = c->count, updated;
  float dt_min = FLT_MAX, dt_max = 0.0f;
  float h_max, dx, dx_max;
  double ekin = 0.0, epot = 0.0;
  float mom[3] = {0.0f, 0.0f, 0.0f}, ang[3] = {0.0f, 0.0f, 0.0f};
  float x[3], x_old[3], v_hdt[3], a[3], u, u_hdt, h, pdt, m, w;
  float dt = r->e->dt, hdt = 0.5f * dt;
  float dt_cfl, dt_h_change, dt_u_change, dt_new;
  float h_dt, u_dt;
  struct part *restrict p, *restrict parts = c->parts;
  struct xpart *restrict xp, *restrict xparts = c->xparts;

  TIMER_TIC

  /* No children? */
  if (!c->split) {

    /* Init the min/max counters. */
    dt_min = FLT_MAX;
    dt_max = 0.0f;
    h_max = 0.0f;
    dx_max = 0.0f;

    /* Loop over the particles and kick them. */
    for (k = 0; k < nr_parts; k++) {

      /* Get a handle on the part. */
      p = &parts[k];
      xp = &xparts[k];

      /* Get local copies of particle data. */
      pdt = p->dt;
      u_dt = p->force.u_dt;
      h = p->h;
      m = p->mass;
      x[0] = p->x[0];
      x[1] = p->x[1];
      x[2] = p->x[2];
      a[0] = p->a[0];
      a[1] = p->a[1];
      a[2] = p->a[2];
      x_old[0] = xp->x_old[0];
      x_old[1] = xp->x_old[1];
      x_old[2] = xp->x_old[2];
      v_hdt[0] = xp->v_hdt[0];
      v_hdt[1] = xp->v_hdt[1];
      v_hdt[2] = xp->v_hdt[2];
      u_hdt = xp->u_hdt;

      /* Scale the derivatives if they're freshly computed. */
      h_dt = p->force.h_dt *= h * 0.333333333f;
      count += 1;
      xp->omega = 1.0f + h * p->rho_dh / p->rho * 0.3333333333f;

      /* Update the particle's time step. */
      dt_cfl = const_cfl * h / p->force.v_sig;
      dt_h_change =
          (h_dt != 0.0f) ? fabsf(const_ln_max_h_change * h / h_dt) : FLT_MAX;
      dt_u_change =
          (u_dt != 0.0f) ? fabsf(const_max_u_change * p->u / u_dt) : FLT_MAX;
      dt_new = fminf(dt_cfl, fminf(dt_h_change, dt_u_change));
      if (pdt == 0.0f)
        p->dt = pdt = dt_new;
      else
        p->dt = pdt = fminf(dt_new, 2.0f * pdt);

      /* Get the smallest/largest dt. */
      dt_min = fminf(dt_min, pdt);
      dt_max = fmaxf(dt_max, pdt);

      /* Step and store the velocity and internal energy. */
      xp->v_hdt[0] = (v_hdt[0] += dt * a[0]);
      xp->v_hdt[1] = (v_hdt[1] += dt * a[1]);
      xp->v_hdt[2] = (v_hdt[2] += dt * a[2]);
      xp->u_hdt = (u_hdt += dt * u_dt);

      /* Move the particles with the velocity at the half-step. */
      p->x[0] = x[0] += dt * v_hdt[0];
      p->x[1] = x[1] += dt * v_hdt[1];
      p->x[2] = x[2] += dt * v_hdt[2];
      dx = sqrtf((x[0] - x_old[0]) * (x[0] - x_old[0]) +
                 (x[1] - x_old[1]) * (x[1] - x_old[1]) +
                 (x[2] - x_old[2]) * (x[2] - x_old[2]));
      dx_max = fmaxf(dx_max, dx);

      /* Update positions and energies at the next full step. */
      p->v[0] = v_hdt[0] + hdt * a[0];
      p->v[1] = v_hdt[1] + hdt * a[1];
      p->v[2] = v_hdt[2] + hdt * a[2];
      w = u_dt / u_hdt * hdt;
      if (fabsf(w) < 0.01f)
        p->u = u =
            u_hdt *
            (1.0f +
             w * (1.0f + w * (0.5f + w * (1.0f / 6.0f + 1.0f / 24.0f * w))));
      else
        p->u = u = u_hdt * expf(w);
      w = h_dt / h * dt;
      if (fabsf(w) < 0.01f)
        p->h = h *=
            (1.0f +
             w * (1.0f + w * (0.5f + w * (1.0f / 6.0f + 1.0f / 24.0f * w))));
      else
        p->h = h *= expf(w);
      h_max = fmaxf(h_max, h);

      /* Collect momentum */
      mom[0] += m * v_hdt[0];
      mom[1] += m * v_hdt[1];
      mom[2] += m * v_hdt[2];

      /* Collect angular momentum */
      ang[0] += m * (x[1] * v_hdt[2] - x[2] * v_hdt[1]);
      ang[1] += m * (x[2] * v_hdt[0] - x[0] * v_hdt[2]);
      ang[2] += m * (x[0] * v_hdt[1] - x[1] * v_hdt[0]);

      /* Collect total energy. */
      ekin += 0.5 * m *
              (v_hdt[0] * v_hdt[0] + v_hdt[1] * v_hdt[1] + v_hdt[2] * v_hdt[2]);
      epot += m * u_hdt;

      /* Init fields for density calculation. */
      p->density.wcount = 0.0f;
      p->density.wcount_dh = 0.0f;
      p->rho = 0.0f;
      p->rho_dh = 0.0f;
      p->density.div_v = 0.0f;
      p->density.curl_v[0] = 0.0f;
      p->density.curl_v[1] = 0.0f;
      p->density.curl_v[2] = 0.0f;
    }

  }

  /* Otherwise, aggregate data from children. */
  else {

    /* Init with the first non-null child. */
    dt_min = FLT_MAX;
    dt_max = 0.0f;
    h_max = 0.0f;
    dx_max = 0.0f;
    updated = 0;
    ekin = 0.0;
    epot = 0.0;
    mom[0] = 0.0f;
    mom[1] = 0.0f;
    mom[2] = 0.0f;
    ang[0] = 0.0f;
    ang[1] = 0.0f;
    ang[2] = 0.0f;

    /* Loop over the progeny. */
    for (k = 0; k < 8; k++)
      if (c->progeny[k] != NULL) {
        struct cell *cp = c->progeny[k];
        runner_dokick(r, cp, 0);
        dt_min = fminf(dt_min, cp->dt_min);
        dt_max = fmaxf(dt_max, cp->dt_max);
        h_max = fmaxf(h_max, cp->h_max);
        dx_max = fmaxf(dx_max, cp->dx_max);
        updated += cp->count;
        ekin += cp->ekin;
        epot += cp->epot;
        mom[0] += cp->mom[0];
        mom[1] += cp->mom[1];
        mom[2] += cp->mom[2];
        ang[0] += cp->ang[0];
        ang[1] += cp->ang[1];
        ang[2] += cp->ang[2];
      }
  }

  /* Store the values. */
  c->dt_min = dt_min;
  c->dt_max = dt_max;
  c->h_max = h_max;
  c->dx_max = dx_max;
  c->updated = count;
  c->ekin = ekin;
  c->epot = epot;
  c->mom[0] = mom[0];
  c->mom[1] = mom[1];
  c->mom[2] = mom[2];
  c->ang[0] = ang[0];
  c->ang[1] = ang[1];
  c->ang[2] = ang[2];

  if (timer) {
#ifdef TIMER_VERBOSE
    message("runner %02i: %i parts at depth %i took %.3f ms.", r->id, c->count,
            c->depth, ((double)TIMER_TOC(timer_kick2)) / CPU_TPS * 1000);
    fflush(stdout);
#else
    TIMER_TOC(timer_kick2);
#endif
  }
}

/**
 * @brief The #runner main thread routine.
 *
 * @param data A pointer to this thread's data.
 */

void *runner_main(void *data) {

  struct runner *r = (struct runner *)data;
  struct engine *e = r->e;
  struct scheduler *sched = &e->sched;
  struct task *t = NULL;
  struct cell *ci, *cj, *super;
  struct part *parts;
  int k, nr_parts;

  /* Main loop. */
  while (1) {

    /* Wait at the barrier. */
    engine_barrier(e, r->id);

    /* Re-set the pointer to the previous super cell. */
    super = NULL;

    /* Loop while there are tasks... */
    while (1) {

      /* If there's no old task, try to get a new one. */
      if (t == NULL) {

        /* Get the task. */
        TIMER_TIC
        t = scheduler_gettask(sched, r->qid, super);
        TIMER_TOC(timer_gettask);

        /* Did I get anything? */
        if (t == NULL) break;
      }

      /* Get the cells. */
      ci = t->ci;
      cj = t->cj;
      t->rid = r->cpuid;

      /* Set super to the first cell that I own. */
<<<<<<< HEAD
      if (t->type != task_type_rewait) {
        if (ci->super != NULL && ci->super->owner == r->qid)
          super = ci->super;
        else if (cj != NULL && cj->super != NULL && cj->super->owner == r->qid)
          super = cj->super;
        /* else
            super = NULL; */
      }
=======
      if (ci != NULL && ci->super != NULL && ci->super->owner == r->qid)
        super = ci->super;
      else if (cj != NULL && cj->super != NULL && cj->super->owner == r->qid)
        super = cj->super;
      else
        super = NULL;
>>>>>>> 9f1fd7ec

      /* Different types of tasks... */
      switch (t->type) {
        case task_type_self:
          if (t->subtype == task_subtype_density)
            runner_doself1_density(r, ci);
          else if (t->subtype == task_subtype_force)
            runner_doself2_force(r, ci);
          else
            error("Unknown task subtype.");
          break;
        case task_type_pair:
          if (t->subtype == task_subtype_density)
            runner_dopair1_density(r, ci, cj);
          else if (t->subtype == task_subtype_force)
            runner_dopair2_force(r, ci, cj);
          else
            error("Unknown task subtype.");
          break;
        case task_type_sort:
          runner_dosort(r, ci, t->flags, 1);
          break;
        case task_type_sub:
          if (t->subtype == task_subtype_density)
            runner_dosub1_density(r, ci, cj, t->flags, 1);
          else if (t->subtype == task_subtype_force)
            runner_dosub2_force(r, ci, cj, t->flags, 1);
          else if (t->subtype == task_subtype_grav)
            runner_dosub_grav(r, ci, cj, 1);
          else
            error("Unknown task subtype.");
          break;
        case task_type_ghost:
          runner_doghost(r, ci);
          break;
        case task_type_kick1:
          runner_dokick1(r, ci);
          break;
        case task_type_kick2:
          if (e->policy & engine_policy_fixdt)
            runner_dokick(r, ci, 1);
          else
            runner_dokick2(r, ci);
          break;
        case task_type_send:
          break;
        case task_type_recv:
          parts = ci->parts;
          nr_parts = ci->count;
          for (k = 0; k < nr_parts; k++) parts[k].dt = FLT_MAX;
          ci->dt_min = ci->dt_max = FLT_MAX;
          break;
        case task_type_grav_pp:
          if (t->cj == NULL)
            runner_doself_grav(r, t->ci);
          else
            runner_dopair_grav(r, t->ci, t->cj);
          break;
        case task_type_grav_mm:
          runner_dograv_mm(r, t->ci, t->cj);
          break;
        case task_type_grav_up:
          runner_dograv_up(r, t->ci);
          break;
        case task_type_grav_down:
          runner_dograv_down(r, t->ci);
          break;
<<<<<<< HEAD
        case task_type_rewait:
          for (struct task *t2 = (struct task *)t->ci;
               t2 != (struct task *)t->cj; t2++) {
            for (k = 0; k < t2->nr_unlock_tasks; k++)
              atomic_inc(&t2->unlock_tasks[k]->wait);
          }
=======
        case task_type_psort:
          space_do_parts_sort();
>>>>>>> 9f1fd7ec
          break;
        default:
          error("Unknown task type.");
      }

      /* We're done with this task, see if we get a next one. */
      t = scheduler_done(sched, t);

    } /* main loop. */
  }

  /* Be kind, rewind. */
  return NULL;
}<|MERGE_RESOLUTION|>--- conflicted
+++ resolved
@@ -1215,23 +1215,12 @@
       t->rid = r->cpuid;
 
       /* Set super to the first cell that I own. */
-<<<<<<< HEAD
       if (t->type != task_type_rewait) {
         if (ci->super != NULL && ci->super->owner == r->qid)
           super = ci->super;
         else if (cj != NULL && cj->super != NULL && cj->super->owner == r->qid)
           super = cj->super;
-        /* else
-            super = NULL; */
-      }
-=======
-      if (ci != NULL && ci->super != NULL && ci->super->owner == r->qid)
-        super = ci->super;
-      else if (cj != NULL && cj->super != NULL && cj->super->owner == r->qid)
-        super = cj->super;
-      else
-        super = NULL;
->>>>>>> 9f1fd7ec
+      }
 
       /* Different types of tasks... */
       switch (t->type) {
@@ -1299,17 +1288,15 @@
         case task_type_grav_down:
           runner_dograv_down(r, t->ci);
           break;
-<<<<<<< HEAD
-        case task_type_rewait:
+        case task_type_psort:
+          space_do_parts_sort();
+          break;
+         case task_type_rewait:
           for (struct task *t2 = (struct task *)t->ci;
                t2 != (struct task *)t->cj; t2++) {
             for (k = 0; k < t2->nr_unlock_tasks; k++)
               atomic_inc(&t2->unlock_tasks[k]->wait);
           }
-=======
-        case task_type_psort:
-          space_do_parts_sort();
->>>>>>> 9f1fd7ec
           break;
         default:
           error("Unknown task type.");
