--- conflicted
+++ resolved
@@ -136,14 +136,10 @@
 /* Function prototypes. */
 void engine_barrier(struct engine *e, int tid);
 void engine_init(struct engine *e, struct space *s, float dt, int nr_threads,
-<<<<<<< HEAD
                  int nr_queues, int nr_nodes, int nodeID, int policy,
                  float timeBegin, float timeEnd,
 		 float dt_min, float dt_max);
-=======
-                 int nr_queues, int nr_nodes, int nodeID, int policy);
 void engine_launch(struct engine *e, int nr_runners, unsigned int mask);
->>>>>>> 62962a2f
 void engine_prepare(struct engine *e);
 void engine_print(struct engine *e);
 void engine_init_particles(struct engine *e);
