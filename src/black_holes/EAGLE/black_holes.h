/*******************************************************************************
 * This file is part of SWIFT.
 * Coypright (c) 2016 Matthieu Schaller (matthieu.schaller@durham.ac.uk)
 *
 * This program is free software: you can redistribute it and/or modify
 * it under the terms of the GNU Lesser General Public License as published
 * by the Free Software Foundation, either version 3 of the License, or
 * (at your option) any later version.
 *
 * This program is distributed in the hope that it will be useful,
 * but WITHOUT ANY WARRANTY; without even the implied warranty of
 * MERCHANTABILITY or FITNESS FOR A PARTICULAR PURPOSE.  See the
 * GNU General Public License for more details.
 *
 * You should have received a copy of the GNU Lesser General Public License
 * along with this program.  If not, see <http://www.gnu.org/licenses/>.
 *
 ******************************************************************************/
#ifndef SWIFT_EAGLE_BLACK_HOLES_H
#define SWIFT_EAGLE_BLACK_HOLES_H

/* Local includes */
#include "black_holes_properties.h"
#include "black_holes_struct.h"
#include "cooling.h"
#include "cosmology.h"
#include "dimension.h"
#include "gravity.h"
#include "kernel_hydro.h"
#include "minmax.h"
#include "physical_constants.h"
#include "random.h"

/* Standard includes */
#include <float.h>
#include <math.h>

/**
 * @brief Computes the time-step of a given black hole particle.
 *
 * @param bp Pointer to the s-particle data.
 * @param props The properties of the black hole scheme.
 * @param constants The physical constants (in internal units).
 */
__attribute__((always_inline)) INLINE static float black_holes_compute_timestep(
    const struct bpart* const bp, const struct black_holes_props* props,
    const struct phys_const* constants) {

  /* Gather some physical constants (in internal units) */
  const double c = constants->const_speed_light_c;

  /* Compute instantaneous energy supply rate to the BH energy reservoir
   * which is proportional to the BH mass accretion rate */
  const double Energy_rate =
      props->epsilon_r * props->epsilon_f * bp->accretion_rate * c * c;

  /* BHs not accreting can't estimate their time-step length based on the
   * the time-scale for heating */
  if (Energy_rate == 0.) {
    return FLT_MAX;
  }

  /* Average particle mass in BH's kernel */
  const double mean_ngb_mass = bp->ngb_mass / ((double)bp->num_ngbs);
  /* Without multiplying by mean_ngb_mass we'd get energy per unit mass */
  const double E_heat =
      props->AGN_delta_T_desired * props->temp_to_u_factor * mean_ngb_mass;

  /* Compute average time between heating events for the given accretion
   * rate. The time is multiplied by the number of Ngbs to heat because
   * if more particles are heated at once then the time between different
   * AGN feedback events increases proportionally. */
  const double dt_heat = E_heat * bp->num_ngbs_to_heat / Energy_rate;

  /* The new timestep of the BH cannot be smaller than the miminum allowed
   * time-step */
  const double bh_timestep = max(dt_heat, props->time_step_min);

  return bh_timestep;
}

/**
 * @brief Initialises the b-particles for the first time
 *
 * This function is called only once just after the ICs have been
 * read in to do some conversions.
 *
 * @param bp The particle to act upon
 * @param props The properties of the black holes model.
 */
__attribute__((always_inline)) INLINE static void black_holes_first_init_bpart(
    struct bpart* bp, const struct black_holes_props* props) {

  bp->time_bin = 0;
  if (props->use_subgrid_mass_from_ics == 0) {
    bp->subgrid_mass = bp->mass;
  } else if (props->with_subgrid_mass_check && bp->subgrid_mass <= 0) {
    error(
        "Black hole %lld has a subgrid mass of %f (internal units).\n"
        "If this is because the ICs do not contain a 'SubgridMass' data "
        "set, you should set the parameter "
        "'EAGLEAGN:use_subgrid_mass_from_ics' to 0 to initialize the "
        "black hole subgrid masses to the corresponding dynamical masses.\n"
        "If the subgrid mass is intentionally set to this value, you can "
        "disable this error by setting 'EAGLEAGN:with_subgrid_mass_check' "
        "to 0.",
        bp->id, bp->subgrid_mass);
  }
  bp->total_accreted_mass = 0.f;
  bp->accretion_rate = 0.f;
  bp->formation_time = -1.f;
  bp->energy_reservoir = 0.f;
  bp->cumulative_number_seeds = 1;
  bp->number_of_mergers = 0;
  bp->number_of_gas_swallows = 0;
  bp->number_of_direct_gas_swallows = 0;
  bp->number_of_repositions = 0;
  bp->number_of_reposition_attempts = 0;
  bp->number_of_time_steps = 0;
  bp->last_high_Eddington_fraction_scale_factor = -1.f;
  bp->last_minor_merger_time = -1.;
  bp->last_major_merger_time = -1.;
  bp->swallowed_angular_momentum[0] = 0.f;
  bp->swallowed_angular_momentum[1] = 0.f;
  bp->swallowed_angular_momentum[2] = 0.f;
  bp->accreted_angular_momentum[0] = 0.f;
  bp->accreted_angular_momentum[1] = 0.f;
  bp->accreted_angular_momentum[2] = 0.f;
  bp->cumulative_target_prob = 0.f;
  bp->cumulative_actual_prob = 0.f;
  bp->cumulative_epsilon_f = 0.f;
  bp->last_repos_vel = 0.f;
  bp->num_ngbs_to_heat = props->num_ngbs_to_heat; /* Filler value */
  bp->dt_heat = 0.f;
  bp->AGN_number_of_AGN_events = 0;
  bp->AGN_number_of_energy_injections = 0;

  black_holes_mark_bpart_as_not_swallowed(&bp->merger_data);
}

/**
 * @brief Prepares a b-particle for its interactions
 *
 * @param bp The particle to act upon
 */
__attribute__((always_inline)) INLINE static void black_holes_init_bpart(
    struct bpart* bp) {

#ifdef DEBUG_INTERACTIONS_BLACK_HOLES
  for (int i = 0; i < MAX_NUM_OF_NEIGHBOURS_STARS; ++i)
    bp->ids_ngbs_density[i] = -1;
  bp->num_ngb_density = 0;
#endif

  bp->density.wcount = 0.f;
  bp->density.wcount_dh = 0.f;
  bp->rho_gas = 0.f;
  bp->sound_speed_gas = 0.f;
  bp->internal_energy_gas = 0.f;
  bp->rho_subgrid_gas = -1.f;
  bp->sound_speed_subgrid_gas = -1.f;
  bp->velocity_gas[0] = 0.f;
  bp->velocity_gas[1] = 0.f;
  bp->velocity_gas[2] = 0.f;
  bp->circular_velocity_gas[0] = 0.f;
  bp->circular_velocity_gas[1] = 0.f;
  bp->circular_velocity_gas[2] = 0.f;
  bp->ngb_mass = 0.f;
  bp->num_ngbs = 0;
  bp->reposition.delta_x[0] = -FLT_MAX;
  bp->reposition.delta_x[1] = -FLT_MAX;
  bp->reposition.delta_x[2] = -FLT_MAX;
  bp->reposition.min_potential = FLT_MAX;
  bp->reposition.potential = FLT_MAX;
  bp->accretion_rate = 0.f; /* Optionally accumulated ngb-by-ngb */
  bp->f_visc = FLT_MAX;
  bp->gas_metal_mass_fraction = 0.f;
  bp->accretion_boost_factor = -FLT_MAX;
  bp->mass_at_start_of_step = bp->mass; /* bp->mass may grow in nibbling mode */
  bp->epsilon_f = -FLT_MAX;
}

/**
 * @brief Predict additional particle fields forward in time when drifting
 *
 * The fields do not get predicted but we move the BH to its new position
 * if a new one was calculated in the repositioning loop.
 *
 * @param bp The particle
 * @param dt_drift The drift time-step for positions.
 */
__attribute__((always_inline)) INLINE static void black_holes_predict_extra(
    struct bpart* restrict bp, float dt_drift) {

  /* Are we doing some repositioning? */
  if (bp->reposition.min_potential != FLT_MAX) {

#ifdef SWIFT_DEBUG_CHECKS
    if (bp->reposition.delta_x[0] == -FLT_MAX ||
        bp->reposition.delta_x[1] == -FLT_MAX ||
        bp->reposition.delta_x[2] == -FLT_MAX) {
      error("Something went wrong with the new repositioning position");
    }

    const double dx = bp->reposition.delta_x[0];
    const double dy = bp->reposition.delta_x[1];
    const double dz = bp->reposition.delta_x[2];
    const double d = sqrt(dx * dx + dy * dy + dz * dz);
    if (d > 1.01 * kernel_gamma * bp->h)
      error("Repositioning BH beyond the kernel support!");
#endif

    /* Move the black hole */
    bp->x[0] += bp->reposition.delta_x[0];
    bp->x[1] += bp->reposition.delta_x[1];
    bp->x[2] += bp->reposition.delta_x[2];

    /* Move its gravity properties as well */
    bp->gpart->x[0] += bp->reposition.delta_x[0];
    bp->gpart->x[1] += bp->reposition.delta_x[1];
    bp->gpart->x[2] += bp->reposition.delta_x[2];

    /* Store the delta position */
    bp->x_diff[0] -= bp->reposition.delta_x[0];
    bp->x_diff[1] -= bp->reposition.delta_x[1];
    bp->x_diff[2] -= bp->reposition.delta_x[2];

    /* Reset the reposition variables */
    bp->reposition.delta_x[0] = -FLT_MAX;
    bp->reposition.delta_x[1] = -FLT_MAX;
    bp->reposition.delta_x[2] = -FLT_MAX;
    bp->reposition.min_potential = FLT_MAX;

    /* Count the jump */
    bp->number_of_repositions++;
  }
}

/**
 * @brief Sets the values to be predicted in the drifts to their values at a
 * kick time
 *
 * @param bp The particle.
 */
__attribute__((always_inline)) INLINE static void
black_holes_reset_predicted_values(struct bpart* bp) {}

/**
 * @brief Kick the additional variables
 *
 * @param bp The particle to act upon
 * @param dt The time-step for this kick
 */
__attribute__((always_inline)) INLINE static void black_holes_kick_extra(
    struct bpart* bp, float dt) {}

/**
 * @brief Finishes the calculation of density on black holes
 *
 * @param bp The particle to act upon
 * @param cosmo The current cosmological model.
 */
__attribute__((always_inline)) INLINE static void black_holes_end_density(
    struct bpart* bp, const struct cosmology* cosmo) {

  /* Some smoothing length multiples. */
  const float h = bp->h;
  const float h_inv = 1.0f / h;                       /* 1/h */
  const float h_inv_dim = pow_dimension(h_inv);       /* 1/h^d */
  const float h_inv_dim_plus_one = h_inv_dim * h_inv; /* 1/h^(d+1) */

  /* --- Finish the calculation by inserting the missing h factors --- */
  bp->density.wcount *= h_inv_dim;
  bp->density.wcount_dh *= h_inv_dim_plus_one;
  bp->rho_gas *= h_inv_dim;
  const float rho_inv = 1.f / bp->rho_gas;

  /* For the following, we also have to undo the mass smoothing
   * (N.B.: bp->velocity_gas is in BH frame, in internal units). */
  bp->sound_speed_gas *= h_inv_dim * rho_inv;
  bp->internal_energy_gas *= h_inv_dim * rho_inv;
  bp->gas_metal_mass_fraction *= h_inv_dim * rho_inv;
  bp->velocity_gas[0] *= h_inv_dim * rho_inv;
  bp->velocity_gas[1] *= h_inv_dim * rho_inv;
  bp->velocity_gas[2] *= h_inv_dim * rho_inv;
  bp->circular_velocity_gas[0] *= h_inv_dim * rho_inv;
  bp->circular_velocity_gas[1] *= h_inv_dim * rho_inv;
  bp->circular_velocity_gas[2] *= h_inv_dim * rho_inv;

  /* Calculate circular velocity at the smoothing radius from specific
   * angular momentum (extra h_inv) */
  bp->circular_velocity_gas[0] *= h_inv;
  bp->circular_velocity_gas[1] *= h_inv;
  bp->circular_velocity_gas[2] *= h_inv;
}

/**
 * @brief Sets all particle fields to sensible values when the #spart has 0
 * ngbs.
 *
 * @param bp The particle to act upon
 * @param cosmo The current cosmological model.
 */
__attribute__((always_inline)) INLINE static void
black_holes_bpart_has_no_neighbours(struct bpart* bp,
                                    const struct cosmology* cosmo) {

  /* Some smoothing length multiples. */
  const float h = bp->h;
  const float h_inv = 1.0f / h;                 /* 1/h */
  const float h_inv_dim = pow_dimension(h_inv); /* 1/h^d */

  /* Re-set problematic values */
  bp->density.wcount = kernel_root * h_inv_dim;
  bp->density.wcount_dh = 0.f;

  bp->velocity_gas[0] = FLT_MAX;
  bp->velocity_gas[1] = FLT_MAX;
  bp->velocity_gas[2] = FLT_MAX;

  bp->internal_energy_gas = -FLT_MAX;
}

/**
 * @brief Return the current instantaneous accretion rate of the BH.
 *
 * @param bp the #bpart.
 */
__attribute__((always_inline)) INLINE static double
black_holes_get_accretion_rate(const struct bpart* bp) {
  return bp->accretion_rate;
}

/**
 * @brief Return the total accreted gas mass of this BH.
 *
 * @param bp the #bpart.
 */
__attribute__((always_inline)) INLINE static double
black_holes_get_accreted_mass(const struct bpart* bp) {
  return bp->total_accreted_mass;
}

/**
 * @brief Update the properties of a black hole particles by swallowing
 * a gas particle.
 *
 * @param bp The #bpart to update.
 * @param p The #part that is swallowed.
 * @param xp The #xpart that is swallowed.
 * @param cosmo The current cosmological model.
 */
__attribute__((always_inline)) INLINE static void black_holes_swallow_part(
    struct bpart* bp, const struct part* p, const struct xpart* xp,
    const struct cosmology* cosmo) {

  /* Get the current dynamical masses */
  const float gas_mass = hydro_get_mass(p);
  const float BH_mass = bp->mass;

  /* Increase the dynamical mass of the BH. */
  bp->mass += gas_mass;
  bp->gpart->mass += gas_mass;

  /* Physical velocity difference between the particles */
  const float dv[3] = {(bp->v[0] - p->v[0]) * cosmo->a_inv,
                       (bp->v[1] - p->v[1]) * cosmo->a_inv,
                       (bp->v[2] - p->v[2]) * cosmo->a_inv};

  /* Physical distance between the particles */
  const float dx[3] = {(bp->x[0] - p->x[0]) * cosmo->a,
                       (bp->x[1] - p->x[1]) * cosmo->a,
                       (bp->x[2] - p->x[2]) * cosmo->a};

  /* Collect the swallowed angular momentum */
  bp->swallowed_angular_momentum[0] +=
      gas_mass * (dx[1] * dv[2] - dx[2] * dv[1]);
  bp->swallowed_angular_momentum[1] +=
      gas_mass * (dx[2] * dv[0] - dx[0] * dv[2]);
  bp->swallowed_angular_momentum[2] +=
      gas_mass * (dx[0] * dv[1] - dx[1] * dv[0]);

  /* Update the BH momentum */
  const float BH_mom[3] = {BH_mass * bp->v[0] + gas_mass * p->v[0],
                           BH_mass * bp->v[1] + gas_mass * p->v[1],
                           BH_mass * bp->v[2] + gas_mass * p->v[2]};

  bp->v[0] = BH_mom[0] / bp->mass;
  bp->v[1] = BH_mom[1] / bp->mass;
  bp->v[2] = BH_mom[2] / bp->mass;
  bp->gpart->v_full[0] = bp->v[0];
  bp->gpart->v_full[1] = bp->v[1];
  bp->gpart->v_full[2] = bp->v[2];

  const float dr = sqrt(dx[0] * dx[0] + dx[1] * dx[1] + dx[2] * dx[2]);
  message(
      "BH %lld swallowing gas particle %lld "
      "(Delta_v = [%f, %f, %f] U_V, "
      "Delta_x = [%f, %f, %f] U_L, "
      "Delta_v_rad = %f)",
      bp->id, p->id, -dv[0], -dv[1], -dv[2], -dx[0], -dx[1], -dx[2],
      (dv[0] * dx[0] + dv[1] * dx[1] + dv[2] * dx[2]) / dr);

  /* Update the BH metal masses */
  struct chemistry_bpart_data* bp_chem = &bp->chemistry_data;
  const struct chemistry_part_data* p_chem = &p->chemistry_data;
  chemistry_add_part_to_bpart(bp_chem, p_chem, gas_mass);

  /* This BH swallowed a gas particle */
  bp->number_of_gas_swallows++;
  bp->number_of_direct_gas_swallows++;

  /* This BH lost a neighbour */
  bp->num_ngbs--;
  bp->ngb_mass -= gas_mass;
}

/**
 * @brief Update the properties of a black hole particles by swallowing
 * a BH particle.
 *
 * @param bpi The #bpart to update.
 * @param bpj The #bpart that is swallowed.
 * @param cosmo The current cosmological model.
 * @param time Time since the start of the simulation (non-cosmo mode).
 * @param with_cosmology Are we running with cosmology?
 * @param props The properties of the black hole scheme.
 */
__attribute__((always_inline)) INLINE static void black_holes_swallow_bpart(
    struct bpart* bpi, const struct bpart* bpj, const struct cosmology* cosmo,
    const double time, const int with_cosmology,
    const struct black_holes_props* props) {

  /* Get the current dynamical masses */
  const float bpi_dyn_mass = bpi->mass;
  const float bpj_dyn_mass = bpj->mass;

  /* Is this merger ratio above the threshold for recording? */
  const double merger_ratio = bpj->subgrid_mass / bpi->subgrid_mass;
  if (merger_ratio > props->major_merger_threshold) {
    if (with_cosmology) {
      bpi->last_major_merger_scale_factor = cosmo->a;
    } else {
      bpi->last_major_merger_time = time;
    }
  } else if (merger_ratio > props->minor_merger_threshold) {
    if (with_cosmology) {
      bpi->last_minor_merger_scale_factor = cosmo->a;
    } else {
      bpi->last_minor_merger_time = time;
    }
  }

  /* Increase the masses of the BH. */
  bpi->mass += bpj->mass;
  bpi->gpart->mass += bpj->mass;
  bpi->subgrid_mass += bpj->subgrid_mass;

  /* Collect the swallowed angular momentum */
  bpi->swallowed_angular_momentum[0] += bpj->swallowed_angular_momentum[0];
  bpi->swallowed_angular_momentum[1] += bpj->swallowed_angular_momentum[1];
  bpi->swallowed_angular_momentum[2] += bpj->swallowed_angular_momentum[2];

  /* Update the BH momentum */
  const float BH_mom[3] = {bpi_dyn_mass * bpi->v[0] + bpj_dyn_mass * bpj->v[0],
                           bpi_dyn_mass * bpi->v[1] + bpj_dyn_mass * bpj->v[1],
                           bpi_dyn_mass * bpi->v[2] + bpj_dyn_mass * bpj->v[2]};

  bpi->v[0] = BH_mom[0] / bpi->mass;
  bpi->v[1] = BH_mom[1] / bpi->mass;
  bpi->v[2] = BH_mom[2] / bpi->mass;
  bpi->gpart->v_full[0] = bpi->v[0];
  bpi->gpart->v_full[1] = bpi->v[1];
  bpi->gpart->v_full[2] = bpi->v[2];

  /* Update the BH metal masses */
  struct chemistry_bpart_data* bpi_chem = &bpi->chemistry_data;
  const struct chemistry_bpart_data* bpj_chem = &bpj->chemistry_data;
  chemistry_add_bpart_to_bpart(bpi_chem, bpj_chem);

  /* Update the energy reservoir */
  bpi->energy_reservoir += bpj->energy_reservoir;

  /* Add up all the BH seeds */
  bpi->cumulative_number_seeds += bpj->cumulative_number_seeds;

  /* Add up all the gas particles we swallowed */
  bpi->number_of_gas_swallows += bpj->number_of_gas_swallows;

  /* Add the subgrid angular momentum that we swallowed */
  bpi->accreted_angular_momentum[0] += bpj->accreted_angular_momentum[0];
  bpi->accreted_angular_momentum[1] += bpj->accreted_angular_momentum[1];
  bpi->accreted_angular_momentum[2] += bpj->accreted_angular_momentum[2];

  /* We had another merger */
  bpi->number_of_mergers++;
}

/**
 * @brief Computes the coupling fraction of black hole feedback energy.
 *
 * This is either constant, or (experimentally) computed in analogy to the
 * scaling of supernova energy, using equation 7 of Schaye et al. (2015).
 *
 * @param bp The #bpart.
 * @param props The properties of the black hole model.
 * @param cosmo The current cosmological model.
 */
__attribute__((always_inline)) INLINE static double
black_hole_feedback_energy_fraction(const struct bpart* bp,
                                    const struct black_holes_props* props,
                                    const struct cosmology* cosmo) {

  /* If we don't want an adaptive epsilon_f, things are simple. */
  if (!props->use_scaled_coupling_efficiency)
    return props->epsilon_f;

  /* Model parameters */
  const double f_min = props->epsilon_f_min;
  const double f_max = props->epsilon_f_max;
  const double Z_0 = props->epsilon_f_metallicity_norm;
  const double n_0 = props->epsilon_f_density_norm;
  const double n_Z = props->epsilon_f_metallicity_exponent;
  const double n_n = props->epsilon_f_density_exponent;

  /* Black hole properties */

  /* Metallicity (metal mass fraction) and (physical) density of the
   * ambient gas around the black hole */
  const double Z = bp->gas_metal_mass_fraction;
  const double n_gas_phys = bp->rho_gas * cosmo->a3_inv * props->rho_to_n_cgs;

  /* Calculate epsilon_f */
  const double Z_term = pow(max(Z, 1e-6) / Z_0, n_Z);
  const double n_term = pow(n_gas_phys / n_0, n_n);
  const double denonimator = 1. + Z_term * n_term;

  return f_min + (f_max - f_min) / denonimator;
}

/**
 * @brief Computes the temperature increase delta_T for black hole feedback.
 *
 * This is calculated as delta_T = min(max(dT_crit, T_gas), dT_num, dT_max):
 * dT_crit = f_crit * critical temperature for suppressing numerical losses
 * T_gas = f_gas * temperature of ambient gas
 * dT_num = temperature increase affordable if N particles should be heated
 * dT_max = maximum allowed energy increase.
 *
 * @param bp The #bpart.
 * @param props The properties of the black hole model.
 * @param cosmo The current cosmological model.
 */
__attribute__((always_inline)) INLINE static double black_hole_feedback_delta_T(
    const struct bpart* bp, const struct black_holes_props* props,
    const struct cosmology* cosmo) {

  /* If we do not want a variable delta T, we can stop right here. */
  if (!props->use_variable_delta_T) return props->AGN_delta_T_desired;

  if (bp->internal_energy_gas < 0)
    error("Attempting to compute feedback energy for BH without neighbours.");

  /* Black hole properties */
  const double n_gas_phys = bp->rho_gas * cosmo->a3_inv * props->rho_to_n_cgs;
  const double mean_ngb_mass = bp->ngb_mass / ((double)bp->num_ngbs);
  const double T_gas = bp->internal_energy_gas *
                       cosmo->a_factor_internal_energy /
                       props->temp_to_u_factor;

  /* Calculate base line delta T from BH subgrid mass. The assumption is that
   * the BH mass scales (via halo mass) with the virial temperature, so that
   * this aims for delta T > T_vir. */
  double delta_T = props->AGN_delta_T_mass_norm *
                   pow((bp->subgrid_mass / props->AGN_delta_T_mass_reference),
                       props->AGN_delta_T_mass_exponent);

  /* If desired, also make sure that delta T is not below the numerically
   * critical temperature or that of the ambient gas */
  if (props->AGN_with_locally_adaptive_delta_T) {

    /* Critical temperature for numerical efficiency, based on equation 18
     * of Dalla Vecchia & Schaye (2012) */
    const double T_crit =
        3.162e7 * pow(n_gas_phys * 0.1, 0.6666667) *
        pow(mean_ngb_mass * props->mass_to_solar_mass * 1e-6, 0.33333333);
    delta_T = max(delta_T, T_crit * props->AGN_delta_T_crit_factor);

    /* Delta_T should be (at least) some multiple of the local gas T */
    delta_T = max(delta_T, T_gas * props->AGN_delta_T_background_factor);
  }

  /* Respect the limits */
  delta_T = max(delta_T, props->AGN_delta_T_min);
  return min(delta_T, props->AGN_delta_T_max);
}

/**
 * @brief Computes the energy reservoir threshold for AGN feedback.
 *
 * If adaptive, this is proportional to the accretion rate, with an
 * asymptotic upper limit.
 *
 * @param bp The #bpart.
 * @param props The properties of the black hole model.
 */
__attribute__((always_inline)) INLINE static double
black_hole_energy_reservoir_threshold(struct bpart* bp,
                                      const struct black_holes_props* props) {

  /* If we want a constant threshold, this is short and sweet. */
  if (!props->use_adaptive_energy_reservoir_threshold)
    return props->num_ngbs_to_heat;

  double num_to_heat = props->nheat_alpha *
                       (bp->accretion_rate / props->nheat_maccr_normalisation);

  /* Impose smooth truncation of num_to_heat towards props->nheat_limit */
  if (num_to_heat > props->nheat_alpha) {
    const double coeff_b = 1. / (props->nheat_limit - props->nheat_alpha);
    const double coeff_a = exp(coeff_b * props->nheat_alpha) / coeff_b;
    num_to_heat = props->nheat_limit - coeff_a * exp(-coeff_b * num_to_heat);
  }

  bp->num_ngbs_to_heat = num_to_heat;
  return num_to_heat;
}

/**
 * @brief Compute the accretion rate of the black hole and all the quantites
 * required for the feedback loop.
 *
 * @param bp The black hole particle.
 * @param props The properties of the black hole scheme.
 * @param constants The physical constants (in internal units).
 * @param cosmo The cosmological model.
 * @param cooling Properties of the cooling model.
 * @param floor_props Properties of the entropy fllor.
 * @param time Time since the start of the simulation (non-cosmo mode).
 * @param with_cosmology Are we running with cosmology?
 * @param dt The time-step size (in physical internal units).
 */
__attribute__((always_inline)) INLINE static void black_holes_prepare_feedback(
    struct bpart* restrict bp, const struct black_holes_props* props,
    const struct phys_const* constants, const struct cosmology* cosmo,
    const struct cooling_function_data* cooling,
    const struct entropy_floor_properties* floor_props, const double time,
    const int with_cosmology, const double dt, const integertime_t ti_begin) {

  /* Record that the black hole has another active time step */
  bp->number_of_time_steps++;

  if (dt == 0. || bp->rho_gas == 0.) return;

  /* Gather some physical constants (all in internal units) */
  const double G = constants->const_newton_G;
  const double c = constants->const_speed_light_c;
  const double proton_mass = constants->const_proton_mass;
  const double sigma_Thomson = constants->const_thomson_cross_section;

  /* Gather the parameters of the model */
  const double f_Edd = props->f_Edd;
  const double f_Edd_recording = props->f_Edd_recording;
  const double epsilon_r = props->epsilon_r;
<<<<<<< HEAD
=======
  const double epsilon_f = props->epsilon_f;
  const double num_ngbs_to_heat = props->num_ngbs_to_heat;
>>>>>>> 37240d69
  const int with_angmom_limiter = props->with_angmom_limiter;

  /* (Subgrid) mass of the BH (internal units) */
  const double BH_mass = bp->subgrid_mass;

  /* Convert the quantities we gathered to physical frame (all internal units).
   * Note: for the velocities this means peculiar velocities */
  double gas_c_phys = bp->sound_speed_gas * cosmo->a_factor_sound_speed;
  double gas_c_phys2 = gas_c_phys * gas_c_phys;
  const double gas_v_circular[3] = {
      bp->circular_velocity_gas[0] * cosmo->a_inv,
      bp->circular_velocity_gas[1] * cosmo->a_inv,
      bp->circular_velocity_gas[2] * cosmo->a_inv};

  /* Norm of the circular velocity of the gas around the BH */
  const double tangential_velocity2 = gas_v_circular[0] * gas_v_circular[0] +
                                      gas_v_circular[1] * gas_v_circular[1] +
                                      gas_v_circular[2] * gas_v_circular[2];
  const double tangential_velocity = sqrt(tangential_velocity2);

  /* We can now compute the Bondi accretion rate (internal units) */
  double Bondi_rate;

  if (props->use_multi_phase_bondi) {

    /* In this case, we are in 'multi-phase-Bondi' mode -- otherwise,
     * the accretion_rate is still zero (was initialised to this) */
    const float hi_inv = 1.f / bp->h;
    const float hi_inv_dim = pow_dimension(hi_inv); /* 1/h^d */

    Bondi_rate = bp->accretion_rate *
                 (4. * M_PI * G * G * BH_mass * BH_mass * hi_inv_dim);
  } else {

    /* Standard approach: compute accretion rate for all gas simultaneously */

    /* Convert velocities to physical frame
     * Note: velocities are already in black hole frame. */
    const double gas_v_phys[3] = {bp->velocity_gas[0] * cosmo->a_inv,
                                  bp->velocity_gas[1] * cosmo->a_inv,
                                  bp->velocity_gas[2] * cosmo->a_inv};

    const double gas_v_norm2 = gas_v_phys[0] * gas_v_phys[0] +
                               gas_v_phys[1] * gas_v_phys[1] +
                               gas_v_phys[2] * gas_v_phys[2];

    if (props->use_subgrid_bondi) {

      /* Use subgrid rho and c for Bondi model */

      /* Construct basic properties of the gas around the BH in
         physical coordinates */
      const double gas_rho_phys = bp->rho_gas * cosmo->a3_inv;
      const double gas_u_phys =
          bp->internal_energy_gas * cosmo->a_factor_internal_energy;
      const double gas_P_phys =
          gas_pressure_from_internal_energy(gas_rho_phys, gas_u_phys);

      /* Assume primordial abundance and solar metallicity pattern
       * (Yes, that is inconsitent but makes no difference) */
      const double logZZsol = 0.;
      const double XH = 0.75;
      float abundance_ratio[colibre_cooling_N_elementtypes];
      for (int i = 0; i < colibre_cooling_N_elementtypes; ++i)
        abundance_ratio[i] = 1.f;

      /* Get the gas temperature */
      const float gas_T = cooling_get_temperature_from_gas(
          constants, cosmo, cooling, gas_rho_phys, logZZsol, XH, gas_u_phys,
          /*HII_region=*/0);
      const float log10_gas_T = log10f(gas_T);

      /* Get the temperature on the EOS at this physical density */
      const float T_EOS = entropy_floor_gas_temperature(
          gas_rho_phys, bp->rho_gas, cosmo, floor_props);

      /* Add the allowed offset */
      const float log10_T_EOS_max =
          log10f(max(T_EOS, FLT_MIN)) + cooling->dlogT_EOS;

      /* Compute the subgrid density assuming pressure
       * equilibirum if on the entropy floor */
      const double rho_sub = compute_subgrid_property(
          cooling, constants, floor_props, cosmo, gas_rho_phys, logZZsol, XH,
          gas_P_phys, log10_gas_T, log10_T_EOS_max, /*HII_region=*/0,
          abundance_ratio, 0.f, cooling_compute_subgrid_density);

      /* Record what we used */
      bp->rho_subgrid_gas = rho_sub;

      /* And the subgrid sound-speed */
      const float c_sub = gas_soundspeed_from_pressure(rho_sub, gas_P_phys);

      /* Also update the sound-speed to use in the angular momentum limiter */
      gas_c_phys = c_sub;
      gas_c_phys2 = c_sub * c_sub;

      /* Record what we used */
      bp->sound_speed_subgrid_gas = c_sub;

      /* Now, compute the Bondi rate based on the normal velocities and
       * the subgrid density and sound-speed */
      const double denominator2 = gas_v_norm2 + gas_c_phys2;
#ifdef SWIFT_DEBUG_CHECKS
      /* Make sure that the denominator is strictly positive */
      if (denominator2 <= 0)
        error(
            "Invalid denominator for black hole particle %lld in Bondi rate "
            "calculation.",
            bp->id);
#endif
      const double denominator_inv = 1. / sqrt(denominator2);
      Bondi_rate = 4. * M_PI * G * G * BH_mass * BH_mass * rho_sub *
                   denominator_inv * denominator_inv * denominator_inv;

    } else {

      /* Use dynamical rho and c for Bondi model */

      const double gas_rho_phys = bp->rho_gas * cosmo->a3_inv;

      const double denominator2 = gas_v_norm2 + gas_c_phys2;
#ifdef SWIFT_DEBUG_CHECKS
      /* Make sure that the denominator is strictly positive */
      if (denominator2 <= 0)
        error(
            "Invalid denominator for black hole particle %lld in Bondi rate "
            "calculation.",
            bp->id);
#endif

      const double denominator_inv = 1. / sqrt(denominator2);
      Bondi_rate = 4. * M_PI * G * G * BH_mass * BH_mass * gas_rho_phys *
                   denominator_inv * denominator_inv * denominator_inv;
    }
  }

  /* Compute the boost factor from Booth &^^ Schaye (2009) */
  if (props->with_boost_factor) {
    const double XH = 0.75;
    const double gas_rho_phys = bp->rho_gas * cosmo->a3_inv;
    const double n_H = gas_rho_phys * XH / proton_mass;
    const double boost_ratio = n_H / props->boost_n_h_star;
    const double boost_factor =
        (props->boost_alpha_only)
            ? max(pow(boost_ratio, props->boost_beta), props->boost_alpha)
            : props->boost_alpha;
    Bondi_rate *= boost_factor;
    bp->accretion_boost_factor = boost_factor;
  } else {
    bp->accretion_boost_factor = 1.;
  }

  /* Compute the reduction factor from Rosas-Guevara et al. (2015) */
  if (with_angmom_limiter) {
    const double Bondi_radius = G * BH_mass / gas_c_phys2;
    const double Bondi_time = Bondi_radius / gas_c_phys;
    const double r_times_v_tang = Bondi_radius * tangential_velocity;
    const double r_times_v_tang_3 =
        r_times_v_tang * r_times_v_tang * r_times_v_tang;
    const double viscous_time =
        2. * M_PI * r_times_v_tang_3 /
        (1e-6 * props->alpha_visc * G * G * BH_mass * BH_mass);

    const double f_visc = min(Bondi_time / viscous_time, 1.);
    bp->f_visc = f_visc;

    /* Limit the accretion rate by the Bondi-to-viscous time ratio */
    Bondi_rate *= f_visc;
  } else {
    bp->f_visc = 1.0;
  }

  /* Compute the Eddington rate (internal units) */
  const double Eddington_rate =
      4. * M_PI * G * BH_mass * proton_mass / (epsilon_r * c * sigma_Thomson);

  /* Should we record this time as the most recent high accretion rate? */
  if (Bondi_rate > f_Edd_recording * Eddington_rate) {
    if (with_cosmology) {
      bp->last_high_Eddington_fraction_scale_factor = cosmo->a;
    } else {
      bp->last_high_Eddington_fraction_time = time;
    }
  }

  /* Limit the accretion rate to a fraction of the Eddington rate */
  const double accr_rate = min(Bondi_rate, f_Edd * Eddington_rate);
  bp->accretion_rate = accr_rate;
  bp->eddington_fraction = Bondi_rate / Eddington_rate;

  /* Factor in the radiative efficiency */
  const double mass_rate = (1. - epsilon_r) * accr_rate;
  const double luminosity = epsilon_r * accr_rate * c * c;

  /* Integrate forward in time */
  bp->subgrid_mass += mass_rate * dt;
  bp->total_accreted_mass += mass_rate * dt;

  /* Calculate energy coupling efficiency to the gas */
  const double epsilon_f =
      black_hole_feedback_energy_fraction(bp, props, cosmo);
  bp->epsilon_f = epsilon_f;
  bp->cumulative_epsilon_f += epsilon_f;
  bp->energy_reservoir += luminosity * epsilon_f * dt;

  if (props->use_nibbling && bp->subgrid_mass < bp->mass) {
    /* In this case, the BH is still accreting from its (assumed) subgrid gas
     * mass reservoir left over when it was formed. There is some loss in this
     * due to radiative losses, so we must decrease the particle mass
     * in proprtion to its current accretion rate. We do not account for this
     * in the swallowing approach, however. */
    bp->mass -= epsilon_r * accr_rate * dt;
    if (bp->mass < 0)
      error("Black hole %lld reached negative mass (%g). Trouble ahead...",
            bp->id, bp->mass);
  }

  /* Increase the subgrid angular momentum according to what we accreted
   * Note that this is already in physical units, a factors from velocity and
   * radius cancel each other. Also, the circular velocity contains an extra
   * smoothing length factor that we undo here. */
  bp->accreted_angular_momentum[0] +=
      bp->circular_velocity_gas[0] * mass_rate * dt / bp->h;
  bp->accreted_angular_momentum[1] +=
      bp->circular_velocity_gas[1] * mass_rate * dt / bp->h;
  bp->accreted_angular_momentum[2] +=
      bp->circular_velocity_gas[2] * mass_rate * dt / bp->h;

  /* Below we compute energy required to have a feedback event(s)
   * Note that we have subtracted the particles we swallowed from the ngb_mass
   * and num_ngbs accumulators. */

  /* Now find the temperature increase for a possible feedback event */
  const double delta_T = black_hole_feedback_delta_T(bp, props, cosmo);
  bp->AGN_delta_T = delta_T;
  double delta_u = delta_T * props->temp_to_u_factor;
  const double delta_u_ref =
      props->AGN_use_nheat_with_fixed_dT
          ? props->AGN_delta_T_desired * props->temp_to_u_factor
          : delta_u;

  /* Energy required to have a feedback event
   * Note that we have subtracted the particles we swallowed from the ngb_mass
   * and num_ngbs accumulators. */
  const double mean_ngb_mass = bp->ngb_mass / ((double)bp->num_ngbs);
  const double E_feedback_event =
      num_ngbs_to_heat * delta_u_ref * mean_ngb_mass;

  /* Compute and store BH accretion-limited time-step */
  if (luminosity > 0.) {
    const float dt_acc = delta_u * mean_ngb_mass * props->num_ngbs_to_heat /
                         (luminosity * props->epsilon_f);
    bp->dt_heat = max(dt_acc, props->time_step_min);
  } else {
    bp->dt_heat = FLT_MAX;
  }

  /* Are we doing some feedback? */
  if (bp->energy_reservoir > E_feedback_event) {

<<<<<<< HEAD
    /* Default probability of heating */
    double target_prob = bp->energy_reservoir / (delta_u * bp->ngb_mass);
    bp->cumulative_target_prob += target_prob;
=======
    int number_of_energy_injections;
>>>>>>> 37240d69

    /* How are we doing feedback? */
    if (props->AGN_deterministic) {

      number_of_energy_injections =
          (int)(bp->energy_reservoir / (delta_u * mean_ngb_mass));

    } else {

      /* Probability of heating. */
      const double prob = bp->energy_reservoir / (delta_u * bp->ngb_mass);

      /* Compute the number of energy injections based on probability */
      if (prob < 1.) {

        /* Initialise counter of energy injections */
        number_of_energy_injections = 0;

        /* How many AGN energy injections will we get?
         *
         * Note that we use the particles here to draw random numbers. This does
         * not mean that the 'lucky' particles here are the ones that will be
         * heated. If we get N lucky particles, we will use the first N random
         * ray directions in the isotropic case or the first N closest particles
         * in the other modes. */
        for (int i = 0; i < bp->num_ngbs; i++) {
          const double rand = random_unit_interval_part_ID_and_ray_idx(
              bp->id, i, ti_begin, random_number_BH_feedback);

          /* Increase the counter if we are lucky */
          if (rand < prob) number_of_energy_injections++;
        }

      } else {

        /* We want to use up all energy avaliable in the reservoir. Therefore,
         * number_of_energy_injections is > or = props->num_ngbs_to_heat */
        number_of_energy_injections =
            (int)(bp->energy_reservoir / (delta_u * mean_ngb_mass));
      }
    }

    /* Maximum number of energy injections allowed */
    const int N_energy_injections_allowed =
        min(eagle_blackhole_number_of_rays, bp->num_ngbs);

    /* If there are more energy-injection events than min(the number of Ngbs in
     * the kernel, maximum number of rays) then lower the number of events &
     * proportionally increase the energy per event */
    if (number_of_energy_injections > N_energy_injections_allowed) {

      /* Increase the thermal energy per event */
      const double alpha_thermal = (double)number_of_energy_injections /
                                   (double)N_energy_injections_allowed;

      delta_u *= alpha_thermal;

      /* Lower the maximum number of events to the max allowed value */
      number_of_energy_injections = N_energy_injections_allowed;
    }

<<<<<<< HEAD
    /* Store all of this in the black hole for delivery onto the gas. */
    bp->to_distribute.AGN_heating_probability = prob;
    bp->to_distribute.AGN_delta_u = gas_delta_u;
    bp->cumulative_actual_prob += prob;
    bp->target_heating_prob = target_prob;
=======
    /* Compute how much energy will be deposited onto the gas */
    /* Note that it will in general be different from E_feedback_event if
     * gas particles are of different mass. */
    double Energy_deposited = 0.0;

    /* Count the number of unsuccessful energy injections (e.g., if the particle
     * that the BH wants to heat has been swallowed and thus no longer exists)
     */
    int N_unsuccessful_energy_injections = 0;

    for (int i = 0; i < number_of_energy_injections; i++) {

      /* If the gas particle that the BH wants to heat has just been swallowed
       * by the same BH, increment the counter of unsuccessful injections. If
       * the particle has not been swallowed by the BH, increase the energy that
       * will later be subtracted from the BH's energy reservoir. */
      if (bp->rays[i].id_min_length != -1)
        Energy_deposited += delta_u * bp->rays[i].mass;
      else
        N_unsuccessful_energy_injections++;
    }
>>>>>>> 37240d69

    /* Store all of this in the black hole for delivery onto the gas. */
    bp->to_distribute.AGN_delta_u = delta_u;
    bp->to_distribute.AGN_number_of_energy_injections =
        number_of_energy_injections;

    /* Subtract the deposited energy from the BH energy reservoir. Note
     * that in the stochastic case, the resulting value might be negative.
     * This happens when (due to the probabilistic nature of the model) the
     * BH injects more energy than it actually has in the reservoir. */
    bp->energy_reservoir -= Energy_deposited;

    /* Total number successful energy injections at this time-step. In each
     * energy injection, a certain gas particle from the BH's kernel gets
     * heated. (successful = the particle(s) that is going to get heated by
     * this BH has not been swallowed by the same BH). */
    const int N_successful_energy_injections =
        number_of_energy_injections - N_unsuccessful_energy_injections;

    /* Increase the number of energy injections the black hole has heated so
     * far. Note that in the isotropic model, a gas particle may receive AGN
     * energy several times at the same time-step. In this case, the number of
     * particles heated at this time-step for this BH will be smaller than the
     * total number of energy injections for this BH. */
    bp->AGN_number_of_energy_injections += N_successful_energy_injections;

    /* Increase the number of AGN events the black hole has had so far.
     * If the BH does feedback, the number of AGN events is incremented by one.
     */
    bp->AGN_number_of_AGN_events += N_successful_energy_injections > 0;

    /* Update the total (cumulative) energy used for gas heating in AGN feedback
     * by this BH */
    bp->AGN_cumulative_energy += Energy_deposited;

    /* Store the time/scale factor when the BH last did AGN feedback */
    if (N_successful_energy_injections) {
      if (with_cosmology) {
        bp->last_AGN_event_scale_factor = cosmo->a;
      } else {
        bp->last_AGN_event_time = time;
      }
    }

  } else {

    /* Flag that we don't want to heat anyone */
    bp->to_distribute.AGN_number_of_energy_injections = 0;
    bp->to_distribute.AGN_delta_u = 0.f;
    bp->target_heating_prob = 0.f;
  }
}

/**
 * @brief Computes the (maximal) repositioning speed for a black hole.
 *
 * Calculated as upsilon * (m_BH / m_ref) ^ beta_m * (n_H_BH / n_ref) ^ beta_n
 * where m_BH = BH subgrid mass, n_H_BH = physical gas density around BH
 * and upsilon, m_ref, beta_m, n_ref, and beta_n are parameters.
 *
 * @param bp The #bpart.
 * @param props The properties of the black hole model.
 * @param cosmo The current cosmological model.
 */
__attribute__((always_inline)) INLINE static double
black_holes_get_repositioning_speed(const struct bpart* restrict bp,
                                    const struct black_holes_props* props,
                                    const struct cosmology* cosmo) {

  const double n_gas_phys = bp->rho_gas * cosmo->a3_inv * props->rho_to_n_cgs;
  const double v_repos =
      props->reposition_coefficient_upsilon *
      pow(bp->subgrid_mass / props->reposition_reference_mass,
          props->reposition_exponent_mass) *
      pow(n_gas_phys / props->reposition_reference_n_H,
          props->reposition_exponent_n_H);

  /* Make sure the repositioning is not back-firing... */
  if (v_repos < 0)
    error(
        "BH %lld wants to reposition at negative speed (%g U_V). Do you "
        "think you are being funny? No-one is laughing.",
        bp->id, v_repos);

  return v_repos;
}

/**
 * @brief Finish the calculation of the new BH position.
 *
 * Here, we check that the BH should indeed be moved in the next drift.
 *
 * @param bp The black hole particle.
 * @param props The properties of the black hole scheme.
 * @param constants The physical constants (in internal units).
 * @param cosmo The cosmological model.
 * @param dt The black hole particle's time step.
 */
__attribute__((always_inline)) INLINE static void black_holes_end_reposition(
    struct bpart* restrict bp, const struct black_holes_props* props,
    const struct phys_const* constants, const struct cosmology* cosmo,
    const double dt) {

  /* First check: did we find any eligible neighbour particle to jump to? */
  if (bp->reposition.min_potential != FLT_MAX) {

    /* Record that we have a (possible) repositioning situation */
    bp->number_of_reposition_attempts++;

    /* Is the potential lower (i.e. the BH is at the bottom already)
     * OR is the BH massive enough that we don't reposition? */
    const float potential = gravity_get_comoving_potential(bp->gpart);
    if (potential < bp->reposition.min_potential ||
        bp->subgrid_mass > props->max_reposition_mass) {

      /* No need to reposition */
      bp->reposition.min_potential = FLT_MAX;
      bp->reposition.delta_x[0] = -FLT_MAX;
      bp->reposition.delta_x[1] = -FLT_MAX;
      bp->reposition.delta_x[2] = -FLT_MAX;

    } else if (props->set_reposition_speed) {

      /* If we are re-positioning, move the BH a fraction of delta_x, so
       * that we have a well-defined re-positioning velocity (repos_vel
       * cannot be negative). */
      double repos_vel = black_holes_get_repositioning_speed(bp, props, cosmo);

      /* Convert target reposition velocity to a fractional reposition
       * along reposition.delta_x */
      const double dx = bp->reposition.delta_x[0];
      const double dy = bp->reposition.delta_x[1];
      const double dz = bp->reposition.delta_x[2];
      const double d = sqrt(dx * dx + dy * dy + dz * dz);

      /* Exclude the pathological case of repositioning by zero distance */
      if (d > 0) {
        double repos_frac = repos_vel * dt / d;

        /* We should never get negative repositioning fractions... */
        if (repos_frac < 0)
          error("Wanting to reposition by negative fraction (%g)?", repos_frac);

        /* ... but fractions > 1 can occur if the target velocity is high.
         * We do not want this, because it could lead to overshooting the
         * actual potential minimum. */
        if (repos_frac > 1) {
          repos_frac = 1.;
          repos_vel = repos_frac * d / dt;
        }

        bp->last_repos_vel = (float)repos_vel;
        bp->reposition.delta_x[0] *= repos_frac;
        bp->reposition.delta_x[1] *= repos_frac;
        bp->reposition.delta_x[2] *= repos_frac;
      }
    } /* ends section for fractional repositioning */
  }   /* ends section if we found eligible repositioning target(s) */
}

/**
 * @brief Reset acceleration fields of a particle
 *
 * This is the equivalent of hydro_reset_acceleration.
 * We do not compute the acceleration on black hole, therefore no need to use
 * it.
 *
 * @param bp The particle to act upon
 */
__attribute__((always_inline)) INLINE static void black_holes_reset_feedback(
    struct bpart* restrict bp) {

  bp->to_distribute.AGN_delta_u = 0.f;
  bp->to_distribute.AGN_number_of_energy_injections = 0;

#ifdef DEBUG_INTERACTIONS_BLACK_HOLES
  for (int i = 0; i < MAX_NUM_OF_NEIGHBOURS_STARS; ++i)
    bp->ids_ngbs_force[i] = -1;
  bp->num_ngb_force = 0;
#endif
}

/**
 * @brief Store the gravitational potential of a black hole by copying it from
 * its #gpart friend.
 *
 * @param bp The black hole particle.
 * @param gp The black hole's #gpart.
 */
__attribute__((always_inline)) INLINE static void
black_holes_store_potential_in_bpart(struct bpart* bp, const struct gpart* gp) {

#ifdef SWIFT_DEBUG_CHECKS
  if (bp->gpart != gp) error("Copying potential to the wrong black hole!");
#endif

  bp->reposition.potential = gp->potential;
}

/**
 * @brief Store the gravitational potential of a particle by copying it from
 * its #gpart friend.
 *
 * @param p_data The black hole data of a gas particle.
 * @param gp The black hole's #gpart.
 */
__attribute__((always_inline)) INLINE static void
black_holes_store_potential_in_part(struct black_holes_part_data* p_data,
                                    const struct gpart* gp) {
  p_data->potential = gp->potential;
}

/**
 * @brief Initialise a BH particle that has just been seeded.
 *
 * @param bp The #bpart to initialise.
 * @param props The properties of the black hole scheme.
 * @param constants The physical constants in internal units.
 * @param cosmo The current cosmological model.
 * @param p The #part that became a black hole.
 */
INLINE static void black_holes_create_from_gas(
    struct bpart* bp, const struct black_holes_props* props,
    const struct phys_const* constants, const struct cosmology* cosmo,
    const struct part* p) {

  /* All the non-basic properties of the black hole have been zeroed
   * in the FOF code. We update them here.
   * (i.e. position, velocity, mass, time-step have been set) */

  /* Birth time and density */
  bp->formation_scale_factor = cosmo->a;
  bp->formation_gas_density = hydro_get_physical_density(p, cosmo);

  /* Initial seed mass */
  bp->subgrid_mass = props->subgrid_seed_mass;

  /* We haven't accreted or heated anything yet */
  bp->total_accreted_mass = 0.f;
  bp->cumulative_number_seeds = 1;
  bp->number_of_mergers = 0;
  bp->number_of_gas_swallows = 0;
  bp->number_of_direct_gas_swallows = 0;
  bp->number_of_time_steps = 0;
  bp->cumulative_target_prob = 0.f;
  bp->cumulative_actual_prob = 0.f;
  bp->cumulative_epsilon_f = 0.f;

  /* Initialise the energy reservoir threshold to the constant default */
  bp->num_ngbs_to_heat = props->num_ngbs_to_heat; /* Filler value */

  /* We haven't repositioned yet, nor attempted it */
  bp->number_of_repositions = 0;
  bp->number_of_reposition_attempts = 0;
  bp->last_repos_vel = 0.f;

  /* Initial metal masses */
  const float gas_mass = hydro_get_mass(p);
  struct chemistry_bpart_data* bp_chem = &bp->chemistry_data;
  const struct chemistry_part_data* p_chem = &p->chemistry_data;
  chemistry_bpart_from_part(bp_chem, p_chem, gas_mass);

  /* No swallowed angular momentum */
  bp->swallowed_angular_momentum[0] = 0.f;
  bp->swallowed_angular_momentum[1] = 0.f;
  bp->swallowed_angular_momentum[2] = 0.f;

  /* Last time this BH had a high Eddington fraction */
  bp->last_high_Eddington_fraction_scale_factor = -1.f;

  /* Last time of mergers */
  bp->last_minor_merger_time = -1.;
  bp->last_major_merger_time = -1.;

  /* First initialisation */
  black_holes_init_bpart(bp);

  black_holes_mark_bpart_as_not_swallowed(&bp->merger_data);
}

#endif /* SWIFT_EAGLE_BLACK_HOLES_H */<|MERGE_RESOLUTION|>--- conflicted
+++ resolved
@@ -662,11 +662,6 @@
   const double f_Edd = props->f_Edd;
   const double f_Edd_recording = props->f_Edd_recording;
   const double epsilon_r = props->epsilon_r;
-<<<<<<< HEAD
-=======
-  const double epsilon_f = props->epsilon_f;
-  const double num_ngbs_to_heat = props->num_ngbs_to_heat;
->>>>>>> 37240d69
   const int with_angmom_limiter = props->with_angmom_limiter;
 
   /* (Subgrid) mass of the BH (internal units) */
@@ -928,13 +923,11 @@
   /* Are we doing some feedback? */
   if (bp->energy_reservoir > E_feedback_event) {
 
-<<<<<<< HEAD
     /* Default probability of heating */
     double target_prob = bp->energy_reservoir / (delta_u * bp->ngb_mass);
     bp->cumulative_target_prob += target_prob;
-=======
+   
     int number_of_energy_injections;
->>>>>>> 37240d69
 
     /* How are we doing feedback? */
     if (props->AGN_deterministic) {
@@ -996,13 +989,6 @@
       number_of_energy_injections = N_energy_injections_allowed;
     }
 
-<<<<<<< HEAD
-    /* Store all of this in the black hole for delivery onto the gas. */
-    bp->to_distribute.AGN_heating_probability = prob;
-    bp->to_distribute.AGN_delta_u = gas_delta_u;
-    bp->cumulative_actual_prob += prob;
-    bp->target_heating_prob = target_prob;
-=======
     /* Compute how much energy will be deposited onto the gas */
     /* Note that it will in general be different from E_feedback_event if
      * gas particles are of different mass. */
@@ -1024,12 +1010,13 @@
       else
         N_unsuccessful_energy_injections++;
     }
->>>>>>> 37240d69
 
     /* Store all of this in the black hole for delivery onto the gas. */
     bp->to_distribute.AGN_delta_u = delta_u;
     bp->to_distribute.AGN_number_of_energy_injections =
         number_of_energy_injections;
+    bp->cumulative_actual_prob += prob;
+    bp->target_heating_prob = target_prob;
 
     /* Subtract the deposited energy from the BH energy reservoir. Note
      * that in the stochastic case, the resulting value might be negative.
