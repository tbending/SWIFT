/*******************************************************************************
 * This file is part of SWIFT.
 * Coypright (c) 2016 Matthieu Schaller (matthieu.schaller@durham.ac.uk)
 *
 * This program is free software: you can redistribute it and/or modify
 * it under the terms of the GNU Lesser General Public License as published
 * by the Free Software Foundation, either version 3 of the License, or
 * (at your option) any later version.
 *
 * This program is distributed in the hope that it will be useful,
 * but WITHOUT ANY WARRANTY; without even the implied warranty of
 * MERCHANTABILITY or FITNESS FOR A PARTICULAR PURPOSE.  See the
 * GNU General Public License for more details.
 *
 * You should have received a copy of the GNU Lesser General Public License
 * along with this program.  If not, see <http://www.gnu.org/licenses/>.
 *
 ******************************************************************************/
#ifndef SWIFT_EAGLE_BLACK_HOLES_H
#define SWIFT_EAGLE_BLACK_HOLES_H

/* Local includes */
#include "black_holes_properties.h"
#include "black_holes_struct.h"
#include "cosmology.h"
#include "dimension.h"
#include "gravity.h"
#include "kernel_hydro.h"
#include "minmax.h"
#include "physical_constants.h"

/* Standard includes */
#include <float.h>
#include <math.h>

/**
 * @brief Computes the gravity time-step of a given black hole particle.
 *
 * @param bp Pointer to the s-particle data.
 */
__attribute__((always_inline)) INLINE static float black_holes_compute_timestep(
    const struct bpart* const bp) {

  return FLT_MAX;
}

/**
 * @brief Initialises the b-particles for the first time
 *
 * This function is called only once just after the ICs have been
 * read in to do some conversions.
 *
 * @param bp The particle to act upon
 * @param props The properties of the black holes model.
 */
__attribute__((always_inline)) INLINE static void black_holes_first_init_bpart(
    struct bpart* bp, const struct black_holes_props* props) {

  bp->time_bin = 0;
<<<<<<< HEAD
  if (props->use_subgrid_mass_from_ics == 0)
    bp->subgrid_mass = bp->mass;
  else
    if (props->with_subgrid_mass_check && bp->subgrid_mass <= 0)
      error("Black hole %lld has a subgrid mass of %f (internal units).\n"
            "If this is because the ICs do not contain a 'SubgridMass' data "
            "set, you should set the parameter "
            "'EAGLEAGN:use_subgrid_mass_from_ics' to 0 to initialize the "
            "black hole subgrid masses to the corresponding dynamical masses.\n"
            "If the subgrid mass is intentionally set to this value, you can "
            "disable this error by setting 'EAGLEAGN:with_subgrid_mass_check' "
            "to 0.",
            bp->id, bp->subgrid_mass);
=======
  if (props->use_subgrid_mass_from_ics == 0) bp->subgrid_mass = bp->mass;
>>>>>>> 4fa75ff7
  bp->total_accreted_mass = 0.f;
  bp->accretion_rate = 0.f;
  bp->formation_time = -1.f;
  bp->cumulative_number_seeds = 1;
  bp->number_of_mergers = 0;
  bp->number_of_gas_swallows = 0;
  bp->number_of_direct_gas_swallows = 0;
  bp->number_of_repositions = 0;
  bp->number_of_reposition_attempts = 0;
  bp->number_of_time_steps = 0;
  bp->last_high_Eddington_fraction_scale_factor = -1.f;
  bp->last_minor_merger_time = -1.;
  bp->last_major_merger_time = -1.;
  bp->swallowed_angular_momentum[0] = 0.f;
  bp->swallowed_angular_momentum[1] = 0.f;
  bp->swallowed_angular_momentum[2] = 0.f;

  black_holes_mark_bpart_as_not_swallowed(&bp->merger_data);
}

/**
 * @brief Prepares a b-particle for its interactions
 *
 * @param bp The particle to act upon
 */
__attribute__((always_inline)) INLINE static void black_holes_init_bpart(
    struct bpart* bp) {

#ifdef DEBUG_INTERACTIONS_BLACK_HOLES
  for (int i = 0; i < MAX_NUM_OF_NEIGHBOURS_STARS; ++i)
    bp->ids_ngbs_density[i] = -1;
  bp->num_ngb_density = 0;
#endif

  bp->density.wcount = 0.f;
  bp->density.wcount_dh = 0.f;
  bp->rho_gas = 0.f;
  bp->sound_speed_gas = 0.f;
  bp->velocity_gas[0] = 0.f;
  bp->velocity_gas[1] = 0.f;
  bp->velocity_gas[2] = 0.f;
  bp->circular_velocity_gas[0] = 0.f;
  bp->circular_velocity_gas[1] = 0.f;
  bp->circular_velocity_gas[2] = 0.f;
  bp->ngb_mass = 0.f;
  bp->num_ngbs = 0;
  bp->reposition.delta_x[0] = -FLT_MAX;
  bp->reposition.delta_x[1] = -FLT_MAX;
  bp->reposition.delta_x[2] = -FLT_MAX;
  bp->reposition.min_potential = FLT_MAX;
  bp->reposition.potential = FLT_MAX;
  bp->accretion_rate = 0.f; /* Optionally accumulated ngb-by-ngb */
  bp->f_visc = FLT_MAX;
}

/**
 * @brief Predict additional particle fields forward in time when drifting
 *
 * The fields do not get predicted but we move the BH to its new position
 * if a new one was calculated in the repositioning loop.
 *
 * @param bp The particle
 * @param dt_drift The drift time-step for positions.
 */
__attribute__((always_inline)) INLINE static void black_holes_predict_extra(
    struct bpart* restrict bp, float dt_drift) {

  /* Are we doing some repositioning? */
  if (bp->reposition.min_potential != FLT_MAX) {

#ifdef SWIFT_DEBUG_CHECKS
    if (bp->reposition.delta_x[0] == -FLT_MAX ||
        bp->reposition.delta_x[1] == -FLT_MAX ||
        bp->reposition.delta_x[2] == -FLT_MAX) {
      error("Something went wrong with the new repositioning position");
    }

    const double dx = bp->reposition.delta_x[0];
    const double dy = bp->reposition.delta_x[1];
    const double dz = bp->reposition.delta_x[2];
    const double d = sqrt(dx * dx + dy * dy + dz * dz);
    if (d > 1.01 * kernel_gamma * bp->h)
      error("Repositioning BH beyond the kernel support!");
#endif

    /* Move the black hole */
    bp->x[0] += bp->reposition.delta_x[0];
    bp->x[1] += bp->reposition.delta_x[1];
    bp->x[2] += bp->reposition.delta_x[2];

    /* Move its gravity properties as well */
    bp->gpart->x[0] += bp->reposition.delta_x[0];
    bp->gpart->x[1] += bp->reposition.delta_x[1];
    bp->gpart->x[2] += bp->reposition.delta_x[2];

    /* Store the delta position */
    bp->x_diff[0] -= bp->reposition.delta_x[0];
    bp->x_diff[1] -= bp->reposition.delta_x[1];
    bp->x_diff[2] -= bp->reposition.delta_x[2];

    /* Reset the reposition variables */
    bp->reposition.delta_x[0] = -FLT_MAX;
    bp->reposition.delta_x[1] = -FLT_MAX;
    bp->reposition.delta_x[2] = -FLT_MAX;
    bp->reposition.min_potential = FLT_MAX;

    /* Count the jump */
    bp->number_of_repositions++;
  }
}

/**
 * @brief Sets the values to be predicted in the drifts to their values at a
 * kick time
 *
 * @param bp The particle.
 */
__attribute__((always_inline)) INLINE static void
black_holes_reset_predicted_values(struct bpart* bp) {}

/**
 * @brief Kick the additional variables
 *
 * @param bp The particle to act upon
 * @param dt The time-step for this kick
 */
__attribute__((always_inline)) INLINE static void black_holes_kick_extra(
    struct bpart* bp, float dt) {}

/**
 * @brief Finishes the calculation of density on black holes
 *
 * @param bp The particle to act upon
 * @param cosmo The current cosmological model.
 */
__attribute__((always_inline)) INLINE static void black_holes_end_density(
    struct bpart* bp, const struct cosmology* cosmo) {

  /* Some smoothing length multiples. */
  const float h = bp->h;
  const float h_inv = 1.0f / h;                       /* 1/h */
  const float h_inv_dim = pow_dimension(h_inv);       /* 1/h^d */
  const float h_inv_dim_plus_one = h_inv_dim * h_inv; /* 1/h^(d+1) */

  /* --- Finish the calculation by inserting the missing h factors --- */
  bp->density.wcount *= h_inv_dim;
  bp->density.wcount_dh *= h_inv_dim_plus_one;
  bp->rho_gas *= h_inv_dim;
  const float rho_inv = 1.f / bp->rho_gas;

  /* For the following, we also have to undo the mass smoothing
   * (N.B.: bp->velocity_gas is in BH frame, in internal units). */
  bp->sound_speed_gas *= h_inv_dim * rho_inv;
  bp->velocity_gas[0] *= h_inv_dim * rho_inv;
  bp->velocity_gas[1] *= h_inv_dim * rho_inv;
  bp->velocity_gas[2] *= h_inv_dim * rho_inv;

  /* ... and for the circular velocity, convert from specifc angular
   *     momentum to circular velocity at the smoothing radius (extra h_inv) */
  bp->circular_velocity_gas[0] *= h_inv_dim_plus_one * rho_inv;
  bp->circular_velocity_gas[1] *= h_inv_dim_plus_one * rho_inv;
  bp->circular_velocity_gas[2] *= h_inv_dim_plus_one * rho_inv;
}

/**
 * @brief Sets all particle fields to sensible values when the #spart has 0
 * ngbs.
 *
 * @param bp The particle to act upon
 * @param cosmo The current cosmological model.
 */
__attribute__((always_inline)) INLINE static void
black_holes_bpart_has_no_neighbours(struct bpart* bp,
                                    const struct cosmology* cosmo) {

  /* Some smoothing length multiples. */
  const float h = bp->h;
  const float h_inv = 1.0f / h;                 /* 1/h */
  const float h_inv_dim = pow_dimension(h_inv); /* 1/h^d */

  /* Re-set problematic values */
  bp->density.wcount = kernel_root * h_inv_dim;
  bp->density.wcount_dh = 0.f;

  bp->velocity_gas[0] = FLT_MAX;
  bp->velocity_gas[1] = FLT_MAX;
  bp->velocity_gas[2] = FLT_MAX;
}

/**
 * @brief Update the properties of a black hole particles by swallowing
 * a gas particle.
 *
 * @param bp The #bpart to update.
 * @param p The #part that is swallowed.
 * @param xp The #xpart that is swallowed.
 * @param cosmo The current cosmological model.
 */
__attribute__((always_inline)) INLINE static void black_holes_swallow_part(
    struct bpart* bp, const struct part* p, const struct xpart* xp,
    const struct cosmology* cosmo) {

  /* Get the current dynamical masses */
  const float gas_mass = hydro_get_mass(p);
  const float BH_mass = bp->mass;

  /* Increase the dynamical mass of the BH. */
  bp->mass += gas_mass;
  bp->gpart->mass += gas_mass;

  /* Physical velocity difference between the particles */
  const float dv[3] = {(bp->v[0] - p->v[0]) * cosmo->a_inv,
                       (bp->v[1] - p->v[1]) * cosmo->a_inv,
                       (bp->v[2] - p->v[2]) * cosmo->a_inv};

  /* Physical distance between the particles */
  const float dx[3] = {(bp->x[0] - p->x[0]) * cosmo->a,
                       (bp->x[1] - p->x[1]) * cosmo->a,
                       (bp->x[2] - p->x[2]) * cosmo->a};

  /* Collect the swallowed angular momentum */
  bp->swallowed_angular_momentum[0] +=
      gas_mass * (dx[1] * dv[2] - dx[2] * dv[1]);
  bp->swallowed_angular_momentum[1] +=
      gas_mass * (dx[2] * dv[0] - dx[0] * dv[2]);
  bp->swallowed_angular_momentum[2] +=
      gas_mass * (dx[0] * dv[1] - dx[1] * dv[0]);

  /* Update the BH momentum */
  const float BH_mom[3] = {BH_mass * bp->v[0] + gas_mass * p->v[0],
                           BH_mass * bp->v[1] + gas_mass * p->v[1],
                           BH_mass * bp->v[2] + gas_mass * p->v[2]};

  bp->v[0] = BH_mom[0] / bp->mass;
  bp->v[1] = BH_mom[1] / bp->mass;
  bp->v[2] = BH_mom[2] / bp->mass;
  bp->gpart->v_full[0] = bp->v[0];
  bp->gpart->v_full[1] = bp->v[1];
  bp->gpart->v_full[2] = bp->v[2];

  const float dr = sqrt(dx[0] * dx[0] + dx[1] * dx[1] + dx[2] * dx[2]);
  message(
      "BH %lld swallowing gas particle %lld "
      "(Delta_v = [%f, %f, %f] U_V, "
      "Delta_x = [%f, %f, %f] U_L, "
      "Delta_v_rad = %f)",
      bp->id, p->id, -dv[0], -dv[1], -dv[2], -dx[0], -dx[1], -dx[2],
      (dv[0] * dx[0] + dv[1] * dx[1] + dv[2] * dx[2]) / dr);

  /* Update the BH metal masses */
  struct chemistry_bpart_data* bp_chem = &bp->chemistry_data;
  const struct chemistry_part_data* p_chem = &p->chemistry_data;
  chemistry_add_part_to_bpart(bp_chem, p_chem, gas_mass);

  /* This BH swallowed a gas particle */
  bp->number_of_gas_swallows++;
  bp->number_of_direct_gas_swallows++;

  /* This BH lost a neighbour */
  bp->num_ngbs--;
  bp->ngb_mass -= gas_mass;
}

/**
 * @brief Update the properties of a black hole particles by swallowing
 * a BH particle.
 *
 * @param bpi The #bpart to update.
 * @param bpj The #bpart that is swallowed.
 * @param cosmo The current cosmological model.
 * @param time Time since the start of the simulation (non-cosmo mode).
 * @param with_cosmology Are we running with cosmology?
 * @param props The properties of the black hole scheme.
 */
__attribute__((always_inline)) INLINE static void black_holes_swallow_bpart(
    struct bpart* bpi, const struct bpart* bpj, const struct cosmology* cosmo,
    const double time, const int with_cosmology,
    const struct black_holes_props* props) {

  /* Get the current dynamical masses */
  const float bpi_dyn_mass = bpi->mass;
  const float bpj_dyn_mass = bpj->mass;

  /* Is this merger ratio above the threshold for recording? */
  const double merger_ratio = bpj->subgrid_mass / bpi->subgrid_mass;
  if (merger_ratio > props->major_merger_threshold) {
    if (with_cosmology) {
      bpi->last_major_merger_scale_factor = cosmo->a;
    } else {
      bpi->last_major_merger_time = time;
    }
  } else if (merger_ratio > props->minor_merger_threshold) {
    if (with_cosmology) {
      bpi->last_minor_merger_scale_factor = cosmo->a;
    } else {
      bpi->last_minor_merger_time = time;
    }
  }

  /* Increase the masses of the BH. */
  bpi->mass += bpj->mass;
  bpi->gpart->mass += bpj->mass;
  bpi->subgrid_mass += bpj->subgrid_mass;

  /* Collect the swallowed angular momentum */
  bpi->swallowed_angular_momentum[0] += bpj->swallowed_angular_momentum[0];
  bpi->swallowed_angular_momentum[1] += bpj->swallowed_angular_momentum[1];
  bpi->swallowed_angular_momentum[2] += bpj->swallowed_angular_momentum[2];

  /* Update the BH momentum */
  const float BH_mom[3] = {bpi_dyn_mass * bpi->v[0] + bpj_dyn_mass * bpj->v[0],
                           bpi_dyn_mass * bpi->v[1] + bpj_dyn_mass * bpj->v[1],
                           bpi_dyn_mass * bpi->v[2] + bpj_dyn_mass * bpj->v[2]};

  bpi->v[0] = BH_mom[0] / bpi->mass;
  bpi->v[1] = BH_mom[1] / bpi->mass;
  bpi->v[2] = BH_mom[2] / bpi->mass;
  bpi->gpart->v_full[0] = bpi->v[0];
  bpi->gpart->v_full[1] = bpi->v[1];
  bpi->gpart->v_full[2] = bpi->v[2];

  /* Update the BH metal masses */
  struct chemistry_bpart_data* bpi_chem = &bpi->chemistry_data;
  const struct chemistry_bpart_data* bpj_chem = &bpj->chemistry_data;
  chemistry_add_bpart_to_bpart(bpi_chem, bpj_chem);

  /* Update the energy reservoir */
  bpi->energy_reservoir += bpj->energy_reservoir;

  /* Add up all the BH seeds */
  bpi->cumulative_number_seeds += bpj->cumulative_number_seeds;

  /* Add up all the gas particles we swallowed */
  bpi->number_of_gas_swallows += bpj->number_of_gas_swallows;

  /* We had another merger */
  bpi->number_of_mergers++;
}

/**
 * @brief Compute the accretion rate of the black hole and all the quantites
 * required for the feedback loop.
 *
 * @param bp The black hole particle.
 * @param props The properties of the black hole scheme.
 * @param constants The physical constants (in internal units).
 * @param cosmo The cosmological model.
 * @param time Time since the start of the simulation (non-cosmo mode).
 * @param with_cosmology Are we running with cosmology?
 * @param dt The time-step size (in physical internal units).
 */
__attribute__((always_inline)) INLINE static void black_holes_prepare_feedback(
    struct bpart* restrict bp, const struct black_holes_props* props,
    const struct phys_const* constants, const struct cosmology* cosmo,
    const double time, const int with_cosmology, const double dt) {

  /* Record that the black hole has another active time step */
  bp->number_of_time_steps++;
 
  if (dt == 0. || bp->rho_gas == 0.) return;

  /* Gather some physical constants (all in internal units) */
  const double G = constants->const_newton_G;
  const double c = constants->const_speed_light_c;
  const double proton_mass = constants->const_proton_mass;
  const double sigma_Thomson = constants->const_thomson_cross_section;

  /* Gather the parameters of the model */
  const double f_Edd = props->f_Edd;
  const double f_Edd_recording = props->f_Edd_recording;
  const double epsilon_r = props->epsilon_r;
  const double epsilon_f = props->epsilon_f;
  const double num_ngbs_to_heat = props->num_ngbs_to_heat;
  const double delta_T = props->AGN_delta_T_desired;
  const double delta_u = delta_T * props->temp_to_u_factor;
  const double alpha_visc = props->alpha_visc;
  const int with_angmom_limiter = props->with_angmom_limiter;

  /* (Subgrid) mass of the BH (internal units) */
  const double BH_mass = bp->subgrid_mass;

  /* Convert the quantities we gathered to physical frame (all internal units).
   * Note: for the velocities this means peculiar velocities */
  const double gas_c_phys = bp->sound_speed_gas * cosmo->a_factor_sound_speed;
  const double gas_c_phys2 = gas_c_phys * gas_c_phys;
  const double gas_v_circular[3] = {
      bp->circular_velocity_gas[0] * cosmo->a_inv,
      bp->circular_velocity_gas[1] * cosmo->a_inv,
      bp->circular_velocity_gas[2] * cosmo->a_inv};

  /* Norm of the circular velocity of the gas around the BH */
  const double tangential_velocity2 = gas_v_circular[0] * gas_v_circular[0] +
                                      gas_v_circular[1] * gas_v_circular[1] +
                                      gas_v_circular[2] * gas_v_circular[2];
  const double tangential_velocity = sqrt(tangential_velocity2);

  /* We can now compute the Bondi accretion rate (internal units) */
  double Bondi_rate;

  if (props->multi_phase_bondi) {

    /* In this case, we are in 'multi-phase-Bondi' mode -- otherwise,
     * the accretion_rate is still zero (was initialised to this) */
    const float hi_inv = 1.f / bp->h;
    const float hi_inv_dim = pow_dimension(hi_inv); /* 1/h^d */
    ;
    Bondi_rate = bp->accretion_rate *
                 (4. * M_PI * G * G * BH_mass * BH_mass * hi_inv_dim);
  } else {

    /* Standard approach: compute accretion rate for all gas simultaneously.
     *
     * Convert the quantities we gathered to physical frame (all internal
     * units). Note: velocities are already in black hole frame. */
    const double gas_rho_phys = bp->rho_gas * cosmo->a3_inv;
    const double gas_v_phys[3] = {bp->velocity_gas[0] * cosmo->a_inv,
                                  bp->velocity_gas[1] * cosmo->a_inv,
                                  bp->velocity_gas[2] * cosmo->a_inv};

    const double gas_v_norm2 = gas_v_phys[0] * gas_v_phys[0] +
                               gas_v_phys[1] * gas_v_phys[1] +
                               gas_v_phys[2] * gas_v_phys[2];

    const double denominator2 = gas_v_norm2 + gas_c_phys2;
    const double denominator_inv = 1. / sqrt(denominator2);
    Bondi_rate = 4. * M_PI * G * G * BH_mass * BH_mass * gas_rho_phys *
                 denominator_inv * denominator_inv * denominator_inv;
  }

  /* Compute the reduction factor from Rosas-Guevara et al. (2015) */
  if (with_angmom_limiter) {
    const double Bondi_radius = G * BH_mass / gas_c_phys2;
    const double Bondi_time = Bondi_radius / gas_c_phys;
    const double r_times_v_tang = Bondi_radius * tangential_velocity;
    const double r_times_v_tang_3 =
        r_times_v_tang * r_times_v_tang * r_times_v_tang;
    const double viscous_time = 2. * M_PI * r_times_v_tang_3 /
                                (1e-6 * alpha_visc * G * G * BH_mass * BH_mass);

    const double f_visc = min(Bondi_time / viscous_time, 1.);
    bp->f_visc = f_visc;

    /* Limit the accretion rate by the Bondi-to-viscous time ratio */
    Bondi_rate *= f_visc;
  } else {
    bp->f_visc = 1.0;
  }

  /* Compute the Eddington rate (internal units) */
  const double Eddington_rate =
      4. * M_PI * G * BH_mass * proton_mass / (epsilon_r * c * sigma_Thomson);

  /* Should we record this time as the most recent high accretion rate? */
  if (Bondi_rate > f_Edd_recording * Eddington_rate) {
    if (with_cosmology) {
      bp->last_high_Eddington_fraction_scale_factor = cosmo->a;
    } else {
      bp->last_high_Eddington_fraction_time = time;
    }
  }

  /* Limit the accretion rate to a fraction of the Eddington rate */
  const double accr_rate = min(Bondi_rate, f_Edd * Eddington_rate);
  bp->accretion_rate = accr_rate;

  /* Factor in the radiative efficiency */
  const double mass_rate = (1. - epsilon_r) * accr_rate;
  const double luminosity = epsilon_r * accr_rate * c * c;

  /* Integrate forward in time */
  bp->subgrid_mass += mass_rate * dt;
  bp->total_accreted_mass += mass_rate * dt;
  bp->energy_reservoir += luminosity * epsilon_f * dt;

  /* Energy required to have a feedback event
   * Note that we have subtracted the particles we swallowed from the ngb_mass
   * and num_ngbs accumulators. */
  const double mean_ngb_mass = bp->ngb_mass / ((double)bp->num_ngbs);
  const double E_feedback_event = num_ngbs_to_heat * delta_u * mean_ngb_mass;

  /* Are we doing some feedback? */
  if (bp->energy_reservoir > E_feedback_event) {

    /* Default probability of heating */
    double target_prob = bp->energy_reservoir / (delta_u * bp->ngb_mass);

    /* Calculate the change in internal energy of the gas particles that get
     * heated. Adjust the prbability if needed. */
    double gas_delta_u;
    double prob;
    if (target_prob <= 1.) {

      /* Normal case */
      prob = target_prob;
      gas_delta_u = delta_u;

    } else {

      /* Special case: we need to adjust the energy irrespective of the
       * desired deltaT to ensure we inject all the available energy. */

      prob = 1.;
      gas_delta_u = bp->energy_reservoir / bp->ngb_mass;
    }

    /* Store all of this in the black hole for delivery onto the gas. */
    bp->to_distribute.AGN_heating_probability = prob;
    bp->to_distribute.AGN_delta_u = gas_delta_u;

    /* Decrement the energy in the reservoir by the mean expected energy */
    const double energy_used = bp->energy_reservoir / max(prob, 1.);
    bp->energy_reservoir -= energy_used;

  } else {

    /* Flag that we don't want to heat anyone */
    bp->to_distribute.AGN_heating_probability = 0.f;
    bp->to_distribute.AGN_delta_u = 0.f;
  }
}

/**
 * @brief Finish the calculation of the new BH position.
 *
 * Here, we check that the BH should indeed be moved in the next drift.
 *
 * @param bp The black hole particle.
 * @param props The properties of the black hole scheme.
 * @param constants The physical constants (in internal units).
 * @param cosmo The cosmological model.
 * @param dt The black hole particle's time step.
 */
__attribute__((always_inline)) INLINE static void black_holes_end_reposition(
    struct bpart* restrict bp, const struct black_holes_props* props,
    const struct phys_const* constants, const struct cosmology* cosmo,
    const double dt) {

  /* First check: did we find any eligible neighbour particle to jump to? */
  if (bp->reposition.min_potential != FLT_MAX) {

    /* Record that we have a (possible) repositioning situation */
    bp->number_of_reposition_attempts++;

    /* Is the potential lower (i.e. the BH is at the bottom already)
     * OR is the BH massive enough that we don't reposition? */
    const float potential = gravity_get_comoving_potential(bp->gpart);
    if (potential < bp->reposition.min_potential ||
        bp->subgrid_mass > props->max_reposition_mass) {

      /* No need to reposition */
      bp->reposition.min_potential = FLT_MAX;
      bp->reposition.delta_x[0] = -FLT_MAX;
      bp->reposition.delta_x[1] = -FLT_MAX;
      bp->reposition.delta_x[2] = -FLT_MAX;
    } else if (props->set_reposition_speed >= 0) {

      /* If we are re-positioning, move the BH a fraction of delta_x, so
       * that we have a well-defined re-positioning velocity. We have
       * checked already that reposition_coefficient_upsilon is positive. */
      const float repos_vel = 
          props->reposition_coefficient_upsilon *
          pow(bp->subgrid_mass / constants->const_solar_mass,
          props->reposition_exponent_xi);

      const double dx = bp->reposition.delta_x[0];
      const double dy = bp->reposition.delta_x[1];
      const double dz = bp->reposition.delta_x[2];
      const double d = sqrt(dx * dx + dy * dy + dz * dz);

      /* Convert target reposition velocity to a fractional reposition
       * along reposition.delta_x */

      /* Exclude the pathological case of repositioning by zero distance */
      if (d > 0) {
        double repos_frac = repos_vel * dt / d;

        /* We should never get negative repositioning fractions... */
        if (repos_frac < 0)
          error("Wanting to reposition by negative fraction (%g)?", repos_frac);

        /* ... but fractions > 1 can occur if the target velocity is high.
         * We do not want this, because it could lead to overshooting the
         * actual potential minimum. */
        if (repos_frac > 1) repos_frac = 1.;

        bp->reposition.delta_x[0] *= repos_frac;
        bp->reposition.delta_x[1] *= repos_frac;
        bp->reposition.delta_x[2] *= repos_frac;
      }
    } /* ends section for fractional repositioning */
  }   /* ends section if we found eligible repositioning target(s) */
}

/**
 * @brief Reset acceleration fields of a particle
 *
 * This is the equivalent of hydro_reset_acceleration.
 * We do not compute the acceleration on black hole, therefore no need to use
 * it.
 *
 * @param bp The particle to act upon
 */
__attribute__((always_inline)) INLINE static void black_holes_reset_feedback(
    struct bpart* restrict bp) {

  bp->to_distribute.AGN_heating_probability = 0.f;
  bp->to_distribute.AGN_delta_u = 0.f;

#ifdef DEBUG_INTERACTIONS_BLACK_HOLES
  for (int i = 0; i < MAX_NUM_OF_NEIGHBOURS_STARS; ++i)
    bp->ids_ngbs_force[i] = -1;
  bp->num_ngb_force = 0;
#endif
}

/**
 * @brief Store the gravitational potential of a black hole by copying it from
 * its #gpart friend.
 *
 * @param bp The black hole particle.
 * @param gp The black hole's #gpart.
 */
__attribute__((always_inline)) INLINE static void
black_holes_store_potential_in_bpart(struct bpart* bp, const struct gpart* gp) {

#ifdef SWIFT_DEBUG_CHECKS
  if (bp->gpart != gp) error("Copying potential to the wrong black hole!");
#endif

  bp->reposition.potential = gp->potential;
}

/**
 * @brief Store the gravitational potential of a particle by copying it from
 * its #gpart friend.
 *
 * @param p_data The black hole data of a gas particle.
 * @param gp The black hole's #gpart.
 */
__attribute__((always_inline)) INLINE static void
black_holes_store_potential_in_part(struct black_holes_part_data* p_data,
                                    const struct gpart* gp) {
  p_data->potential = gp->potential;
}

/**
 * @brief Initialise a BH particle that has just been seeded.
 *
 * @param bp The #bpart to initialise.
 * @param props The properties of the black hole scheme.
 * @param constants The physical constants in internal units.
 * @param cosmo The current cosmological model.
 * @param p The #part that became a black hole.
 */
INLINE static void black_holes_create_from_gas(
    struct bpart* bp, const struct black_holes_props* props,
    const struct phys_const* constants, const struct cosmology* cosmo,
    const struct part* p) {

  /* All the non-basic properties of the black hole have been zeroed
   * in the FOF code. We update them here.
   * (i.e. position, velocity, mass, time-step have been set) */

  /* Birth time */
  bp->formation_scale_factor = cosmo->a;

  /* Initial seed mass */
  bp->subgrid_mass = props->subgrid_seed_mass;

  /* We haven't accreted anything yet */
  bp->total_accreted_mass = 0.f;
  bp->cumulative_number_seeds = 1;
  bp->number_of_mergers = 0;
  bp->number_of_gas_swallows = 0;
  bp->number_of_direct_gas_swallows = 0;
  bp->number_of_time_steps = 0;

  /* We haven't repositioned yet, nor attempted it */
  bp->number_of_repositions = 0;
  bp->number_of_reposition_attempts = 0;

  /* Initial metal masses */
  const float gas_mass = hydro_get_mass(p);
  struct chemistry_bpart_data* bp_chem = &bp->chemistry_data;
  const struct chemistry_part_data* p_chem = &p->chemistry_data;
  chemistry_bpart_from_part(bp_chem, p_chem, gas_mass);

  /* No swallowed angular momentum */
  bp->swallowed_angular_momentum[0] = 0.f;
  bp->swallowed_angular_momentum[1] = 0.f;
  bp->swallowed_angular_momentum[2] = 0.f;

  /* Last time this BH had a high Eddington fraction */
  bp->last_high_Eddington_fraction_scale_factor = -1.f;

  /* Last time of mergers */
  bp->last_minor_merger_time = -1.;
  bp->last_major_merger_time = -1.;

  /* First initialisation */
  black_holes_init_bpart(bp);

  black_holes_mark_bpart_as_not_swallowed(&bp->merger_data);
}

#endif /* SWIFT_EAGLE_BLACK_HOLES_H */<|MERGE_RESOLUTION|>--- conflicted
+++ resolved
@@ -57,9 +57,7 @@
     struct bpart* bp, const struct black_holes_props* props) {
 
   bp->time_bin = 0;
-<<<<<<< HEAD
-  if (props->use_subgrid_mass_from_ics == 0)
-    bp->subgrid_mass = bp->mass;
+  if (props->use_subgrid_mass_from_ics == 0) bp->subgrid_mass = bp->mass;
   else
     if (props->with_subgrid_mass_check && bp->subgrid_mass <= 0)
       error("Black hole %lld has a subgrid mass of %f (internal units).\n"
@@ -71,9 +69,6 @@
             "disable this error by setting 'EAGLEAGN:with_subgrid_mass_check' "
             "to 0.",
             bp->id, bp->subgrid_mass);
-=======
-  if (props->use_subgrid_mass_from_ics == 0) bp->subgrid_mass = bp->mass;
->>>>>>> 4fa75ff7
   bp->total_accreted_mass = 0.f;
   bp->accretion_rate = 0.f;
   bp->formation_time = -1.f;
