--- conflicted
+++ resolved
@@ -148,11 +148,7 @@
                                                int with_cosmology) {
 
   /* Say how much we want to write */
-<<<<<<< HEAD
   *num_fields = 25;
-=======
-  *num_fields = 22;
->>>>>>> f028529d
 
   /* List what we want to write */
   list[0] = io_make_output_field_convert_bpart(
@@ -286,7 +282,6 @@
 
   list[20] = io_make_output_field(
       "NumberOfSwallows", INT, 1, UNIT_CONV_NO_UNITS, 0.f, bparts,
-<<<<<<< HEAD
       number_of_swallows,
       "Total number of gas particles that this black hole has swallowed.");
 
@@ -313,20 +308,7 @@
       "ViscosityFactors", FLOAT, 1, UNIT_CONV_NO_UNITS, 0.f, bparts,
       f_visc,
       "Factor by which Bondi-Hoyle-Lyttleton rate has been suppressed by "
-      "the angular momentum model");
-=======
-      number_of_gas_swallows,
-      "Number of gas particles the black holes have swallowed. "
-      "This includes the particles swallowed by any of the BHs that "
-      "merged into this one.");
-
-  list[21] = io_make_output_field(
-      "NumberOfRepositions", INT, 1, UNIT_CONV_NO_UNITS, 0.f, bparts,
-      number_of_repositions,
-      "Number of repositioning events the black holes went through. This does "
-      "not include the number of reposition events accumulated by any merged "
-      "black hole.");
->>>>>>> f028529d
+      "the angular momentum model.");
 
 #ifdef DEBUG_INTERACTIONS_BLACK_HOLES
 
