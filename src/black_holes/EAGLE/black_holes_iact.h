/*******************************************************************************
 * This file is part of SWIFT.
 * Copyright (c) 2018 Matthieu Schaller (matthieu.schaller@durham.ac.uk)
 *
 * This program is free software: you can redistribute it and/or modify
 * it under the terms of the GNU Lesser General Public License as published
 * by the Free Software Foundation, either version 3 of the License, or
 * (at your option) any later version.
 *
 * This program is distributed in the hope that it will be useful,
 * but WITHOUT ANY WARRANTY; without even the implied warranty of
 * MERCHANTABILITY or FITNESS FOR A PARTICULAR PURPOSE.  See the
 * GNU General Public License for more details.
 *
 * You should have received a copy of the GNU Lesser General Public License
 * along with this program.  If not, see <http://www.gnu.org/licenses/>.
 *
 ******************************************************************************/
#ifndef SWIFT_EAGLE_BH_IACT_H
#define SWIFT_EAGLE_BH_IACT_H

/* Local includes */
#include "black_holes_parameters.h"
#include "gravity.h"
#include "hydro.h"
#include "random.h"
#include "space.h"
#include "timestep_sync_part.h"
#include "tracers.h"

/**
 * @brief Density interaction between two particles (non-symmetric).
 *
 * @param r2 Comoving square distance between the two particles.
 * @param dx Comoving vector separating both particles (pi - pj).
 * @param hi Comoving smoothing-length of particle i.
 * @param hj Comoving smoothing-length of particle j.
 * @param bi First particle (black hole).
 * @param pj Second particle (gas, not updated).
 * @param xpj The extended data of the second particle (not updated).
 * @param cosmo The cosmological model.
 * @param grav_props The properties of the gravity scheme (softening, G, ...).
 * @param bh_props The properties of the BH scheme
 * @param ti_current Current integer time value (for random numbers).
 */
__attribute__((always_inline)) INLINE static void
runner_iact_nonsym_bh_gas_density(const float r2, const float *dx,
                                  const float hi, const float hj,
                                  struct bpart *bi, const struct part *pj,
                                  const struct xpart *xpj,
                                  const struct cosmology *cosmo,
                                  const struct gravity_props *grav_props,
				  const struct black_holes_props *bh_props,
				  const integertime_t ti_current) {

  float wi, wi_dx;

  /* Get r and 1/r. */
  const float r_inv = 1.0f / sqrtf(r2);
  const float r = r2 * r_inv;

  /* Compute the kernel function */
  const float hi_inv = 1.0f / hi;
  const float ui = r * hi_inv;
  kernel_deval(ui, &wi, &wi_dx);

  /* Compute contribution to the number of neighbours */
  bi->density.wcount += wi;
  bi->density.wcount_dh -= (hydro_dimension * wi + ui * wi_dx);

  /* Contribution to the number of neighbours */
  bi->num_ngbs += 1;

  /* Neighbour gas mass */
  const float mj = hydro_get_mass(pj);

  /* Contribution to the BH gas density */
  bi->rho_gas += mj * wi;

  /* Contribution to the total neighbour mass */
  bi->ngb_mass += mj;

  /* Neighbour sounds speed */
  const float cj = hydro_get_comoving_soundspeed(pj);

  /* Contribution to the smoothed sound speed */
  bi->sound_speed_gas += mj * cj * wi;

  /* Neighbour peculiar drifted velocity */
  const float vj[3] = {pj->v[0], pj->v[1], pj->v[2]};

  /* Contribution to the smoothed velocity */
  bi->velocity_gas[0] += mj * vj[0] * wi;
  bi->velocity_gas[1] += mj * vj[1] * wi;
  bi->velocity_gas[2] += mj * vj[2] * wi;

  /* Contribution to the circular valocity */
  const float dv[3] = {bi->v[0] - vj[0], bi->v[1] - vj[1], bi->v[2] - vj[2]};
  bi->circular_velocity_gas[0] += mj * wi * (dx[1] * dv[2] - dx[2] * dv[1]);
  bi->circular_velocity_gas[1] += mj * wi * (dx[2] * dv[0] - dx[0] * dv[2]);
  bi->circular_velocity_gas[2] += mj * wi * (dx[0] * dv[1] - dx[1] * dv[0]);

#ifdef DEBUG_INTERACTIONS_BH
  /* Update ngb counters */
  if (si->num_ngb_density < MAX_NUM_OF_NEIGHBOURS_BH)
    bi->ids_ngbs_density[si->num_ngb_density] = pj->id;

  /* Update ngb counters */
  ++si->num_ngb_density;
#endif
}

/**
 * @brief Swallowing interaction between two particles (non-symmetric).
 *
 * Function used to flag the gas particles that will be swallowed
 * by the black hole particle.
 *
 * @param r2 Comoving square distance between the two particles.
 * @param dx Comoving vector separating both particles (pi - pj).
 * @param hi Comoving smoothing-length of particle i.
 * @param hj Comoving smoothing-length of particle j.
 * @param bi First particle (black hole).
 * @param pj Second particle (gas)
 * @param xpj The extended data of the second particle.
 * @param cosmo The cosmological model.
 * @param grav_props The properties of the gravity scheme (softening, G, ...).
 * @param bh_props The properties of the BH scheme
 * @param ti_current Current integer time value (for random numbers).
 */
__attribute__((always_inline)) INLINE static void
runner_iact_nonsym_bh_gas_swallow(const float r2, const float *dx,
                                  const float hi, const float hj,
                                  struct bpart *bi, struct part *pj,
                                  struct xpart *xpj,
                                  const struct cosmology *cosmo,
                                  const struct gravity_props *grav_props,
                                  const struct black_holes_props *bh_props,
				  const integertime_t ti_current) {

  float wi;

  /* Get r and 1/r. */
  const float r_inv = 1.0f / sqrtf(r2);
  const float r = r2 * r_inv;

  /* Compute the kernel function */
  const float hi_inv = 1.0f / hi;
  const float hi_inv_dim = pow_dimension(hi_inv);
  const float ui = r * hi_inv;
  kernel_eval(ui, &wi);

  /* Start by checking the repositioning criteria */
    
  /* (Square of) Max repositioning distance allowed based on the softening */
  const float max_dist_repos2 =
      kernel_gravity_softening_plummer_equivalent_inv *
      kernel_gravity_softening_plummer_equivalent_inv *
      bh_props->max_reposition_distance_ratio *
      bh_props->max_reposition_distance_ratio *
      grav_props->epsilon_baryon_cur *
      grav_props->epsilon_baryon_cur;

  /* This gas neighbour is close enough that we can consider its potential
     for repositioning */
  if (r2 < max_dist_repos2) {

    /* Flag to check whether neighbour is slow enough to be considered
     * as repositioning target. Always true if velocity cut switched off */
    int neighbour_is_slow_enough = 1;
    if (bh_props->max_reposition_velocity_ratio > 0) {

      /* Compute relative peculiar velocity between the two BHs
       * Recall that in SWIFT v is (v_pec * a) */
      const float delta_v[3] = {bi->v[0] - pj->v[0], bi->v[1] - pj->v[1],
				bi->v[2] - pj->v[2]};
      const float v2 = delta_v[0] * delta_v[0] + delta_v[1] * delta_v[1] +
                       delta_v[2] * delta_v[2];
      
      const float v2_pec = v2 * cosmo->a2_inv;
      const float v2_max = bh_props->max_reposition_velocity_ratio *
	                   bh_props->max_reposition_velocity_ratio *
                           bi->sound_speed_gas * bi->sound_speed_gas;
      if (v2_pec >= v2_max)
	neighbour_is_slow_enough = 0;
    }

    if (neighbour_is_slow_enough) {
      const float potential = pj->black_holes_data.potential;

      /* Is the potential lower? */
      if (potential < bi->reposition.min_potential) {
      
	/* Store this as our new best */
	bi->reposition.min_potential = potential;
	bi->reposition.delta_x[0] = -dx[0];
	bi->reposition.delta_x[1] = -dx[1];
	bi->reposition.delta_x[2] = -dx[2];
      }
    }
  }

  /* Is the BH hungry? */
  if (bi->subgrid_mass > bi->mass) {

    /* Probability to swallow this particle
     * Recall that in SWIFT the SPH kernel is recovered by computing
     * kernel_eval() and muliplying by (1/h^d) */
    const float prob =
        (bi->subgrid_mass - bi->mass) * hi_inv_dim * wi / bi->rho_gas;

    /* Draw a random number (Note mixing both IDs) */
    const float rand = random_unit_interval(bi->id + pj->id, ti_current,
                                            random_number_BH_swallow);

    /* Are we lucky? */
    if (rand < prob) {

      /* This particle is swallowed by the BH with the largest ID of all the
       * candidates wanting to swallow it */
      if (pj->black_holes_data.swallow_id < bi->id) {

        message("BH %lld wants to swallow gas particle %lld", bi->id, pj->id);

        pj->black_holes_data.swallow_id = bi->id;

      } else {

        message(
            "BH %lld wants to swallow gas particle %lld BUT CANNOT (old "
            "swallow id=%lld)",
            bi->id, pj->id, pj->black_holes_data.swallow_id);
      }
    }
  }
}

/**
 * @brief Swallowing interaction between two BH particles (non-symmetric).
 *
 * Function used to flag the BH particles that will be swallowed
 * by the black hole particle.
 *
 * @param r2 Comoving square distance between the two particles.
 * @param dx Comoving vector separating both particles (pi - pj).
 * @param hi Comoving smoothing-length of particle i.
 * @param hj Comoving smoothing-length of particle j.
 * @param bi First particle (black hole).
 * @param bj Second particle (black hole)
 * @param cosmo The cosmological model.
 * @param grav_props The properties of the gravity scheme (softening, G, ...).
 * @param bh_props The properties of the BH scheme
 * @param ti_current Current integer time value (for random numbers).
 */
__attribute__((always_inline)) INLINE static void
runner_iact_nonsym_bh_bh_swallow(const float r2, const float *dx,
                                 const float hi, const float hj,
                                 struct bpart *bi, struct bpart *bj,
                                 const struct cosmology *cosmo,
                                 const struct gravity_props *grav_props,
				 const struct black_holes_props *bh_props,
                                 const integertime_t ti_current) {

  /* Compute relative peculiar velocity between the two BHs
   * Recall that in SWIFT v is (v_pec * a) */
  const float delta_v[3] = {bi->v[0] - bj->v[0], bi->v[1] - bj->v[1],
                            bi->v[2] - bj->v[2]};
  const float v2 = delta_v[0] * delta_v[0] + delta_v[1] * delta_v[1] +
                   delta_v[2] * delta_v[2];

  const float v2_pec = v2 * cosmo->a2_inv;

  /* (Square of) Max repositioning distance allowed based on the softening */
  const float max_dist_repos2 =
      kernel_gravity_softening_plummer_equivalent_inv *
      kernel_gravity_softening_plummer_equivalent_inv *
      bh_props->max_reposition_distance_ratio *
      bh_props->max_reposition_distance_ratio *
      grav_props->epsilon_baryon_cur *
      grav_props->epsilon_baryon_cur;

<<<<<<< HEAD
  /* This gas neighbour is close enough that we can consider its potential
=======
  /* This BH neighbour is close enough that we can consider it's potential
>>>>>>> 6c3e224e
     for repositioning */
  if (r2 < max_dist_repos2) {

    /* Flag to check whether neighbour is slow enough to be considered
     * as repositioning target. Always true if velocity cut switched off */
    int neighbour_is_slow_enough = 1;
    if (bh_props->max_reposition_velocity_ratio > 0) {

      const float v2_max = bh_props->max_reposition_velocity_ratio *
	                   bh_props->max_reposition_velocity_ratio *
                           bi->sound_speed_gas * bi->sound_speed_gas;
      if (v2_pec >= v2_max)
	neighbour_is_slow_enough = 0;
    }

    if (neighbour_is_slow_enough) {

      const float potential = bj->reposition.potential;

      /* Is the potential lower? */
      if (potential < bi->reposition.min_potential) {
	
	/* Store this as our new best */
	bi->reposition.min_potential = potential;
	bi->reposition.delta_x[0] = -dx[0];
	bi->reposition.delta_x[1] = -dx[1];
	bi->reposition.delta_x[2] = -dx[2];
      }
    }
  }

  /* Find the most massive of the two BHs */
  float M = bi->subgrid_mass;
  if (bj->subgrid_mass > M) {
    M = bj->subgrid_mass;
  }

  /* (Square of) max swallowing distance allowed based on the softening */
  const float max_dist_merge2 =
      kernel_gravity_softening_plummer_equivalent_inv *
      kernel_gravity_softening_plummer_equivalent_inv *
      bh_props->max_merging_distance_ratio *
      bh_props->max_merging_distance_ratio *
      grav_props->epsilon_baryon_cur * grav_props->epsilon_baryon_cur;

  const float G_Newton = grav_props->G_Newton;

  /* The BH with the smaller mass will be merged onto the one with the
   * larger mass.
   * To avoid rounding issues, we additionally check for IDs if the BHs
   * have the exact same mass. */
  if ((bj->subgrid_mass < bi->subgrid_mass) ||
      (bj->subgrid_mass == bi->subgrid_mass && bj->id < bi->id)) {

<<<<<<< HEAD
    /* Merge if gravitationally bound AND if within max distance
     * Note that we use the kernel support here as the size and not just the
     * smoothing length */

    /* Maximum velocity difference between BHs allowed to merge */
    float v2_threshold;

    if (bh_props->merger_threshold_type == 0) {

      /* 'Old-style' merger threshold using circular velocity at the
       * edge of the more massive BH's kernel */
      v2_threshold = G_Newton * M / (kernel_gamma * h);
    } else {

      /* Arguably better merger threshold using the escape velocity at
       * the distance of the lower-mass BH */
      const float r_12 = sqrt(r2);

      if ((bh_props->merger_threshold_type == 1) &&
	  (r_12 < grav_props->epsilon_baryon_cur)) {

	/* If BHs are within softening range, take this into account */
	float w_grav;
	kernel_grav_pot_eval(r_12/grav_props->epsilon_baryon_cur, &w_grav);
	const float r_mod = w_grav / grav_props->epsilon_baryon_cur;
	v2_threshold = 2 * G_Newton * M / (r_mod);

      } else {
	/* Standard formula if BH interactions are not softened */
	v2_threshold = 2 * G_Newton * M / (r_12);
      }
    }

=======
    /* Maximum velocity difference between BHs allowed to merge */
    const float v2_threshold = 2.f * G_Newton * M / sqrt(r2);

    /* Merge if gravitationally bound AND if within max distance */
>>>>>>> 6c3e224e
    if ((v2_pec < v2_threshold) && (r2 < max_dist_merge2)) {

      /* This particle is swallowed by the BH with the largest ID of all the
       * candidates wanting to swallow it */
      if ((bj->merger_data.swallow_mass < bi->subgrid_mass) ||
          (bj->merger_data.swallow_mass == bi->subgrid_mass &&
           bj->merger_data.swallow_id < bi->id)) {

        message("BH %lld wants to swallow BH particle %lld", bi->id, bj->id);

        bj->merger_data.swallow_id = bi->id;
        bj->merger_data.swallow_mass = bi->subgrid_mass;

      } else {

        message(
            "BH %lld wants to swallow gas particle %lld BUT CANNOT (old "
            "swallow id=%lld)",
            bi->id, bj->id, bj->merger_data.swallow_id);
      }
    }
  }
}

/**
 * @brief Feedback interaction between two particles (non-symmetric).
 *
 * @param r2 Comoving square distance between the two particles.
 * @param dx Comoving vector separating both particles (pi - pj).
 * @param hi Comoving smoothing-length of particle i.
 * @param hj Comoving smoothing-length of particle j.
 * @param bi First particle (black hole).
 * @param pj Second particle (gas)
 * @param xpj The extended data of the second particle.
 * @param cosmo The cosmological model.
 * @param grav_props The properties of the gravity scheme (softening, G, ...).
 * @param bh_props The properties of the BH scheme
 * @param ti_current Current integer time value (for random numbers).
 */
__attribute__((always_inline)) INLINE static void
runner_iact_nonsym_bh_gas_feedback(const float r2, const float *dx,
                                   const float hi, const float hj,
                                   const struct bpart *bi, struct part *pj,
                                   struct xpart *xpj,
                                   const struct cosmology *cosmo,
                                   const struct gravity_props *grav_props,
                                   const struct black_holes_props *bh_props,
				   const integertime_t ti_current) {

  /* Get the heating probability */
  const float prob = bi->to_distribute.AGN_heating_probability;

  /* Are we doing some feedback? */
  if (prob > 0.f) {

    /* Draw a random number (Note mixing both IDs) */
    const float rand = random_unit_interval(bi->id + pj->id, ti_current,
                                            random_number_BH_feedback);

    /* Are we lucky? */
    if (rand < prob) {

      /* Compute new energy of this particle */
      const double u_init = hydro_get_physical_internal_energy(pj, xpj, cosmo);
      const float delta_u = bi->to_distribute.AGN_delta_u;
      const double u_new = u_init + delta_u;

      hydro_set_physical_internal_energy(pj, xpj, cosmo, u_new);
      hydro_set_drifted_physical_internal_energy(pj, cosmo, u_new);

      /* Impose maximal viscosity */
      hydro_diffusive_feedback_reset(pj);

      /* Mark this particle has having been heated by AGN feedback */
      tracers_after_black_holes_feedback(xpj);

      /* message( */
      /*     "We did some AGN heating! id %llu BH id %llu probability " */
      /*     " %.5e  random_num %.5e du %.5e du/ini %.5e", */
      /*     pj->id, bi->id, prob, rand, delta_u, delta_u / u_init); */

      /* Synchronize the particle on the timeline */
      timestep_sync_part(pj);
    }
  }

#ifdef DEBUG_INTERACTIONS_BH
  /* Update ngb counters */
  if (si->num_ngb_force < MAX_NUM_OF_NEIGHBOURS_BH)
    bi->ids_ngbs_force[si->num_ngb_force] = pj->id;

  /* Update ngb counters */
  ++si->num_ngb_force;
#endif
}

#endif /* SWIFT_EAGLE_BH_IACT_H */<|MERGE_RESOLUTION|>--- conflicted
+++ resolved
@@ -279,11 +279,7 @@
       grav_props->epsilon_baryon_cur *
       grav_props->epsilon_baryon_cur;
 
-<<<<<<< HEAD
   /* This gas neighbour is close enough that we can consider its potential
-=======
-  /* This BH neighbour is close enough that we can consider it's potential
->>>>>>> 6c3e224e
      for repositioning */
   if (r2 < max_dist_repos2) {
 
@@ -338,7 +334,6 @@
   if ((bj->subgrid_mass < bi->subgrid_mass) ||
       (bj->subgrid_mass == bi->subgrid_mass && bj->id < bi->id)) {
 
-<<<<<<< HEAD
     /* Merge if gravitationally bound AND if within max distance
      * Note that we use the kernel support here as the size and not just the
      * smoothing length */
@@ -372,12 +367,6 @@
       }
     }
 
-=======
-    /* Maximum velocity difference between BHs allowed to merge */
-    const float v2_threshold = 2.f * G_Newton * M / sqrt(r2);
-
-    /* Merge if gravitationally bound AND if within max distance */
->>>>>>> 6c3e224e
     if ((v2_pec < v2_threshold) && (r2 < max_dist_merge2)) {
 
       /* This particle is swallowed by the BH with the largest ID of all the
