--- conflicted
+++ resolved
@@ -83,12 +83,9 @@
   /*! Number of gas neighbours to heat in a feedback event */
   float num_ngbs_to_heat;
 
-<<<<<<< HEAD
-=======
   /*! Calculate Bondi accretion rate for individual neighbours? */
   int multi_phase_bondi;
 
->>>>>>> 55d69979
   
   /* ---- Properties of the repositioning model --- */
 
