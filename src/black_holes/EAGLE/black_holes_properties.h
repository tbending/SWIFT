--- conflicted
+++ resolved
@@ -55,13 +55,9 @@
   /*! Should we use the subgrid mass specified in ICs? */
   int use_subgrid_mass_from_ics;
 
-<<<<<<< HEAD
   /*! Should we enforce positive subgrid masses initially? */
   int with_subgrid_mass_check;
 
-
-=======
->>>>>>> 4fa75ff7
   /* ----- Properties of the accretion model ------ */
 
   /*! Calculate Bondi accretion rate for individual neighbours? */
@@ -204,12 +200,9 @@
 
   bp->use_subgrid_mass_from_ics =
       parser_get_opt_param_int(params, "EAGLEAGN:use_subgrid_mass_from_ics", 1);
-<<<<<<< HEAD
   if (bp->use_subgrid_mass_from_ics)
     bp->with_subgrid_mass_check = parser_get_opt_param_int(
       params, "EAGLEAGN:with_subgrid_mass_check", 1);
-=======
->>>>>>> 4fa75ff7
 
   /* Accretion parameters ---------------------------------- */
 
