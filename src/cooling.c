--- conflicted
+++ resolved
@@ -52,35 +52,4 @@
 void cooling_print(const struct cooling_function_data* cooling) {
 
   cooling_print_backend(cooling);
-<<<<<<< HEAD
-}
-
-/**
- * @brief Write a cooling struct to the given FILE as a stream of bytes.
- *
- * @param cooling the struct
- * @param stream the file stream
- */
-void cooling_struct_dump(const struct cooling_function_data* cooling,
-                         FILE* stream) {
-  restart_write_blocks((void*)cooling, sizeof(struct cooling_function_data), 1,
-                       stream, "cooling", "cooling function");
-}
-
-/**
- * @brief Restore a cooling_function struct from the given FILE as a stream of
- * bytes.
- *
- * @param cooling the struct
- * @param stream the file stream
- * @param cosmo #cosmology structure
- */
-void cooling_struct_restore(struct cooling_function_data* cooling, FILE* stream,
-                            const struct cosmology* cosmo) {
-  restart_read_blocks((void*)cooling, sizeof(struct cooling_function_data), 1,
-                      stream, NULL, "cooling function");
-
-  cooling_restore_tables(cooling, cosmo);
-=======
->>>>>>> 4beb6b9d
 }