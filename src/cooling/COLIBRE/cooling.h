/*******************************************************************************
 * This file is part of SWIFT.
 * Copyright (c) 2017 Matthieu Schaller (matthieu.schaller@durham.ac.uk)
 *
 * This program is free software: you can redistribute it and/or modify
 * it under the terms of the GNU Lesser General Public License as published
 * by the Free Software Foundation, either version 3 of the License, or
 * (at your option) any later version.
 *
 * This program is distributed in the hope that it will be useful,
 * but WITHOUT ANY WARRANTY; without even the implied warranty of
 * MERCHANTABILITY or FITNESS FOR A PARTICULAR PURPOSE.  See the
 * GNU General Public License for more details.
 *
 * You should have received a copy of the GNU Lesser General Public License
 * along with this program.  If not, see <http://www.gnu.org/licenses/>.
 *
 ******************************************************************************/
#ifndef SWIFT_COOLING_COLIBRE_H
#define SWIFT_COOLING_COLIBRE_H

/**
 * @file src/cooling/COLIBRE/cooling.h
 * @brief COLIBRE cooling function declarations
 */

/* Local includes. */
#include "cooling_properties.h"
#include "cooling_tables.h"

struct part;
struct xpart;
struct cosmology;
struct hydro_props;
struct entropy_floor_properties;
struct feedback_props;
struct space;

void cooling_update(const struct cosmology *cosmo,
                    struct cooling_function_data *cooling, struct space *s);

void cooling_cool_part(const struct phys_const *phys_const,
                       const struct unit_system *us,
                       const struct cosmology *cosmo,
                       const struct hydro_props *hydro_properties,
                       const struct entropy_floor_properties *floor_props,
                       const struct cooling_function_data *cooling,
                       struct part *p, struct xpart *xp, const float dt,
                       const float dt_therm, const double time);

float cooling_timestep(const struct cooling_function_data *cooling,
                       const struct phys_const *phys_const,
                       const struct cosmology *cosmo,
                       const struct unit_system *us,
                       const struct hydro_props *hydro_props,
                       const struct part *p, const struct xpart *xp);

void cooling_first_init_part(const struct phys_const *phys_const,
                             const struct unit_system *us,
                             const struct hydro_props *hydro_props,
                             const struct cosmology *cosmo,
                             const struct cooling_function_data *cooling,
                             struct part *p, struct xpart *xp);

float cooling_get_temperature_from_gas(
    const struct phys_const *phys_const, const struct cosmology *cosmo,
    const struct cooling_function_data *cooling, const float rho_phys,
    const float XH, const float logZZsol, const float u_phys,
    const int HII_region);

float cooling_get_temperature(const struct phys_const *phys_const,
                              const struct hydro_props *hydro_props,
                              const struct unit_system *us,
                              const struct cosmology *cosmo,
                              const struct cooling_function_data *cooling,
                              const struct part *p, const struct xpart *xp);

double cooling_get_electron_density(const struct phys_const *phys_const,
<<<<<<< HEAD
                                   const struct hydro_props *hydro_props,
                                   const struct unit_system *us,
                                   const struct cosmology *cosmo,
                                   const struct cooling_function_data *cooling,
                                   const struct part *p,
                                   const struct xpart *xp);
=======
                                    const struct hydro_props *hydro_props,
                                    const struct unit_system *us,
                                    const struct cosmology *cosmo,
                                    const struct cooling_function_data *cooling,
                                    const struct part *p,
                                    const struct xpart *xp);
>>>>>>> 2fb3053c

double cooling_get_electron_pressure(
    const struct phys_const *phys_const, const struct hydro_props *hydro_props,
    const struct unit_system *us, const struct cosmology *cosmo,
    const struct cooling_function_data *cooling, const struct part *p,
    const struct xpart *xp);

double cooling_get_ycompton(const struct phys_const *phys_const,
                            const struct hydro_props *hydro_props,
                            const struct unit_system *us,
                            const struct cosmology *cosmo,
                            const struct cooling_function_data *cooling,
                            const struct part *p, const struct xpart *xp);

float cooling_get_particle_subgrid_HI_fraction(
    const struct unit_system *us, const struct phys_const *phys_const,
    const struct cosmology *cosmo, const struct hydro_props *hydro_props,
    const struct entropy_floor_properties *floor_props,
    const struct cooling_function_data *cooling, const struct part *p,
    const struct xpart *xp);

float cooling_get_particle_subgrid_HII_fraction(
    const struct unit_system *us, const struct phys_const *phys_const,
    const struct cosmology *cosmo, const struct hydro_props *hydro_props,
    const struct entropy_floor_properties *floor_props,
    const struct cooling_function_data *cooling, const struct part *p,
    const struct xpart *xp);

float cooling_get_particle_subgrid_H2_fraction(
    const struct unit_system *us, const struct phys_const *phys_const,
    const struct cosmology *cosmo, const struct hydro_props *hydro_props,
    const struct entropy_floor_properties *floor_props,
    const struct cooling_function_data *cooling, const struct part *p,
    const struct xpart *xp);

float cooling_get_particle_subgrid_density(
    const struct unit_system *us, const struct phys_const *phys_const,
    const struct cosmology *cosmo, const struct hydro_props *hydro_props,
    const struct entropy_floor_properties *floor_props,
    const struct cooling_function_data *cooling, const struct part *p,
    const struct xpart *xp);

float cooling_get_particle_subgrid_temperature(
    const struct unit_system *us, const struct phys_const *phys_const,
    const struct cosmology *cosmo, const struct hydro_props *hydro_props,
    const struct entropy_floor_properties *floor_props,
    const struct cooling_function_data *cooling, const struct part *p,
    const struct xpart *xp);

void cooling_set_particle_subgrid_properties(
    const struct phys_const *phys_const, const struct unit_system *us,
    const struct cosmology *cosmo, const struct hydro_props *hydro_props,
    const struct entropy_floor_properties *floor_props,
    const struct cooling_function_data *cooling, struct part *p,
    struct xpart *xp);

double get_thermal_equilibrium_pressure(
    const struct cooling_function_data *cooling,
    const float abundance_ratio[colibre_cooling_N_elementtypes],
    const double log_u_cgs, const float log10nH_local, const double rho_cgs,
    const double redshift, const int ired, const int imet, const float dred,
    const float dmet);

double compute_subgrid_property(
    const struct cooling_function_data *cooling,
    const struct phys_const *phys_const,
    const struct entropy_floor_properties *floor_props,
    const struct cosmology *cosmo, const float rho_phys, const float logZZsol,
    const float XH, const float P_phys, const float log10_T,
    const float log10_u_EOS_max_cgs, const int HII_region,
    const float abundance_ratio[colibre_cooling_N_elementtypes],
    const double log_u_cgs, const enum cooling_subgrid_properties isub);

float cooling_get_subgrid_temperature(const struct part *p,
                                      const struct xpart *xp);

float cooling_get_subgrid_density(const struct part *p, const struct xpart *xp);

float cooling_get_radiated_energy(const struct xpart *xp);

void cooling_split_part(struct part *p, struct xpart *xp, double n);

void cooling_Hydrogen_reionization(const struct cooling_function_data *cooling,
                                   const struct cosmology *cosmo,
                                   struct space *s);

void cooling_init_backend(struct swift_params *parameter_file,
                          const struct unit_system *us,
                          const struct phys_const *phys_const,
                          const struct hydro_props *hydro_props,
                          struct cooling_function_data *cooling);

void cooling_print_backend(const struct cooling_function_data *cooling);

void cooling_clean(struct cooling_function_data *data);

/**
 * @brief Converts cooling quantities of a particle at the start of a run
 *
 * This function is called once at the end of the engine_init_particle()
 * routine (at the start of a calculation) after the densities of
 * particles have been computed.
 *
 * For this cooling module, this routine does not do anything.
 *
 * @param p The particle to act upon
 * @param xp The extended particle to act upon
 * @param cosmo The cosmological model.
 * @param hydro_props The constants used in the scheme.
 * @param phys_const #phys_const data structure.
 * @param us Internal system of units data structure.
 * @param floor_props Properties of the entropy floor.
 * @param cooling #cooling_function_data data structure.
 */
__attribute__((always_inline)) INLINE static void cooling_convert_quantities(
    struct part *restrict p, struct xpart *restrict xp,
    const struct cosmology *cosmo, const struct hydro_props *hydro_props,
    const struct phys_const *phys_const, const struct unit_system *us,
    const struct entropy_floor_properties *floor_props,
    const struct cooling_function_data *cooling) {}

/**
 * @brief Updates cooling properties of particle hit by feedback.
 *
 * For this cooling module, this routine does not do anything.
 *
 * @param xp Pointer to the extended particle data.
 */
__attribute__((always_inline)) INLINE static void
cooling_update_feedback_particle(struct xpart *restrict xp) {}

#endif /* SWIFT_COOLING_COLIBRE_H */<|MERGE_RESOLUTION|>--- conflicted
+++ resolved
@@ -76,21 +76,12 @@
                               const struct part *p, const struct xpart *xp);
 
 double cooling_get_electron_density(const struct phys_const *phys_const,
-<<<<<<< HEAD
-                                   const struct hydro_props *hydro_props,
-                                   const struct unit_system *us,
-                                   const struct cosmology *cosmo,
-                                   const struct cooling_function_data *cooling,
-                                   const struct part *p,
-                                   const struct xpart *xp);
-=======
                                     const struct hydro_props *hydro_props,
                                     const struct unit_system *us,
                                     const struct cosmology *cosmo,
                                     const struct cooling_function_data *cooling,
                                     const struct part *p,
                                     const struct xpart *xp);
->>>>>>> 2fb3053c
 
 double cooling_get_electron_pressure(
     const struct phys_const *phys_const, const struct hydro_props *hydro_props,
