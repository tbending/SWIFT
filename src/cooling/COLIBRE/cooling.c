--- conflicted
+++ resolved
@@ -1149,11 +1149,7 @@
 
     if (part_is_inhibited(p, s->e)) continue;
 
-<<<<<<< HEAD
     if (p->SFR <= 0.) {
-=======
-    if (star_formation_get_SFR(p, xp) == 0.f) {
->>>>>>> 168065c7
       const float old_u = hydro_get_physical_internal_energy(p, xp, cosmo);
       const float new_u = old_u + extra_heat;
 
