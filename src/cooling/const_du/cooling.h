--- conflicted
+++ resolved
@@ -75,13 +75,7 @@
  * @param p Pointer to the particle data.
  * @param xp Pointer to the extended particle data.
  * @param dt The time-step of this particle.
-<<<<<<< HEAD
  * @param dt_therm The time-step operator used for thermal quantities.
-=======
- * @param hydro_properties the hydro_props struct, used for
- * getting the minimal internal energy allowed in by SWIFT.
- * Read from yml file into engine struct.
->>>>>>> 4c2e16d4
  */
 __attribute__((always_inline)) INLINE static void cooling_cool_part(
     const struct phys_const* restrict phys_const,
@@ -89,13 +83,8 @@
     const struct cosmology* restrict cosmo,
     const struct hydro_props* hydro_props,
     const struct cooling_function_data* restrict cooling,
-<<<<<<< HEAD
     struct part* restrict p, struct xpart* restrict xp, const float dt,
     const float dt_therm) {
-=======
-    struct part* restrict p, struct xpart* restrict xp, float dt,
-    const struct hydro_props *restrict hydro_properties) {
->>>>>>> 4c2e16d4
 
   /* Internal energy floor */
   const float u_floor = cooling->min_energy;
@@ -104,11 +93,7 @@
   const float u_old = hydro_get_physical_internal_energy(p, xp, cosmo);
 
   /* Current du_dt */
-<<<<<<< HEAD
   const float hydro_du_dt = hydro_get_physical_internal_energy_dt(p, cosmo);
-=======
-  const float hydro_du_dt = hydro_get_physical_internal_energy_dt(p,cosmo);
->>>>>>> 4c2e16d4
 
   /* Get cooling function properties */
   float cooling_du_dt = -cooling->cooling_rate;
