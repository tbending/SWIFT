--- conflicted
+++ resolved
@@ -73,15 +73,9 @@
 
     if (cj_active_stars) {
       scheduler_activate(s, ci->mpi.hydro.recv_xv);
-<<<<<<< HEAD
-      if (ci_active_stars) {
-        scheduler_activate(s, ci->mpi.stars.recv);
-      }
-=======
     }
     if (ci_active_stars) {
       scheduler_activate(s, ci->mpi.stars.recv);
->>>>>>> c93069c2
     }
 
     /* If the foreign cell is active, we want its ti_end values. */
@@ -98,17 +92,10 @@
          itself. */
       cell_activate_drift_part(l->t->ci, s);
 
-<<<<<<< HEAD
-      /* If the local cell is also active, more stuff will be needed. */
-      if (cj_active_stars) {
-        scheduler_activate_send(s, cj->mpi.stars.send, ci_nodeID);
-      }
-=======
     }
     /* If the local cell is active, more stuff will be needed. */
     if (cj_active_stars) {
       scheduler_activate_send(s, cj->mpi.stars.send, ci_nodeID);
->>>>>>> c93069c2
     }
 
     /* If the local cell is active, send its ti_end values. */
@@ -119,18 +106,10 @@
   } else if (cj_nodeID != nodeID) {
     /* If the local cell is active, receive data from the foreign cell. */
     if (ci_active_stars) {
-<<<<<<< HEAD
-
-      scheduler_activate(s, cj->mpi.hydro.recv_xv);
-      if (cj_active_stars) {
-        scheduler_activate(s, cj->mpi.stars.recv);
-      }
-=======
       scheduler_activate(s, cj->mpi.hydro.recv_xv);
     }
     if (cj_active_stars) {
       scheduler_activate(s, cj->mpi.stars.recv);
->>>>>>> c93069c2
     }
 
     /* If the foreign cell is active, we want its ti_end values. */
@@ -147,17 +126,10 @@
          itself. */
       cell_activate_drift_part(l->t->ci, s);
 
-<<<<<<< HEAD
-      /* If the local cell is also active, more stuff will be needed. */
-      if (ci_active_stars) {
-        scheduler_activate_send(s, ci->mpi.stars.send, cj_nodeID);
-      }
-=======
     }
     /* If the local cell is active, more stuff will be needed. */
     if (ci_active_stars) {
       scheduler_activate_send(s, ci->mpi.stars.send, cj_nodeID);
->>>>>>> c93069c2
     }
 
     /* If the local cell is active, send its ti_end values. */
@@ -390,11 +362,7 @@
         if (t_type == task_type_pair) {
 
           /* Do ci */
-<<<<<<< HEAD
-          if (ci_active_stars && ci->nodeID == engine_rank) {
-=======
           if (ci_active_stars && should_do) {
->>>>>>> c93069c2
             /* Store some values. */
             atomic_or(&cj->hydro.requires_sorts, 1 << t->flags);
             atomic_or(&ci->stars.requires_sorts, 1 << t->flags);
@@ -414,11 +382,7 @@
           }
 
           /* Do cj */
-<<<<<<< HEAD
-          if (ci_active_stars && ci->nodeID == engine_rank) {
-=======
           if (cj_active_stars && should_do) {
->>>>>>> c93069c2
             /* Store some values. */
             atomic_or(&ci->hydro.requires_sorts, 1 << t->flags);
             atomic_or(&cj->stars.requires_sorts, 1 << t->flags);
