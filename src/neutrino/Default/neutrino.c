--- conflicted
+++ resolved
@@ -23,11 +23,10 @@
 /* Standard headers */
 #include <math.h>
 
-<<<<<<< HEAD
 /* Local includes */
 #include "lightcone.h"
 #include "lightcone_map_types.h"
-=======
+
 /* Compute the dimensionless neutrino momentum (units of kb*T).
  *
  * @param v The internal 3-velocity
@@ -124,7 +123,6 @@
   const double f = fermi_dirac_density(p);
   *weight = 1.0 - f / fi;
 }
->>>>>>> 2ee3cf33
 
 /**
  * @brief Compute diagnostics for the neutrino delta-f method, including
