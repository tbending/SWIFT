--- conflicted
+++ resolved
@@ -45,11 +45,8 @@
   task_type_grav_up,
   task_type_grav_down,
   task_type_psort,
-<<<<<<< HEAD
+  task_type_split_cell,
   task_type_rewait,
-=======
-  task_type_split_cell,
->>>>>>> 0689a0cd
   task_type_count
 };
 
