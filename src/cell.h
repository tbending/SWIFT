/*******************************************************************************
 * This file is part of SWIFT.
 * Copyright (c) 2012 Pedro Gonnet (pedro.gonnet@durham.ac.uk)
 *                    Matthieu Schaller (matthieu.schaller@durham.ac.uk)
 *               2015 Peter W. Draper (p.w.draper@durham.ac.uk)
 *               2016 John A. Regan (john.a.regan@durham.ac.uk)
 *                    Tom Theuns (tom.theuns@durham.ac.uk)
 *
 * This program is free software: you can redistribute it and/or modify
 * it under the terms of the GNU Lesser General Public License as published
 * by the Free Software Foundation, either version 3 of the License, or
 * (at your option) any later version.
 *
 * This program is distributed in the hope that it will be useful,
 * but WITHOUT ANY WARRANTY; without even the implied warranty of
 * MERCHANTABILITY or FITNESS FOR A PARTICULAR PURPOSE.  See the
 * GNU General Public License for more details.
 *
 * You should have received a copy of the GNU Lesser General Public License
 * along with this program.  If not, see <http://www.gnu.org/licenses/>.
 *
 ******************************************************************************/
#ifndef SWIFT_CELL_H
#define SWIFT_CELL_H

/* Config parameters. */
#include "../config.h"

/* Includes. */
#include <stddef.h>

/* Local includes. */
#include "align.h"
#include "kernel_hydro.h"
#include "lock.h"
#include "multipole.h"
#include "part.h"
#include "space.h"
#include "task.h"
#include "timeline.h"

/* Avoid cyclic inclusions */
struct engine;
struct scheduler;

/* Max tag size set to 2^29 to take into account some MPI implementations
 * that use 2^31 as the upper bound on MPI tags and the fact that
 * cell_next_tag is multiplied by 2 when passed to an MPI function.
 * The maximum was lowered by a further factor of 2 to be on the safe side.*/
#define cell_max_tag (1 << 29)

#define cell_align 128

/* Global variables. */
extern int cell_next_tag;

/* Struct to temporarily buffer the particle locations and bin id. */
struct cell_buff {
  double x[3];
  int ind;
} SWIFT_STRUCT_ALIGN;

/* Mini struct to link cells to tasks. Used as a linked list. */
struct link {

  /* The task pointer. */
  struct task *t;

  /* The next pointer. */
  struct link *next;
};

/**
 * @brief Packed cell for information correct at rebuild time.
 *
 * Contains all the information for a tree walk in a non-local cell.
 */
struct pcell {

  /*! Hydro variables */
  struct {

    /*! Maximal smoothing length. */
    double h_max;

    /*! Minimal integer end-of-timestep in this cell for hydro tasks */
    integertime_t ti_end_min;

    /*! Maximal integer end-of-timestep in this cell for hydro tasks */
    integertime_t ti_end_max;

    /*! Maximal integer beginning-of-timestep in this cell for hydro tasks */
    integertime_t ti_beg_max;

    /*! Integer time of the last drift of the #part in this cell */
    integertime_t ti_old_part;

    /*! Number of #part in this cell. */
    int count;

  } hydro;

  /*! Gravity variables */
  struct {

    /*! This cell's gravity-related tensors */
    struct multipole m_pole;

    /*! Centre of mass. */
    double CoM[3];

    /*! Centre of mass at rebuild time. */
    double CoM_rebuild[3];

    /*! Upper limit of the CoM<->gpart distance. */
    double r_max;

    /*! Upper limit of the CoM<->gpart distance at last rebuild. */
    double r_max_rebuild;

    /*! Minimal integer end-of-timestep in this cell for gravity tasks */
    integertime_t ti_end_min;

    /*! Maximal integer end-of-timestep in this cell for gravity tasks */
    integertime_t ti_end_max;

    /*! Maximal integer beginning-of-timestep in this cell for gravity tasks */
    integertime_t ti_beg_max;

    /*! Integer time of the last drift of the #gpart in this cell */
    integertime_t ti_old_part;

    /*! Integer time of the last drift of the #multipole in this cell */
    integertime_t ti_old_multipole;

    /*! Number of #gpart in this cell. */
    int count;

  } grav;

  /*! Stars variables */
  struct {

    /*! Number of #spart in this cell. */
    int count;

    /*! Maximal smoothing length. */
    double h_max;

    /*! Minimal integer end-of-timestep in this cell for stars tasks */
    integertime_t ti_end_min;

  } stars;

  /*! Maximal depth in that part of the tree */
  int maxdepth;

  /*! Relative indices of the cell's progeny. */
  int progeny[8];

#ifdef SWIFT_DEBUG_CHECKS
  /* Cell ID (for debugging) */
  int cellID;
#endif

} SWIFT_STRUCT_ALIGN;

/**
 * @brief Cell information at the end of a time-step.
 */
struct pcell_step {

  /*! Hydro variables */
  struct {

    /*! Minimal integer end-of-timestep in this cell (hydro) */
    integertime_t ti_end_min;

    /*! Minimal integer end-of-timestep in this cell (hydro) */
    integertime_t ti_end_max;

    /*! Maximal distance any #part has travelled since last rebuild */
    float dx_max_part;

  } hydro;

  /*! Grav variables */
  struct {

    /*! Minimal integer end-of-timestep in this cell (gravity) */
    integertime_t ti_end_min;

    /*! Minimal integer end-of-timestep in this cell (gravity) */
    integertime_t ti_end_max;

  } grav;

  /*! Stars variables */
  struct {

    /*! Maximal distance any #part has travelled since last rebuild */
    float dx_max_part;

    /*! Minimal integer end-of-timestep in this cell (stars) */
    integertime_t ti_end_min;

  } stars;
};

/**
 * @brief Cell within the tree structure.
 *
 * Contains particles, links to tasks, a multipole object and counters.
 */
struct cell {

  /*! The cell location on the grid. */
  double loc[3];

  /*! The cell dimensions. */
  double width[3];

  /*! Pointers to the next level of cells. */
  struct cell *progeny[8];

  /*! Linking pointer for "memory management". */
  struct cell *next;

  /*! Parent cell. */
  struct cell *parent;

  /*! Super cell, i.e. the highest-level parent cell with *any* task */
  struct cell *super;

  /*! Hydro variables */
  struct {

    /*! Pointer to the #part data. */
    struct part *parts;

    /*! Pointer to the #xpart data. */
    struct xpart *xparts;

    /*! Pointer for the sorted indices. */
    struct entry *sort[13];

    /*! Super cell, i.e. the highest-level parent cell that has a hydro
     * pair/self tasks */
    struct cell *super;

    /*! The task computing this cell's sorts. */
    struct task *sorts;

    /*! The drift task for parts */
    struct task *drift;

    /*! Linked list of the tasks computing this cell's hydro density. */
    struct link *density;

    /* Linked list of the tasks computing this cell's hydro gradients. */
    struct link *gradient;

    /*! Linked list of the tasks computing this cell's hydro forces. */
    struct link *force;

    /*! Dependency implicit task for the ghost  (in->ghost->out)*/
    struct task *ghost_in;

    /*! Dependency implicit task for the ghost  (in->ghost->out)*/
    struct task *ghost_out;

    /*! The ghost task itself */
    struct task *ghost;

    /*! The extra ghost task for complex hydro schemes */
    struct task *extra_ghost;

    /*! Task for cooling */
    struct task *cooling;

    /*! Task for star formation */
    struct task *star_formation;

    /*! Max smoothing length in this cell. */
    double h_max;

    /*! Last (integer) time the cell's part were drifted forward in time. */
    integertime_t ti_old_part;

    /*! Minimum end of (integer) time step in this cell for hydro tasks. */
    integertime_t ti_end_min;

    /*! Maximum end of (integer) time step in this cell for hydro tasks. */
    integertime_t ti_end_max;

    /*! Maximum beginning of (integer) time step in this cell for hydro tasks.
     */
    integertime_t ti_beg_max;

    /*! Spin lock for various uses (#part case). */
    swift_lock_type lock;

    /*! Maximum part movement in this cell since last construction. */
    float dx_max_part;

    /*! Maximum particle movement in this cell since the last sort. */
    float dx_max_sort;

    /*! Values of h_max before the drifts, used for sub-cell tasks. */
    float h_max_old;

    /*! Values of dx_max before the drifts, used for sub-cell tasks. */
    float dx_max_part_old;

    /*! Values of dx_max_sort before the drifts, used for sub-cell tasks. */
    float dx_max_sort_old;

    /*! Nr of #part in this cell. */
    int count;

    /*! Nr of #part this cell can hold after addition of new #part. */
    int count_total;

    /*! Number of #part updated in this cell. */
    int updated;

    /*! Number of #part inhibited in this cell. */
    int inhibited;

    /*! Is the #part data of this cell being used in a sub-cell? */
    int hold;

    /*! Bit mask of sort directions that will be needed in the next timestep. */
    unsigned int requires_sorts;

    /*! Bit mask of sorts that need to be computed for this cell. */
    unsigned int do_sort;

    /*! Bit-mask indicating the sorted directions */
    unsigned int sorted;

    /*! Does this cell need to be drifted (hydro)? */
    char do_drift;

    /*! Do any of this cell's sub-cells need to be drifted (hydro)? */
    char do_sub_drift;

    /*! Do any of this cell's sub-cells need to be sorted? */
    char do_sub_sort;

#ifdef SWIFT_DEBUG_CHECKS

    /*! Last (integer) time the cell's sort arrays were updated. */
    integertime_t ti_sort;

#endif

  } hydro;

  /*! Grav variables */
  struct {

    /*! Pointer to the #gpart data. */
    struct gpart *parts;

    /*! This cell's multipole. */
    struct gravity_tensors *multipole;

    /*! Super cell, i.e. the highest-level parent cell that has a grav pair/self
     * tasks */
    struct cell *super;

    /*! The drift task for gparts */
    struct task *drift;

    /*! Implicit task (going up- and down the tree) for the #gpart drifts */
    struct task *drift_out;

    /*! Linked list of the tasks computing this cell's gravity forces. */
    struct link *grav;

    /*! Linked list of the tasks computing this cell's gravity M-M forces. */
    struct link *mm;

    /*! The multipole initialistation task */
    struct task *init;

    /*! Implicit task for the gravity initialisation */
    struct task *init_out;

    /*! Task computing long range non-periodic gravity interactions */
    struct task *long_range;

    /*! Implicit task for the down propagation */
    struct task *down_in;

    /*! Task propagating the mesh forces to the particles */
    struct task *mesh;

    /*! Task propagating the multipole to the particles */
    struct task *down;

    /*! Minimum end of (integer) time step in this cell for gravity tasks. */
    integertime_t ti_end_min;

    /*! Maximum end of (integer) time step in this cell for gravity tasks. */
    integertime_t ti_end_max;

    /*! Maximum beginning of (integer) time step in this cell for gravity tasks.
     */
    integertime_t ti_beg_max;

    /*! Last (integer) time the cell's gpart were drifted forward in time. */
    integertime_t ti_old_part;

    /*! Last (integer) time the cell's multipole was drifted forward in time. */
    integertime_t ti_old_multipole;

    /*! Spin lock for various uses (#gpart case). */
    swift_lock_type plock;

    /*! Spin lock for various uses (#multipole case). */
    swift_lock_type mlock;

    /*! Nr of #gpart in this cell. */
    int count;

    /*! Nr of #gpart this cell can hold after addition of new #gpart. */
    int count_total;

    /*! Number of #gpart updated in this cell. */
    int updated;

    /*! Number of #gpart inhibited in this cell. */
    int inhibited;

    /*! Is the #gpart data of this cell being used in a sub-cell? */
    int phold;

    /*! Is the #multipole data of this cell being used in a sub-cell? */
    int mhold;

    /*! Number of M-M tasks that are associated with this cell. */
    short int nr_mm_tasks;

    /*! Does this cell need to be drifted (gravity)? */
    char do_drift;

    /*! Do any of this cell's sub-cells need to be drifted (gravity)? */
    char do_sub_drift;

  } grav;

  /*! Stars variables */
  struct {

    /*! Pointer to the #spart data. */
    struct spart *parts;

    /*! Dependency implicit task for the star ghost  (in->ghost->out)*/
    struct task *ghost_in;

    /*! Dependency implicit task for the star ghost  (in->ghost->out)*/
    struct task *ghost_out;

    /*! The star ghost task itself */
    struct task *ghost;

    /*! Linked list of the tasks computing this cell's star density. */
    struct link *density;

    /*! Max smoothing length in this cell. */
    double h_max;

    /*! Spin lock for various uses (#spart case). */
    swift_lock_type lock;

    /*! Nr of #spart in this cell. */
    int count;

    /*! Nr of #spart this cell can hold after addition of new #spart. */
    int count_total;

    /*! Values of h_max before the drifts, used for sub-cell tasks. */
    float h_max_old;

    /*! Maximum part movement in this cell since last construction. */
    float dx_max_part;

    /*! Values of dx_max before the drifts, used for sub-cell tasks. */
    float dx_max_part_old;

<<<<<<< HEAD
=======
    /*! Maximum particle movement in this cell since the last sort. */
    float dx_max_sort;

    /*! Values of dx_max_sort before the drifts, used for sub-cell tasks. */
    float dx_max_sort_old;

    /*! Bit mask of sort directions that will be needed in the next timestep. */
    unsigned int requires_sorts;

    /*! Pointer for the sorted indices. */
    struct entry *sort[13];

    /*! Bit-mask indicating the sorted directions */
    unsigned int sorted;

    /*! Bit mask of sorts that need to be computed for this cell. */
    unsigned int do_sort;

    /*! Do any of this cell's sub-cells need to be sorted? */
    char do_sub_sort;

    /*! Maximum end of (integer) time step in this cell for gravity tasks. */
    integertime_t ti_end_min;

    /*! Dependency implicit task for the star ghost  (in->ghost->out)*/
    struct task *ghost_in;

    /*! Dependency implicit task for the star ghost  (in->ghost->out)*/
    struct task *ghost_out;

    /*! The star ghost task itself */
    struct task *ghost;

    /*! The task computing this cell's sorts. */
    struct task *sorts;

    /*! Linked list of the tasks computing this cell's star density. */
    struct link *density;

>>>>>>> a790d809
    /*! Number of #spart updated in this cell. */
    int updated;

    /*! Number of #spart inhibited in this cell. */
    int inhibited;

    /*! Is the #spart data of this cell being used in a sub-cell? */
    int hold;

<<<<<<< HEAD
=======
    /*! Spin lock for various uses (#spart case). */
    swift_lock_type lock;

#ifdef SWIFT_DEBUG_CHECKS
    /*! Last (integer) time the cell's sort arrays were updated. */
    integertime_t ti_sort;
#endif

>>>>>>> a790d809
  } stars;

#ifdef WITH_MPI
  /*! MPI variables */
  struct {

    struct {
      /* Task receiving hydro data (positions). */
      struct task *recv_xv;

      /* Task receiving hydro data (density). */
      struct task *recv_rho;

      /* Task receiving hydro data (gradient). */
      struct task *recv_gradient;

      /* Linked list for sending hydro data (positions). */
      struct link *send_xv;

      /* Linked list for sending hydro data (density). */
      struct link *send_rho;

      /* Linked list for sending hydro data (gradient). */
      struct link *send_gradient;

    } hydro;

    struct {

      /* Task receiving gpart data. */
      struct task *recv;

      /* Linked list for sending gpart data. */
      struct link *send;
    } grav;

    /* Task receiving data (time-step). */
    struct task *recv_ti;

    /* Linked list for sending data (time-step). */
    struct link *send_ti;

    /*! Bit mask of the proxies this cell is registered with. */
    unsigned long long int sendto;

    /*! Pointer to this cell's packed representation. */
    struct pcell *pcell;

    /*! Size of the packed representation */
    int pcell_size;

    /*! MPI tag associated with this cell */
    int tag;

  } mpi;
#endif

  /*! The task to end the force calculation */
  struct task *end_force;

  /*! The first kick task */
  struct task *kick1;

  /*! The second kick task */
  struct task *kick2;

  /*! The task to compute time-steps */
  struct task *timestep;

  /*! Task for source terms */
  struct task *sourceterms;

  /*! The logger task */
  struct task *logger;

  /*! Minimum dimension, i.e. smallest edge of this cell (min(width)). */
  float dmin;

  /*! ID of the previous owner, e.g. runner. */
  int owner;

  /*! ID of the node this cell lives on. */
  int nodeID;

  /*! Number of tasks that are associated with this cell. */
  short int nr_tasks;

  /*! The depth of this cell in the tree. */
  char depth;

  /*! Is this cell split ? */
  char split;

  /*! The maximal depth of this cell and its progenies */
  char maxdepth;

#ifdef SWIFT_DEBUG_CHECKS
  /* Cell ID (for debugging) */
  int cellID;

  /*! The list of tasks that have been executed on this cell */
  char tasks_executed[64];

  /*! The list of sub-tasks that have been executed on this cell */
  char subtasks_executed[64];
#endif

} SWIFT_STRUCT_ALIGN;

/* Convert cell location to ID. */
#define cell_getid(cdim, i, j, k) \
  ((int)(k) + (cdim)[2] * ((int)(j) + (cdim)[1] * (int)(i)))

/* Function prototypes. */
void cell_split(struct cell *c, ptrdiff_t parts_offset, ptrdiff_t sparts_offset,
                struct cell_buff *buff, struct cell_buff *sbuff,
                struct cell_buff *gbuff);
void cell_sanitize(struct cell *c, int treated);
int cell_locktree(struct cell *c);
void cell_unlocktree(struct cell *c);
int cell_glocktree(struct cell *c);
void cell_gunlocktree(struct cell *c);
int cell_mlocktree(struct cell *c);
void cell_munlocktree(struct cell *c);
int cell_slocktree(struct cell *c);
void cell_sunlocktree(struct cell *c);
int cell_pack(struct cell *c, struct pcell *pc, const int with_gravity);
int cell_unpack(struct pcell *pc, struct cell *c, struct space *s,
                const int with_gravity);
int cell_pack_tags(const struct cell *c, int *tags);
int cell_unpack_tags(const int *tags, struct cell *c);
int cell_pack_end_step(struct cell *c, struct pcell_step *pcell);
int cell_unpack_end_step(struct cell *c, struct pcell_step *pcell);
int cell_pack_multipoles(struct cell *c, struct gravity_tensors *m);
int cell_unpack_multipoles(struct cell *c, struct gravity_tensors *m);
int cell_getsize(struct cell *c);
int cell_link_parts(struct cell *c, struct part *parts);
int cell_link_gparts(struct cell *c, struct gpart *gparts);
int cell_link_sparts(struct cell *c, struct spart *sparts);
void cell_clean_links(struct cell *c, void *data);
void cell_make_multipoles(struct cell *c, integertime_t ti_current);
void cell_check_multipole(struct cell *c);
void cell_check_foreign_multipole(const struct cell *c);
void cell_clean(struct cell *c);
void cell_check_part_drift_point(struct cell *c, void *data);
void cell_check_gpart_drift_point(struct cell *c, void *data);
void cell_check_multipole_drift_point(struct cell *c, void *data);
void cell_reset_task_counters(struct cell *c);
int cell_unskip_hydro_tasks(struct cell *c, struct scheduler *s);
int cell_unskip_stars_tasks(struct cell *c, struct scheduler *s);
int cell_unskip_gravity_tasks(struct cell *c, struct scheduler *s);
void cell_set_super(struct cell *c, struct cell *super);
void cell_drift_part(struct cell *c, const struct engine *e, int force);
void cell_drift_gpart(struct cell *c, const struct engine *e, int force);
void cell_drift_multipole(struct cell *c, const struct engine *e);
void cell_drift_all_multipoles(struct cell *c, const struct engine *e);
void cell_check_timesteps(struct cell *c);
void cell_store_pre_drift_values(struct cell *c);
void cell_activate_subcell_hydro_tasks(struct cell *ci, struct cell *cj,
                                       struct scheduler *s);
void cell_activate_subcell_grav_tasks(struct cell *ci, struct cell *cj,
                                      struct scheduler *s);
void cell_activate_subcell_stars_tasks(struct cell *ci, struct cell *cj,
                                       struct scheduler *s);
void cell_activate_subcell_external_grav_tasks(struct cell *ci,
                                               struct scheduler *s);
void cell_activate_drift_part(struct cell *c, struct scheduler *s);
void cell_activate_drift_gpart(struct cell *c, struct scheduler *s);
void cell_activate_drift_spart(struct cell *c, struct scheduler *s);
void cell_activate_hydro_sorts(struct cell *c, int sid, struct scheduler *s);
void cell_activate_stars_sorts(struct cell *c, int sid, struct scheduler *s);
void cell_clear_drift_flags(struct cell *c, void *data);
void cell_set_super_mapper(void *map_data, int num_elements, void *extra_data);
void cell_check_spart_pos(const struct cell *c,
                          const struct spart *global_sparts);
int cell_has_tasks(struct cell *c);
struct spart *cell_add_spart(struct engine *e, struct cell *c);
void cell_remove_part(const struct engine *e, struct cell *c, struct part *p,
                      struct xpart *xp);
void cell_remove_gpart(const struct engine *e, struct cell *c,
                       struct gpart *gp);
void cell_remove_spart(const struct engine *e, struct cell *c,
                       struct spart *sp);
struct gpart *cell_convert_part_to_gpart(const struct engine *e, struct cell *c,
                                         struct part *p, struct xpart *xp);
struct gpart *cell_convert_spart_to_gpart(const struct engine *e,
                                          struct cell *c, struct spart *sp);
void cell_reorder_extra_parts(struct cell *c, const ptrdiff_t parts_offset);
void cell_reorder_extra_gparts(struct cell *c, struct part *parts,
                               struct spart *sparts);
void cell_reorder_extra_sparts(struct cell *c, const ptrdiff_t sparts_offset);
int cell_can_use_pair_mm(const struct cell *ci, const struct cell *cj,
                         const struct engine *e, const struct space *s);
int cell_can_use_pair_mm_rebuild(const struct cell *ci, const struct cell *cj,
                                 const struct engine *e, const struct space *s);

/**
 * @brief Compute the square of the minimal distance between any two points in
 * two cells of the same size
 *
 * @param ci The first #cell.
 * @param cj The second #cell.
 * @param periodic Are we using periodic BCs?
 * @param dim The dimensions of the simulation volume
 */
__attribute__((always_inline)) INLINE static double cell_min_dist2_same_size(
    const struct cell *restrict ci, const struct cell *restrict cj,
    const int periodic, const double dim[3]) {

#ifdef SWIFT_DEBUG_CHECKS
  if (ci->width[0] != cj->width[0]) error("Cells of different size!");
  if (ci->width[1] != cj->width[1]) error("Cells of different size!");
  if (ci->width[2] != cj->width[2]) error("Cells of different size!");
#endif

  const double cix_min = ci->loc[0];
  const double ciy_min = ci->loc[1];
  const double ciz_min = ci->loc[2];
  const double cjx_min = cj->loc[0];
  const double cjy_min = cj->loc[1];
  const double cjz_min = cj->loc[2];

  const double cix_max = ci->loc[0] + ci->width[0];
  const double ciy_max = ci->loc[1] + ci->width[1];
  const double ciz_max = ci->loc[2] + ci->width[2];
  const double cjx_max = cj->loc[0] + cj->width[0];
  const double cjy_max = cj->loc[1] + cj->width[1];
  const double cjz_max = cj->loc[2] + cj->width[2];

  if (periodic) {

    const double dx = min4(fabs(nearest(cix_min - cjx_min, dim[0])),
                           fabs(nearest(cix_min - cjx_max, dim[0])),
                           fabs(nearest(cix_max - cjx_min, dim[0])),
                           fabs(nearest(cix_max - cjx_max, dim[0])));

    const double dy = min4(fabs(nearest(ciy_min - cjy_min, dim[1])),
                           fabs(nearest(ciy_min - cjy_max, dim[1])),
                           fabs(nearest(ciy_max - cjy_min, dim[1])),
                           fabs(nearest(ciy_max - cjy_max, dim[1])));

    const double dz = min4(fabs(nearest(ciz_min - cjz_min, dim[2])),
                           fabs(nearest(ciz_min - cjz_max, dim[2])),
                           fabs(nearest(ciz_max - cjz_min, dim[2])),
                           fabs(nearest(ciz_max - cjz_max, dim[2])));

    return dx * dx + dy * dy + dz * dz;

  } else {

    const double dx = min(fabs(cix_max - cjx_min), fabs(cix_min - cjx_max));
    const double dy = min(fabs(ciy_max - cjy_min), fabs(ciy_min - cjy_max));
    const double dz = min(fabs(ciz_max - cjz_min), fabs(ciz_min - cjz_max));

    return dx * dx + dy * dy + dz * dz;
  }
}

/* Inlined functions (for speed). */

/**
 * @brief Can a sub-pair hydro task recurse to a lower level based
 * on the status of the particles in the cell.
 *
 * @param c The #cell.
 */
__attribute__((always_inline)) INLINE static int
cell_can_recurse_in_pair_hydro_task(const struct cell *c) {

  /* Is the cell split ? */
  /* If so, is the cut-off radius plus the max distance the parts have moved */
  /* smaller than the sub-cell sizes ? */
  /* Note: We use the _old values as these might have been updated by a drift */
  return c->split && ((kernel_gamma * c->hydro.h_max_old +
                       c->hydro.dx_max_part_old) < 0.5f * c->dmin);
}

/**
 * @brief Can a sub-self hydro task recurse to a lower level based
 * on the status of the particles in the cell.
 *
 * @param c The #cell.
 */
__attribute__((always_inline)) INLINE static int
cell_can_recurse_in_self_hydro_task(const struct cell *c) {

  /* Is the cell split and not smaller than the smoothing length? */
  return c->split && (kernel_gamma * c->hydro.h_max_old < 0.5f * c->dmin);
}

/**
 * @brief Can a sub-pair star task recurse to a lower level based
 * on the status of the particles in the cell.
 *
 * @param c The #cell.
 */
__attribute__((always_inline)) INLINE static int
cell_can_recurse_in_pair_stars_task(const struct cell *c) {

  /* Is the cell split ? */
  /* If so, is the cut-off radius plus the max distance the parts have moved */
  /* smaller than the sub-cell sizes ? */
  /* Note: We use the _old values as these might have been updated by a drift */
  return c->split && ((kernel_gamma * c->stars.h_max_old +
                       c->stars.dx_max_part_old) < 0.5f * c->dmin);
}

/**
 * @brief Can a sub-self stars task recurse to a lower level based
 * on the status of the particles in the cell.
 *
 * @param c The #cell.
 */
__attribute__((always_inline)) INLINE static int
cell_can_recurse_in_self_stars_task(const struct cell *c) {

  /* Is the cell split and not smaller than the smoothing length? */
  return c->split && (kernel_gamma * c->stars.h_max_old < 0.5f * c->dmin);
}

/**
 * @brief Can a pair hydro task associated with a cell be split into smaller
 * sub-tasks.
 *
 * @param c The #cell.
 */
__attribute__((always_inline)) INLINE static int cell_can_split_pair_hydro_task(
    const struct cell *c) {

  /* Is the cell split ? */
  /* If so, is the cut-off radius with some leeway smaller than */
  /* the sub-cell sizes ? */
  /* Note that since tasks are create after a rebuild no need to take */
  /* into account any part motion (i.e. dx_max == 0 here) */
  return c->split &&
         (space_stretch * kernel_gamma * c->hydro.h_max < 0.5f * c->dmin);
}

/**
 * @brief Can a self hydro task associated with a cell be split into smaller
 * sub-tasks.
 *
 * @param c The #cell.
 */
__attribute__((always_inline)) INLINE static int cell_can_split_self_hydro_task(
    const struct cell *c) {

  /* Is the cell split ? */
  /* If so, is the cut-off radius with some leeway smaller than */
  /* the sub-cell sizes ? */
  /* Note: No need for more checks here as all the sub-pairs and sub-self */
  /* tasks will be created. So no need to check for h_max */
  return c->split &&
         (space_stretch * kernel_gamma * c->hydro.h_max < 0.5f * c->dmin);
}

/**
 * @brief Can a pair stars task associated with a cell be split into smaller
 * sub-tasks.
 *
 * @param c The #cell.
 */
__attribute__((always_inline)) INLINE static int cell_can_split_pair_stars_task(
    const struct cell *c) {

  /* Is the cell split ? */
  /* If so, is the cut-off radius with some leeway smaller than */
  /* the sub-cell sizes ? */
  /* Note that since tasks are create after a rebuild no need to take */
  /* into account any part motion (i.e. dx_max == 0 here) */
  return c->split &&
         (space_stretch * kernel_gamma * c->stars.h_max < 0.5f * c->dmin);
}

/**
 * @brief Can a self stars task associated with a cell be split into smaller
 * sub-tasks.
 *
 * @param c The #cell.
 */
__attribute__((always_inline)) INLINE static int cell_can_split_self_stars_task(
    const struct cell *c) {

  /* Is the cell split ? */
  /* If so, is the cut-off radius with some leeway smaller than */
  /* the sub-cell sizes ? */
  /* Note: No need for more checks here as all the sub-pairs and sub-self */
  /* tasks will be created. So no need to check for h_max */
  return c->split &&
         (space_stretch * kernel_gamma * c->stars.h_max < 0.5f * c->dmin);
}

/**
 * @brief Can a pair gravity task associated with a cell be split into smaller
 * sub-tasks.
 *
 * @param c The #cell.
 */
__attribute__((always_inline)) INLINE static int
cell_can_split_pair_gravity_task(const struct cell *c) {

  /* Is the cell split and still far from the leaves ? */
  return c->split && ((c->maxdepth - c->depth) > space_subdepth_diff_grav);
}

/**
 * @brief Can a self gravity task associated with a cell be split into smaller
 * sub-tasks.
 *
 * @param c The #cell.
 */
__attribute__((always_inline)) INLINE static int
cell_can_split_self_gravity_task(const struct cell *c) {

  /* Is the cell split and still far from the leaves ? */
  return c->split && ((c->maxdepth - c->depth) > space_subdepth_diff_grav);
}

/**
 * @brief Have particles in a pair of cells moved too much and require a rebuild
 * ?
 *
 * @param ci The first #cell.
 * @param cj The second #cell.
 */
__attribute__((always_inline)) INLINE static int cell_need_rebuild_for_pair(
    const struct cell *ci, const struct cell *cj) {

  /* Is the cut-off radius plus the max distance the parts in both cells have */
  /* moved larger than the cell size ? */
  /* Note ci->dmin == cj->dmin */
  return (kernel_gamma * max(ci->hydro.h_max, cj->hydro.h_max) +
              ci->hydro.dx_max_part + cj->hydro.dx_max_part >
          cj->dmin);
}

/**
 * @brief Add a unique tag to a cell, mostly for MPI communications.
 *
 * This function locks the cell so that tags can be added concurrently.
 *
 * @param c The #cell to tag.
 */
__attribute__((always_inline)) INLINE static void cell_ensure_tagged(
    struct cell *c) {
#ifdef WITH_MPI

  lock_lock(&c->hydro.lock);
  if (c->mpi.tag < 0 &&
      (c->mpi.tag = atomic_inc(&cell_next_tag)) > cell_max_tag)
    error("Ran out of cell tags.");
  if (lock_unlock(&c->hydro.lock) != 0) {
    error("Failed to unlock cell.");
  }
#else
  error("SWIFT was not compiled with MPI enabled.");
#endif  // WITH_MPI
}

#endif /* SWIFT_CELL_H */<|MERGE_RESOLUTION|>--- conflicted
+++ resolved
@@ -348,7 +348,7 @@
     /*! Do any of this cell's sub-cells need to be sorted? */
     char do_sub_sort;
 
-#ifdef SWIFT_DEBUG_CHECKS
+  #ifdef SWIFT_DEBUG_CHECKS
 
     /*! Last (integer) time the cell's sort arrays were updated. */
     integertime_t ti_sort;
@@ -490,48 +490,6 @@
     /*! Values of dx_max before the drifts, used for sub-cell tasks. */
     float dx_max_part_old;
 
-<<<<<<< HEAD
-=======
-    /*! Maximum particle movement in this cell since the last sort. */
-    float dx_max_sort;
-
-    /*! Values of dx_max_sort before the drifts, used for sub-cell tasks. */
-    float dx_max_sort_old;
-
-    /*! Bit mask of sort directions that will be needed in the next timestep. */
-    unsigned int requires_sorts;
-
-    /*! Pointer for the sorted indices. */
-    struct entry *sort[13];
-
-    /*! Bit-mask indicating the sorted directions */
-    unsigned int sorted;
-
-    /*! Bit mask of sorts that need to be computed for this cell. */
-    unsigned int do_sort;
-
-    /*! Do any of this cell's sub-cells need to be sorted? */
-    char do_sub_sort;
-
-    /*! Maximum end of (integer) time step in this cell for gravity tasks. */
-    integertime_t ti_end_min;
-
-    /*! Dependency implicit task for the star ghost  (in->ghost->out)*/
-    struct task *ghost_in;
-
-    /*! Dependency implicit task for the star ghost  (in->ghost->out)*/
-    struct task *ghost_out;
-
-    /*! The star ghost task itself */
-    struct task *ghost;
-
-    /*! The task computing this cell's sorts. */
-    struct task *sorts;
-
-    /*! Linked list of the tasks computing this cell's star density. */
-    struct link *density;
-
->>>>>>> a790d809
     /*! Number of #spart updated in this cell. */
     int updated;
 
@@ -541,17 +499,6 @@
     /*! Is the #spart data of this cell being used in a sub-cell? */
     int hold;
 
-<<<<<<< HEAD
-=======
-    /*! Spin lock for various uses (#spart case). */
-    swift_lock_type lock;
-
-#ifdef SWIFT_DEBUG_CHECKS
-    /*! Last (integer) time the cell's sort arrays were updated. */
-    integertime_t ti_sort;
-#endif
-
->>>>>>> a790d809
   } stars;
 
 #ifdef WITH_MPI
