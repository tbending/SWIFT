/*******************************************************************************
 * This file is part of SWIFT.
 * Copyright (c) 2018 Loic Hausamman (loic.hausammann@epfl.ch)
 *
 * This program is free software: you can redistribute it and/or modify
 * it under the terms of the GNU Lesser General Public License as published
 * by the Free Software Foundation, either version 3 of the License, or
 * (at your option) any later version.
 *
 * This program is distributed in the hope that it will be useful,
 * but WITHOUT ANY WARRANTY; without even the implied warranty of
 * MERCHANTABILITY or FITNESS FOR A PARTICULAR PURPOSE.  See the
 * GNU General Public License for more details.
 *
 * You should have received a copy of the GNU Lesser General Public License
 * along with this program.  If not, see <http://www.gnu.org/licenses/>.
 *
 ******************************************************************************/

/* Config parameters. */
#include "../config.h"

/* This object's header. */
#include "outputlist.h"

/* Local includes. */
#include "cosmology.h"
#include "engine.h"
#include "error.h"
#include "restart.h"
#include "tools.h"

/* Some standard headers. */
#include <string.h>

/**
 * @brief Read a file containing a list of time
 *
 * @param outputlist The #output_list to fill.
 * @param filename The file to read.
 * @param cosmo The #cosmology model.
 */
void output_list_read_file(struct output_list *outputlist, const char *filename,
                           struct cosmology *cosmo) {

  /* Open file */
  FILE *file = fopen(filename, "r");
  if (file == NULL) error("Error opening file '%s'", filename);

  /* Count number of lines */
  size_t len = 0;
  char *line = NULL;
  size_t nber_line = 0;
  while (getline(&line, &len, file) != -1) nber_line++;

  outputlist->size = nber_line - 1; /* Do not count header */

  /* Return to start of file and initialize time array */
  fseek(file, 0, SEEK_SET);
  outputlist->times = (double *)malloc(sizeof(double) * outputlist->size);
  if (!outputlist->times)
    error(
        "Unable to malloc output_list. "
        "Try reducing the number of lines in %s",
        filename);

  /* Read header */
  if (getline(&line, &len, file) == -1)
    error("Unable to read header in file '%s'", filename);

  /* Remove end of line character */
  line[strcspn(line, "\n")] = 0;

  /* Find type of data in file */
  int type = -1;

  trim_trailing(line);
  if (strcasecmp(line, "# Redshift") == 0)
    type = OUTPUT_LIST_REDSHIFT;
  else if (strcasecmp(line, "# Time") == 0)
    type = OUTPUT_LIST_AGE;
  else if (strcasecmp(line, "# Scale Factor") == 0)
    type = OUTPUT_LIST_SCALE_FACTOR;
  else
    error("Unable to interpret the header (%s) in file '%s'", line, filename);

  if (!cosmo &&
      (type == OUTPUT_LIST_SCALE_FACTOR || type == OUTPUT_LIST_REDSHIFT))
    error(
        "Unable to compute a redshift or a scale factor without cosmology. "
        "Please change the header in '%s'",
        filename);

  /* Read file */
  size_t ind = 0;
  while (getline(&line, &len, file) != -1) {
    double *time = &outputlist->times[ind];
    /* Write data to outputlist */
    if (sscanf(line, "%lf", time) != 1)
      error(
          "Tried parsing double but found '%s' with illegal double "
          "characters in file '%s'.",
          line, filename);

    /* Transform input into correct time (e.g. ages or scale factor) */
    if (type == OUTPUT_LIST_REDSHIFT) *time = 1. / (1. + *time);

    if (cosmo && type == OUTPUT_LIST_AGE)
      *time = cosmology_get_scale_factor(cosmo, *time);

    /* Update size */
    ind += 1;
  }

  /* Cleanup */
  free(line);

  if (ind != outputlist->size)
    error("Did not read the correct number of output times.");

  /* Check that the list is in monotonic order */
  for (size_t i = 1; i < outputlist->size; ++i) {

    if ((type == OUTPUT_LIST_REDSHIFT) &&
        (outputlist->times[i] <= outputlist->times[i - 1]))
      error("Output list not having monotonically decreasing redshifts.");

    if ((type == OUTPUT_LIST_AGE) &&
        (outputlist->times[i] <= outputlist->times[i - 1]))
      error("Output list not having monotonically increasing ages.");

    if ((type == OUTPUT_LIST_SCALE_FACTOR) &&
        (outputlist->times[i] <= outputlist->times[i - 1]))
      error("Output list not having monotonically increasing scale-factors.");
  }

  /* set current indice to 0 */
  outputlist->cur_ind = 0;

  /* We check if this is true later */
  outputlist->final_step_dump = 0;

  fclose(file);
}

/**
 * @brief Read the next time for an output
 *
 * @param t The #output_list
 * @param e The #engine.
 * @param name The name of the output (e.g. 'stats', 'snapshots', 'stf')
 * @param ti_next updated to the next output time
 */
void output_list_read_next_time(struct output_list *t, const struct engine *e,
                                const char *name, integertime_t *ti_next) {
  int is_cosmo = e->policy & engine_policy_cosmology;

  /* Find upper-bound on last output */
  double time_end;
  if (is_cosmo)
    time_end = e->cosmology->a_end;
  else
    time_end = e->time_end;

  /* Find next snasphot above current time */
  double time = t->times[t->cur_ind];
  size_t ind = t->cur_ind;
  while (time <= time_end) {

    /* Output time on the integer timeline */
    if (is_cosmo)
      *ti_next = log(time / e->cosmology->a_begin) / e->time_base;
    else
      *ti_next = (time - e->time_begin) / e->time_base;

    /* Found it? */
    if (*ti_next > e->ti_current) break;

    ind += 1;
    if (ind == t->size) break;

    time = t->times[ind];
    t->cur_ind = ind;
  }

  /* Do we need to do a dump at the end of the last timestep? */
  if (time == time_end) {
    t->final_step_dump = 1;
    if (e->verbose) {
      if (is_cosmo) {
        message("Next output time for %s set to a=%e.", name, time_end);
      } else {
        message("Next output time for %s set to t=%e.", name, time_end);
      }
    }
  }

  /* Deal with last statistics */
  if (*ti_next >= max_nr_timesteps || ind == t->size || time >= time_end) {
    *ti_next = -1;
    if (e->verbose && t->final_step_dump != 1)
      message("No further output time for %s.", name);
  } else {

    /* Be nice, talk... */
    if (is_cosmo) {
      const double next_time =
          exp(*ti_next * e->time_base) * e->cosmology->a_begin;
      if (e->verbose)
        message("Next output time for %s set to a=%e.", name, next_time);
    } else {
      const double next_time = *ti_next * e->time_base + e->time_begin;
      if (e->verbose)
        message("Next output time for %s set to t=%e.", name, next_time);
    }
  }
}

/**
 * @brief initialize an output list
 *
 * @param list The output list to initialize
 * @param e The #engine
 * @param name The name of the section in params
 * @param delta_time updated to the initial delta time
 * @param time_first updated to the time of first output (scale factor or cosmic
 * time)
 */
void output_list_init(struct output_list **list, const struct engine *e,
                      const char *name, double *delta_time,
                      double *time_first) {
  struct swift_params *params = e->parameter_file;

  /* get cosmo */
  struct cosmology *cosmo = NULL;
  if (e->policy & engine_policy_cosmology) cosmo = e->cosmology;

  /* Read output on/off */
  char param_name[PARSER_MAX_LINE_SIZE];
  sprintf(param_name, "%s:output_list_on", name);
  int outputlist_on = parser_get_opt_param_int(params, param_name, 0);

  /* Check if read outputlist */
  if (!outputlist_on) return;

  /* Read outputlist for snapshots */
  *list = (struct output_list *)malloc(sizeof(struct output_list));

  /* Read filename */
  char filename[PARSER_MAX_LINE_SIZE];
  sprintf(param_name, "%s:output_list", name);
  parser_get_param_string(params, param_name, filename);

  if (e->verbose) message("Reading %s output file.", name);
  output_list_read_file(*list, filename, cosmo);

  if ((*list)->size < 2)
    error("You need to provide more snapshots in '%s'", filename);

  /* Set data for later checks */
  if (cosmo) {
    *delta_time = (*list)->times[1] / (*list)->times[0];
    *time_first = (*list)->times[0];
  } else {
    *delta_time = (*list)->times[1] - (*list)->times[0];
    *time_first = (*list)->times[0];
  }
}

/**
 * @brief Print an #output_list
 */
void output_list_print(const struct output_list *outputlist) {

  printf("/*\t Time Array\t */\n");
  printf("Number of Line: %zu\n", outputlist->size);
  for (size_t ind = 0; ind < outputlist->size; ind++) {
    if (ind == outputlist->cur_ind)
      printf("\t%lf <-- Current\n", outputlist->times[ind]);
    else
      printf("\t%lf\n", outputlist->times[ind]);
  }
}

/**
 * @brief Clean an #output_list
 */
void output_list_clean(struct output_list **outputlist) {
  if (*outputlist) {
    free((*outputlist)->times);
    free(*outputlist);
    *outputlist = NULL;
  }
}

/**
 * @brief Dump an #output_list in a restart file
 */
void output_list_struct_dump(struct output_list *list, FILE *stream) {
  restart_write_blocks(list, sizeof(struct output_list), 1, stream,
                       "output_list", "output_list struct");

  restart_write_blocks(list->times, list->size, sizeof(double), stream,
                       "output_list", "times");
}

/**
 * @brief Restore an #output_list from a restart file
 */
void output_list_struct_restore(struct output_list *list, FILE *stream) {
  restart_read_blocks(list, sizeof(struct output_list), 1, stream, NULL,
                      "output_list struct");

  list->times = (double *)malloc(sizeof(double) * list->size);
  restart_read_blocks(list->times, list->size, sizeof(double), stream, NULL,
                      "times");
<<<<<<< HEAD
=======
}

/**
 * @brief Check if there are duplicate times between two output lists
 *
 * @param list_a The first #output_list.
 * @param list_b THe second #output_list.
 */
int output_list_check_duplicates(const struct output_list *list_a,
                                 const struct output_list *list_b) {

  for (size_t ind_a = 0; ind_a < list_a->size; ind_a++) {
    for (size_t ind_b = 0; ind_b < list_a->size; ind_b++) {
      if (list_a->times[ind_a] == list_b->times[ind_b]) return 1;
    }
  }
  return 0;
>>>>>>> 499dedf1
}<|MERGE_RESOLUTION|>--- conflicted
+++ resolved
@@ -314,24 +314,4 @@
   list->times = (double *)malloc(sizeof(double) * list->size);
   restart_read_blocks(list->times, list->size, sizeof(double), stream, NULL,
                       "times");
-<<<<<<< HEAD
-=======
-}
-
-/**
- * @brief Check if there are duplicate times between two output lists
- *
- * @param list_a The first #output_list.
- * @param list_b THe second #output_list.
- */
-int output_list_check_duplicates(const struct output_list *list_a,
-                                 const struct output_list *list_b) {
-
-  for (size_t ind_a = 0; ind_a < list_a->size; ind_a++) {
-    for (size_t ind_b = 0; ind_b < list_a->size; ind_b++) {
-      if (list_a->times[ind_a] == list_b->times[ind_b]) return 1;
-    }
-  }
-  return 0;
->>>>>>> 499dedf1
 }