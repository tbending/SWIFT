/*******************************************************************************
 * This file is part of SWIFT.
 * Copyright (c) 2012 Pedro Gonnet (pedro.gonnet@durham.ac.uk),
 *                    Matthieu Schaller (matthieu.schaller@durham.ac.uk).
 *
 * This program is free software: you can redistribute it and/or modify
 * it under the terms of the GNU Lesser General Public License as published
 * by the Free Software Foundation, either version 3 of the License, or
 * (at your option) any later version.
 *
 * This program is distributed in the hope that it will be useful,
 * but WITHOUT ANY WARRANTY; without even the implied warranty of
 * MERCHANTABILITY or FITNESS FOR A PARTICULAR PURPOSE.  See the
 * GNU General Public License for more details.
 *
 * You should have received a copy of the GNU Lesser General Public License
 * along with this program.  If not, see <http://www.gnu.org/licenses/>.
 *
 ******************************************************************************/

/* Config parameters. */
#include "../config.h"

#if defined(HAVE_HDF5) && defined(WITH_MPI) && defined(HAVE_PARALLEL_HDF5)

/* Some standard headers. */
#include <hdf5.h>
#include <math.h>
#include <mpi.h>
#include <stddef.h>
#include <stdio.h>
#include <stdlib.h>
#include <string.h>
#include <time.h>

/* This object's header. */
#include "parallel_io.h"

/* Local includes. */
#include "chemistry_io.h"
#include "common_io.h"
#include "cooling_io.h"
#include "dimension.h"
#include "engine.h"
#include "entropy_floor.h"
#include "error.h"
#include "gravity_io.h"
#include "gravity_properties.h"
#include "hydro_io.h"
#include "hydro_properties.h"
#include "io_properties.h"
#include "kernel_hydro.h"
#include "part.h"
#include "part_type.h"
#include "sftracers_io.h"
#include "stars_io.h"
#include "tracers_io.h"
#include "units.h"
#include "velociraptor_io.h"
#include "xmf.h"

/* The current limit of ROMIO (the underlying MPI-IO layer) is 2GB */
#define HDF5_PARALLEL_IO_MAX_BYTES 2147000000LL

/* Are we timing the i/o? */
//#define IO_SPEED_MEASUREMENT

/**
 * @brief Reads a chunk of data from an open HDF5 dataset
 *
 * @param h_data The HDF5 dataset to write to.
 * @param h_plist_id the parallel HDF5 properties.
 * @param props The #io_props of the field to read.
 * @param N The number of particles to write.
 * @param offset Offset in the array where this mpi task starts writing.
 * @param internal_units The #unit_system used internally.
 * @param ic_units The #unit_system used in the snapshots.
 * @param cleanup_h Are we removing h-factors from the ICs?
 * @param cleanup_sqrt_a Are we cleaning-up the sqrt(a) factors in the Gadget
 * IC velocities?
 * @param h The value of the reduced Hubble constant to use for cleaning.
 * @param a The current value of the scale-factor.
 */
void readArray_chunk(hid_t h_data, hid_t h_plist_id,
                     const struct io_props props, size_t N, long long offset,
                     const struct unit_system* internal_units,
                     const struct unit_system* ic_units, int cleanup_h,
                     int cleanup_sqrt_a, double h, double a) {

  const size_t typeSize = io_sizeof_type(props.type);
  const size_t copySize = typeSize * props.dimension;
  const size_t num_elements = N * props.dimension;

  /* Can't handle writes of more than 2GB */
  if (N * props.dimension * typeSize > HDF5_PARALLEL_IO_MAX_BYTES)
    error("Dataset too large to be read in one pass!");

  /* Allocate temporary buffer */
  void* temp = malloc(num_elements * typeSize);
  if (temp == NULL) error("Unable to allocate memory for temporary buffer");

  /* Prepare information for hyper-slab */
  hsize_t shape[2], offsets[2];
  int rank;
  if (props.dimension > 1) {
    rank = 2;
    shape[0] = N;
    shape[1] = props.dimension;
    offsets[0] = offset;
    offsets[1] = 0;
  } else {
    rank = 2;
    shape[0] = N;
    shape[1] = 1;
    offsets[0] = offset;
    offsets[1] = 0;
  }

  /* Create data space in memory */
  const hid_t h_memspace = H5Screate_simple(rank, shape, NULL);

  /* Select hyper-slab in file */
  const hid_t h_filespace = H5Dget_space(h_data);
  H5Sselect_hyperslab(h_filespace, H5S_SELECT_SET, offsets, NULL, shape, NULL);

  /* Read HDF5 dataspace in temporary buffer */
  /* Dirty version that happens to work for vectors but should be improved */
  /* Using HDF5 dataspaces would be better */
  const hid_t h_err = H5Dread(h_data, io_hdf5_type(props.type), h_memspace,
                              h_filespace, h_plist_id, temp);
  if (h_err < 0) error("Error while reading data array '%s'.", props.name);

  /* Unit conversion if necessary */
  const double factor =
      units_conversion_factor(ic_units, internal_units, props.units);
  if (factor != 1.) {

    /* message("Converting ! factor=%e", factor); */

    if (io_is_double_precision(props.type)) {
      double* temp_d = (double*)temp;
      for (size_t i = 0; i < num_elements; ++i) temp_d[i] *= factor;
    } else {
      float* temp_f = (float*)temp;

#ifdef SWIFT_DEBUG_CHECKS
      float maximum = 0.;
      float minimum = FLT_MAX;
#endif

      /* Loop that converts the Units */
      for (size_t i = 0; i < num_elements; ++i) {

#ifdef SWIFT_DEBUG_CHECKS
        /* Find the absolute minimum and maximum values */
        const float abstemp_f = fabsf(temp_f[i]);
        if (abstemp_f != 0.f) {
          maximum = max(maximum, abstemp_f);
          minimum = min(minimum, abstemp_f);
        }
#endif

        /* Convert the float units */
        temp_f[i] *= factor;
      }

#ifdef SWIFT_DEBUG_CHECKS
      /* The two possible errors: larger than float or smaller
       * than float precission. */
      if (factor * maximum > FLT_MAX) {
        error("Unit conversion results in numbers larger than floats");
      } else if (factor * minimum < FLT_MIN) {
        error("Numbers smaller than float precision");
      }
#endif
    }
  }

  /* Clean-up h if necessary */
  const float h_factor_exp = units_h_factor(internal_units, props.units);
  if (cleanup_h && h_factor_exp != 0.f) {

    /* message("Multipltying '%s' by h^%f=%f", props.name, h_factor_exp,
     * h_factor); */

    if (io_is_double_precision(props.type)) {
      double* temp_d = (double*)temp;
      const double h_factor = pow(h, h_factor_exp);
      for (size_t i = 0; i < num_elements; ++i) temp_d[i] *= h_factor;
    } else {
      float* temp_f = (float*)temp;
      const float h_factor = pow(h, h_factor_exp);
      for (size_t i = 0; i < num_elements; ++i) temp_f[i] *= h_factor;
    }
  }

  /* Clean-up a if necessary */
  if (cleanup_sqrt_a && a != 1. && (strcmp(props.name, "Velocities") == 0)) {

    if (io_is_double_precision(props.type)) {
      double* temp_d = (double*)temp;
      const double vel_factor = sqrt(a);
      for (size_t i = 0; i < num_elements; ++i) temp_d[i] *= vel_factor;
    } else {
      float* temp_f = (float*)temp;
      const float vel_factor = sqrt(a);
      for (size_t i = 0; i < num_elements; ++i) temp_f[i] *= vel_factor;
    }
  }

  /* Copy temporary buffer to particle data */
  char* temp_c = (char*)temp;
  for (size_t i = 0; i < N; ++i)
    memcpy(props.field + i * props.partSize, &temp_c[i * copySize], copySize);

  /* Free and close everything */
  free(temp);
  H5Sclose(h_filespace);
  H5Sclose(h_memspace);
}

/**
 * @brief Reads a data array from a given HDF5 group.
 *
 * @param grp The group from which to read.
 * @param props The #io_props of the field to read.
 * @param N The number of particles on that rank.
 * @param N_total The total number of particles.
 * @param mpi_rank The MPI rank of this node.
 * @param offset The offset in the array on disk for this rank.
 * @param internal_units The #unit_system used internally.
 * @param ic_units The #unit_system used in the ICs.
 * @param cleanup_h Are we removing h-factors from the ICs?
 * @param cleanup_sqrt_a Are we cleaning-up the sqrt(a) factors in the Gadget
 * IC velocities?
 * @param h The value of the reduced Hubble constant to use for cleaning.
 * @param a The current value of the scale-factor.
 */
void readArray(hid_t grp, struct io_props props, size_t N, long long N_total,
               int mpi_rank, long long offset,
               const struct unit_system* internal_units,
               const struct unit_system* ic_units, int cleanup_h,
               int cleanup_sqrt_a, double h, double a) {

  const size_t typeSize = io_sizeof_type(props.type);
  const size_t copySize = typeSize * props.dimension;

  /* Check whether the dataspace exists or not */
  const htri_t exist = H5Lexists(grp, props.name, 0);
  if (exist < 0) {
    error("Error while checking the existence of data set '%s'.", props.name);
  } else if (exist == 0) {
    if (props.importance == COMPULSORY) {
      error("Compulsory data set '%s' not present in the file.", props.name);
    } else {
      for (size_t i = 0; i < N; ++i)
        memset(props.field + i * props.partSize, 0, copySize);
      return;
    }
  }

  /* Open data space in file */
  const hid_t h_data = H5Dopen2(grp, props.name, H5P_DEFAULT);
  if (h_data < 0) error("Error while opening data space '%s'.", props.name);

/* Parallel-HDF5 1.10.2 incorrectly reads data that was compressed */
/* We detect this here and crash with an error message instead of  */
/* continuing with garbage data.                                   */
#if H5_VERSION_LE(1, 10, 2) && H5_VERSION_GE(1, 10, 2)
  if (mpi_rank == 0) {

    /* Recover the list of filters that were applied to the data */
    const hid_t h_plist = H5Dget_create_plist(h_data);
    if (h_plist < 0)
      error("Error getting property list for data set '%s'", props.name);

    /* Recover the number of filters in the list */
    const int n_filters = H5Pget_nfilters(h_plist);

    for (int n = 0; n < n_filters; ++n) {

      unsigned int flag;
      size_t cd_nelmts = 32;
      unsigned int* cd_values = malloc(cd_nelmts * sizeof(unsigned int));
      size_t namelen = 256;
      char* name = calloc(namelen, sizeof(char));
      unsigned int filter_config;

      /* Recover the n^th filter in the list */
      const H5Z_filter_t filter =
          H5Pget_filter(h_plist, n, &flag, &cd_nelmts, cd_values, namelen, name,
                        &filter_config);
      if (filter < 0)
        error("Error retrieving %d^th (%d) filter for data set '%s'", n,
              n_filters, props.name);

      /* Now check whether the deflate filter had been applied */
      if (filter == H5Z_FILTER_DEFLATE)
        error(
            "HDF5 1.10.2 cannot correctly read data that was compressed with "
            "the 'deflate' filter.\nThe field '%s' has had this filter applied "
            "and the code would silently read garbage into the particle arrays "
            "so we'd rather stop here. You can:\n - Recompile the code with an "
            "earlier or older version of HDF5.\n - Use the 'h5repack' tool to "
            "remove the filter from the ICs (e.g. h5repack -f NONE -i in_file "
            "-o out_file).\n",
            props.name);

      free(name);
      free(cd_values);
    }

    H5Pclose(h_plist);
  }
#endif

  /* Create property list for collective dataset read. */
  const hid_t h_plist_id = H5Pcreate(H5P_DATASET_XFER);
  H5Pset_dxpl_mpio(h_plist_id, H5FD_MPIO_COLLECTIVE);

  /* Given the limitations of ROM-IO we will need to read the data in chunk of
     HDF5_PARALLEL_IO_MAX_BYTES bytes per node until all the nodes are done. */
  char redo = 1;
  while (redo) {

    /* Maximal number of elements */
    const size_t max_chunk_size =
        HDF5_PARALLEL_IO_MAX_BYTES / (props.dimension * typeSize);

    /* Write the first chunk */
    const size_t this_chunk = (N > max_chunk_size) ? max_chunk_size : N;
    readArray_chunk(h_data, h_plist_id, props, this_chunk, offset,
                    internal_units, ic_units, cleanup_h, cleanup_sqrt_a, h, a);

    /* Compute how many items are left */
    if (N > max_chunk_size) {
      N -= max_chunk_size;
      props.field += max_chunk_size * props.partSize; /* char* on the field */
      props.parts += max_chunk_size;                  /* part* on the part */
      props.xparts += max_chunk_size;                 /* xpart* on the xpart */
      props.gparts += max_chunk_size;                 /* gpart* on the gpart */
      offset += max_chunk_size;
      redo = 1;
    } else {
      N = 0;
      offset += 0;
      redo = 0;
    }

    /* Do we need to run again ? */
    MPI_Allreduce(MPI_IN_PLACE, &redo, 1, MPI_SIGNED_CHAR, MPI_MAX,
                  MPI_COMM_WORLD);

    if (redo && mpi_rank == 0)
      message("Need to redo one iteration for array '%s'", props.name);
  }

  /* Close everything */
  H5Pclose(h_plist_id);
  H5Dclose(h_data);
}

/**
 * @brief Prepares an array in the snapshot.
 *
 * @param e The #engine we are writing from.
 * @param grp The HDF5 grp to write to.
 * @param fileName The name of the file we are writing to.
 * @param xmfFile The (opened) XMF file we are appending to.
 * @param partTypeGroupName The name of the group we are writing to.
 * @param props The #io_props of the field to write.
 * @param N_total The total number of particles to write in this array.
 * @param snapshot_units The units used for the data in this snapshot.
 */
void prepareArray(struct engine* e, hid_t grp, char* fileName, FILE* xmfFile,
                  char* partTypeGroupName, struct io_props props,
                  long long N_total, const struct unit_system* snapshot_units) {

  /* Create data space */
  const hid_t h_space = H5Screate(H5S_SIMPLE);
  if (h_space < 0)
    error("Error while creating data space for field '%s'.", props.name);

  int rank = 0;
  hsize_t shape[2];
  hsize_t chunk_shape[2];
  if (props.dimension > 1) {
    rank = 2;
    shape[0] = N_total;
    shape[1] = props.dimension;
    chunk_shape[0] = 1 << 20; /* Just a guess...*/
    chunk_shape[1] = props.dimension;
  } else {
    rank = 1;
    shape[0] = N_total;
    shape[1] = 0;
    chunk_shape[0] = 1 << 20; /* Just a guess...*/
    chunk_shape[1] = 0;
  }

  /* Make sure the chunks are not larger than the dataset */
  if ((long long)chunk_shape[0] > N_total) chunk_shape[0] = N_total;

  /* Change shape of data space */
  hid_t h_err = H5Sset_extent_simple(h_space, rank, shape, NULL);
  if (h_err < 0)
    error("Error while changing data space shape for field '%s'.", props.name);

  /* Create property list for collective dataset write.    */
  const hid_t h_plist_id = H5Pcreate(H5P_DATASET_XFER);
  H5Pset_dxpl_mpio(h_plist_id, H5FD_MPIO_COLLECTIVE);

  /* Set chunk size */
  /* h_err = H5Pset_chunk(h_prop, rank, chunk_shape); */
  /* if (h_err < 0) { */
  /*   error("Error while setting chunk size (%llu, %llu) for field '%s'.", */
  /*         chunk_shape[0], chunk_shape[1], props.name); */
  /* } */

  /* Create dataset */
  const hid_t h_data =
      H5Dcreate(grp, props.name, io_hdf5_type(props.type), h_space, H5P_DEFAULT,
                H5P_DEFAULT, H5P_DEFAULT);
  if (h_data < 0) error("Error while creating dataspace '%s'.", props.name);

  /* Write unit conversion factors for this data set */
  char buffer[FIELD_BUFFER_SIZE];
  units_cgs_conversion_string(buffer, snapshot_units, props.units);
  io_write_attribute_d(
      h_data, "CGS conversion factor",
      units_cgs_conversion_factor(snapshot_units, props.units));
  io_write_attribute_f(h_data, "h-scale exponent", 0);
  io_write_attribute_f(h_data, "a-scale exponent",
                       units_a_factor(snapshot_units, props.units));
  io_write_attribute_s(h_data, "Conversion factor", buffer);

  /* Add a line to the XMF */
  if (xmfFile != NULL)
    xmf_write_line(xmfFile, fileName, partTypeGroupName, props.name, N_total,
                   props.dimension, props.type);

  /* Close everything */
  H5Pclose(h_plist_id);
  H5Dclose(h_data);
  H5Sclose(h_space);
}

/**
 * @brief Writes a chunk of data in an open HDF5 dataset
 *
 * @param e The #engine we are writing from.
 * @param h_data The HDF5 dataset to write to.
 * @param props The #io_props of the field to write.
 * @param N The number of particles to write.
 * @param offset Offset in the array where this mpi task starts writing.
 * @param internal_units The #unit_system used internally.
 * @param snapshot_units The #unit_system used in the snapshots.
 */
void writeArray_chunk(struct engine* e, hid_t h_data,
                      const struct io_props props, size_t N, long long offset,
                      const struct unit_system* internal_units,
                      const struct unit_system* snapshot_units) {

  const size_t typeSize = io_sizeof_type(props.type);
  const size_t num_elements = N * props.dimension;

  /* Can't handle writes of more than 2GB */
  if (N * props.dimension * typeSize > HDF5_PARALLEL_IO_MAX_BYTES)
    error("Dataset too large to be written in one pass!");

  /* message("Writing '%s' array...", props.name); */

  /* Allocate temporary buffer */
  void* temp = NULL;
  if (posix_memalign((void**)&temp, IO_BUFFER_ALIGNMENT,
                     num_elements * typeSize) != 0)
    error("Unable to allocate temporary i/o buffer");

#ifdef IO_SPEED_MEASUREMENT
  MPI_Barrier(MPI_COMM_WORLD);
  ticks tic = getticks();
#endif

  /* Copy the particle data to the temporary buffer */
  io_copy_temp_buffer(temp, e, props, N, internal_units, snapshot_units);

#ifdef IO_SPEED_MEASUREMENT
  MPI_Barrier(MPI_COMM_WORLD);
  if (engine_rank == 0)
    message("Copying for '%s' took %.3f %s.", props.name,
            clocks_from_ticks(getticks() - tic), clocks_getunit());
#endif

  /* Create data space */
  const hid_t h_memspace = H5Screate(H5S_SIMPLE);
  if (h_memspace < 0)
    error("Error while creating data space (memory) for field '%s'.",
          props.name);

  int rank;
  hsize_t shape[2];
  hsize_t offsets[2];
  if (props.dimension > 1) {
    rank = 2;
    shape[0] = N;
    shape[1] = props.dimension;
    offsets[0] = offset;
    offsets[1] = 0;
  } else {
    rank = 1;
    shape[0] = N;
    shape[1] = 0;
    offsets[0] = offset;
    offsets[1] = 0;
  }

  /* Change shape of memory data space */
  hid_t h_err = H5Sset_extent_simple(h_memspace, rank, shape, NULL);
  if (h_err < 0)
    error("Error while changing data space (memory) shape for field '%s'.",
          props.name);

  /* Select the hyper-salb corresponding to this rank */
  hid_t h_filespace = H5Dget_space(h_data);
  if (N > 0)
    H5Sselect_hyperslab(h_filespace, H5S_SELECT_SET, offsets, NULL, shape,
                        NULL);
  else
    H5Sselect_none(h_filespace);

    /* message("Writing %lld '%s', %zd elements = %zd bytes (int=%d) at offset
     * %zd", N, props.name, N * props.dimension, N * props.dimension * typeSize,
     */
    /* 	  (int)(N * props.dimension * typeSize), offset); */

#ifdef IO_SPEED_MEASUREMENT
  MPI_Barrier(MPI_COMM_WORLD);
  tic = getticks();
#endif

  /* Write temporary buffer to HDF5 dataspace */
  h_err = H5Dwrite(h_data, io_hdf5_type(props.type), h_memspace, h_filespace,
                   H5P_DEFAULT, temp);
  if (h_err < 0) error("Error while writing data array '%s'.", props.name);

#ifdef IO_SPEED_MEASUREMENT
  MPI_Barrier(MPI_COMM_WORLD);
  ticks toc = getticks();
  float ms = clocks_from_ticks(toc - tic);
  int megaBytes = N * props.dimension * typeSize / (1024 * 1024);
  int total = 0;
  MPI_Reduce(&megaBytes, &total, 1, MPI_INT, MPI_SUM, 0, MPI_COMM_WORLD);
  if (engine_rank == 0)
    message("H5Dwrite for '%s' (%d MB) took %.3f %s (speed = %f MB/s).",
            props.name, total, ms, clocks_getunit(), total / (ms / 1000.));
#endif

  /* Free and close everything */
  free(temp);
  H5Sclose(h_memspace);
  H5Sclose(h_filespace);
}

/**
 * @brief Writes a data array in given HDF5 group.
 *
 * @param e The #engine we are writing from.
 * @param grp The group in which to write.
 * @param fileName The name of the file in which the data is written.
 * @param partTypeGroupName The name of the group containing the particles in
 * the HDF5 file.
 * @param props The #io_props of the field to read
 * @param N The number of particles to write.
 * @param N_total Total number of particles across all cores.
 * @param mpi_rank The rank of this node.
 * @param offset Offset in the array where this mpi task starts writing.
 * @param internal_units The #unit_system used internally.
 * @param snapshot_units The #unit_system used in the snapshots.
 */
void writeArray(struct engine* e, hid_t grp, char* fileName,
                char* partTypeGroupName, struct io_props props, size_t N,
                long long N_total, int mpi_rank, long long offset,
                const struct unit_system* internal_units,
                const struct unit_system* snapshot_units) {

  const size_t typeSize = io_sizeof_type(props.type);

#ifdef IO_SPEED_MEASUREMENT
  const ticks tic = getticks();
#endif

  /* Open dataset */
  const hid_t h_data = H5Dopen(grp, props.name, H5P_DEFAULT);
  if (h_data < 0) error("Error while opening dataset '%s'.", props.name);

  /* Given the limitations of ROM-IO we will need to write the data in chunk of
     HDF5_PARALLEL_IO_MAX_BYTES bytes per node until all the nodes are done. */
  char redo = 1;
  while (redo) {

    /* Maximal number of elements */
    const size_t max_chunk_size =
        HDF5_PARALLEL_IO_MAX_BYTES / (props.dimension * typeSize);

    /* Write the first chunk */
    const size_t this_chunk = (N > max_chunk_size) ? max_chunk_size : N;
    writeArray_chunk(e, h_data, props, this_chunk, offset, internal_units,
                     snapshot_units);

    /* Compute how many items are left */
    if (N > max_chunk_size) {
      N -= max_chunk_size;
      props.field += max_chunk_size * props.partSize; /* char* on the field */
      props.parts += max_chunk_size;                  /* part* on the part */
      props.xparts += max_chunk_size;                 /* xpart* on the xpart */
      props.gparts += max_chunk_size;                 /* gpart* on the gpart */
      offset += max_chunk_size;
      redo = 1;
    } else {
      N = 0;
      offset += 0;
      redo = 0;
    }

    /* Do we need to run again ? */
    MPI_Allreduce(MPI_IN_PLACE, &redo, 1, MPI_SIGNED_CHAR, MPI_MAX,
                  MPI_COMM_WORLD);

    if (redo && e->verbose && mpi_rank == 0)
      message("Need to redo one iteration for array '%s'", props.name);
  }

  /* Close everything */
  H5Dclose(h_data);

#ifdef IO_SPEED_MEASUREMENT
  MPI_Barrier(MPI_COMM_WORLD);
  if (engine_rank == 0)
    message("'%s' took %.3f %s.", props.name,
            clocks_from_ticks(getticks() - tic), clocks_getunit());
#endif
}

/**
 * @brief Reads an HDF5 initial condition file (GADGET-3 type) in parallel
 *
 * @param fileName The file to read.
 * @param internal_units The system units used internally
 * @param dim (output) The dimension of the volume read from the file.
 * @param parts (output) The array of #part read from the file.
 * @param gparts (output) The array of #gpart read from the file.
 * @param sparts (output) The array of #spart read from the file.
 * @param Ngas (output) The number of particles read from the file.
 * @param Ngparts (output) The number of particles read from the file.
 * @param Nstars (output) The number of particles read from the file.
 * @param flag_entropy (output) 1 if the ICs contained Entropy in the
 * InternalEnergy field
 * @param with_hydro Are we running with hydro ?
 * @param with_gravity Are we running with gravity ?
 * @param with_stars Are we running with stars ?
 * @param cleanup_h Are we cleaning-up h-factors from the quantities we read?
 * @param cleanup_sqrt_a Are we cleaning-up the sqrt(a) factors in the Gadget
 * IC velocities?
 * @param h The value of the reduced Hubble constant to use for correction.
 * @param a The current value of the scale-factor.
 * @param mpi_rank The MPI rank of this node
 * @param mpi_size The number of MPI ranks
 * @param comm The MPI communicator
 * @param info The MPI information object
 * @param n_threads The number of threads to use for local operations.
 * @param dry_run If 1, don't read the particle. Only allocates the arrays.
 *
 */
void read_ic_parallel(char* fileName, const struct unit_system* internal_units,
                      double dim[3], struct part** parts, struct gpart** gparts,
                      struct spart** sparts, size_t* Ngas, size_t* Ngparts,
                      size_t* Nstars, int* flag_entropy, int with_hydro,
                      int with_gravity, int with_stars, int cleanup_h,
                      int cleanup_sqrt_a, double h, double a, int mpi_rank,
                      int mpi_size, MPI_Comm comm, MPI_Info info, int n_threads,
                      int dry_run) {

  hid_t h_file = 0, h_grp = 0;
  /* GADGET has only cubic boxes (in cosmological mode) */
  double boxSize[3] = {0.0, -1.0, -1.0};
  long long numParticles[swift_type_count] = {0};
  long long numParticles_highWord[swift_type_count] = {0};
  size_t N[swift_type_count] = {0};
  long long N_total[swift_type_count] = {0};
  long long offset[swift_type_count] = {0};
  int dimension = 3; /* Assume 3D if nothing is specified */
  size_t Ndm = 0;

  /* Open file */
  /* message("Opening file '%s' as IC.", fileName); */
  hid_t h_plist_id = H5Pcreate(H5P_FILE_ACCESS);
  H5Pset_fapl_mpio(h_plist_id, comm, info);
  h_file = H5Fopen(fileName, H5F_ACC_RDONLY, h_plist_id);
  if (h_file < 0) error("Error while opening file '%s'.", fileName);

  /* Open header to read simulation properties */
  /* message("Reading file header..."); */
  h_grp = H5Gopen(h_file, "/Header", H5P_DEFAULT);
  if (h_grp < 0) error("Error while opening file header\n");

  /* Check the dimensionality of the ICs (if the info exists) */
  const hid_t hid_dim = H5Aexists(h_grp, "Dimension");
  if (hid_dim < 0)
    error("Error while testing existance of 'Dimension' attribute");
  if (hid_dim > 0) io_read_attribute(h_grp, "Dimension", INT, &dimension);
  if (dimension != hydro_dimension)
    error("ICs dimensionality (%dD) does not match code dimensionality (%dD)",
          dimension, (int)hydro_dimension);

  /* Check whether the number of files is specified (if the info exists) */
  const hid_t hid_files = H5Aexists(h_grp, "NumFilesPerSnapshot");
  int num_files = 1;
  if (hid_files < 0)
    error(
        "Error while testing the existance of 'NumFilesPerSnapshot' attribute");
  if (hid_files > 0)
    io_read_attribute(h_grp, "NumFilesPerSnapshot", INT, &num_files);
  if (num_files != 1)
    error(
        "ICs are split over multiples files (%d). SWIFT cannot handle this "
        "case. The script /tools/combine_ics.py is availalbe in the repository "
        "to combine files into a valid input file.",
        num_files);

  /* Read the relevant information and print status */
  int flag_entropy_temp[6];
  io_read_attribute(h_grp, "Flag_Entropy_ICs", INT, flag_entropy_temp);
  *flag_entropy = flag_entropy_temp[0];
  io_read_attribute(h_grp, "BoxSize", DOUBLE, boxSize);
  io_read_attribute(h_grp, "NumPart_Total", LONGLONG, numParticles);
  io_read_attribute(h_grp, "NumPart_Total_HighWord", LONGLONG,
                    numParticles_highWord);

  for (int ptype = 0; ptype < swift_type_count; ++ptype)
    N_total[ptype] =
        (numParticles[ptype]) + (numParticles_highWord[ptype] << 32);

  /* Get the box size if not cubic */
  dim[0] = boxSize[0];
  dim[1] = (boxSize[1] < 0) ? boxSize[0] : boxSize[1];
  dim[2] = (boxSize[2] < 0) ? boxSize[0] : boxSize[2];

  /* Change box size in the 1D and 2D case */
  if (hydro_dimension == 2)
    dim[2] = min(dim[0], dim[1]);
  else if (hydro_dimension == 1)
    dim[2] = dim[1] = dim[0];

  /* Convert the box size if we want to clean-up h-factors */
  if (cleanup_h) {
    dim[0] /= h;
    dim[1] /= h;
    dim[2] /= h;
  }

  /* message("Found %lld particles in a %speriodic box of size [%f %f %f].", */
  /* 	  N_total[0], (periodic ? "": "non-"), dim[0], dim[1], dim[2]); */

  /* Divide the particles among the tasks. */
  for (int ptype = 0; ptype < swift_type_count; ++ptype) {
    offset[ptype] = mpi_rank * N_total[ptype] / mpi_size;
    N[ptype] = (mpi_rank + 1) * N_total[ptype] / mpi_size - offset[ptype];
  }

  /* Close header */
  H5Gclose(h_grp);

  /* Read the unit system used in the ICs */
  struct unit_system* ic_units =
      (struct unit_system*)malloc(sizeof(struct unit_system));
  if (ic_units == NULL) error("Unable to allocate memory for IC unit system");
  io_read_unit_system(h_file, ic_units, internal_units, mpi_rank);

  /* Tell the user if a conversion will be needed */
  if (mpi_rank == 0) {
    if (units_are_equal(ic_units, internal_units)) {

      message("IC and internal units match. No conversion needed.");

    } else {

      message("Conversion needed from:");
      message("(ICs) Unit system: U_M =      %e g.", ic_units->UnitMass_in_cgs);
      message("(ICs) Unit system: U_L =      %e cm.",
              ic_units->UnitLength_in_cgs);
      message("(ICs) Unit system: U_t =      %e s.", ic_units->UnitTime_in_cgs);
      message("(ICs) Unit system: U_I =      %e A.",
              ic_units->UnitCurrent_in_cgs);
      message("(ICs) Unit system: U_T =      %e K.",
              ic_units->UnitTemperature_in_cgs);
      message("to:");
      message("(internal) Unit system: U_M = %e g.",
              internal_units->UnitMass_in_cgs);
      message("(internal) Unit system: U_L = %e cm.",
              internal_units->UnitLength_in_cgs);
      message("(internal) Unit system: U_t = %e s.",
              internal_units->UnitTime_in_cgs);
      message("(internal) Unit system: U_I = %e A.",
              internal_units->UnitCurrent_in_cgs);
      message("(internal) Unit system: U_T = %e K.",
              internal_units->UnitTemperature_in_cgs);
    }
  }

  /* Convert the dimensions of the box */
  for (int j = 0; j < 3; j++)
    dim[j] *=
        units_conversion_factor(ic_units, internal_units, UNIT_CONV_LENGTH);

  /* Allocate memory to store SPH particles */
  if (with_hydro) {
    *Ngas = N[0];
    if (posix_memalign((void**)parts, part_align,
                       (*Ngas) * sizeof(struct part)) != 0)
      error("Error while allocating memory for particles");
    bzero(*parts, *Ngas * sizeof(struct part));
  }

  /* Allocate memory to store stars particles */
  if (with_stars) {
    *Nstars = N[swift_type_stars];
    if (posix_memalign((void**)sparts, spart_align,
                       *Nstars * sizeof(struct spart)) != 0)
      error("Error while allocating memory for stars particles");
    bzero(*sparts, *Nstars * sizeof(struct spart));
  }

  /* Allocate memory to store gravity particles */
  if (with_gravity) {
    Ndm = N[1];
    *Ngparts = (with_hydro ? N[swift_type_gas] : 0) +
               N[swift_type_dark_matter] +
               (with_stars ? N[swift_type_stars] : 0);
    if (posix_memalign((void**)gparts, gpart_align,
                       *Ngparts * sizeof(struct gpart)) != 0)
      error("Error while allocating memory for gravity particles");
    bzero(*gparts, *Ngparts * sizeof(struct gpart));
  }

  /* message("Allocated %8.2f MB for particles.", *N * sizeof(struct part) /
   * (1024.*1024.)); */

  /* message("BoxSize = %lf", dim[0]); */
  /* message("NumPart = [%zd, %zd] Total = %zd", *Ngas, Ndm, *Ngparts); */

  /* Loop over all particle types */
  for (int ptype = 0; ptype < swift_type_count; ptype++) {

    /* Don't do anything if no particle of this kind */
    if (N_total[ptype] == 0) continue;

    /* Open the particle group in the file */
    char partTypeGroupName[PARTICLE_GROUP_BUFFER_SIZE];
    snprintf(partTypeGroupName, PARTICLE_GROUP_BUFFER_SIZE, "/PartType%d",
             ptype);
    h_grp = H5Gopen(h_file, partTypeGroupName, H5P_DEFAULT);
    if (h_grp < 0)
      error("Error while opening particle group %s.", partTypeGroupName);

    int num_fields = 0;
    struct io_props list[100];
    size_t Nparticles = 0;

    /* Read particle fields into the particle structure */
    switch (ptype) {

      case swift_type_gas:
        if (with_hydro) {
          Nparticles = *Ngas;
          hydro_read_particles(*parts, list, &num_fields);
          num_fields += chemistry_read_particles(*parts, list + num_fields);
        }
        break;

      case swift_type_dark_matter:
        if (with_gravity) {
          Nparticles = Ndm;
          darkmatter_read_particles(*gparts, list, &num_fields);
        }
        break;

      case swift_type_stars:
        if (with_stars) {
          Nparticles = *Nstars;
          stars_read_particles(*sparts, list, &num_fields);
        }
        break;

      default:
        if (mpi_rank == 0)
          message("Particle Type %d not yet supported. Particles ignored",
                  ptype);
    }

    /* Read everything */
    if (!dry_run)
      for (int i = 0; i < num_fields; ++i)
        readArray(h_grp, list[i], Nparticles, N_total[ptype], mpi_rank,
                  offset[ptype], internal_units, ic_units, cleanup_h,
                  cleanup_sqrt_a, h, a);

    /* Close particle group */
    H5Gclose(h_grp);
  }

  if (!dry_run && with_gravity) {

    /* Let's initialise a bit of thread parallelism here */
    struct threadpool tp;
    threadpool_init(&tp, n_threads);

    /* Prepare the DM particles */
    io_prepare_dm_gparts(&tp, *gparts, Ndm);

    /* Duplicate the hydro particles into gparts */
    if (with_hydro) io_duplicate_hydro_gparts(&tp, *parts, *gparts, *Ngas, Ndm);

    /* Duplicate the stars particles into gparts */
    if (with_stars)
      io_duplicate_stars_gparts(&tp, *sparts, *gparts, *Nstars, Ndm + *Ngas);

    threadpool_clean(&tp);
  }

  /* message("Done Reading particles..."); */

  /* Clean up */
  free(ic_units);

  /* Close property handler */
  H5Pclose(h_plist_id);

  /* Close file */
  H5Fclose(h_file);
}

/**
 * @brief Prepares a file for a parallel write.
 *
 * @param e The #engine.
 * @param baseName The base name of the snapshots.
 * @param N_total The total number of particles of each type to write.
 * @param internal_units The #unit_system used internally.
 * @param snapshot_units The #unit_system used in the snapshots.
 */
void prepare_file(struct engine* e, const char* baseName, long long N_total[6],
                  const struct unit_system* internal_units,
                  const struct unit_system* snapshot_units) {

  const struct part* parts = e->s->parts;
  const struct xpart* xparts = e->s->xparts;
  const struct gpart* gparts = e->s->gparts;
  const struct spart* sparts = e->s->sparts;
  struct swift_params* params = e->parameter_file;
  const int with_cosmology = e->policy & engine_policy_cosmology;
  const int with_cooling = e->policy & engine_policy_cooling;
  const int with_temperature = e->policy & engine_policy_temperature;
#ifdef HAVE_VELOCIRAPTOR
  const int with_stf = (e->policy & engine_policy_structure_finding) &&
                       (e->s->gpart_group_data != NULL);
#else
  const int with_stf = 0;
#endif

  FILE* xmfFile = 0;
  int numFiles = 1;

  /* First time, we need to create the XMF file */
  if (e->snapshot_output_count == 0) xmf_create_file(baseName);

  /* Prepare the XMF file for the new entry */
  xmfFile = xmf_prepare_file(baseName);

  /* HDF5 File name */
  char fileName[FILENAME_BUFFER_SIZE];
  if (e->snapshot_int_time_label_on)
    snprintf(fileName, FILENAME_BUFFER_SIZE, "%s_%06i.hdf5", baseName,
             (int)round(e->time));
  else
    snprintf(fileName, FILENAME_BUFFER_SIZE, "%s_%04i.hdf5", baseName,
             e->snapshot_output_count);

  /* Open HDF5 file with the chosen parameters */
  hid_t h_file = H5Fcreate(fileName, H5F_ACC_TRUNC, H5P_DEFAULT, H5P_DEFAULT);
  if (h_file < 0) error("Error while opening file '%s'.", fileName);

  /* Write the part of the XMF file corresponding to this
   * specific output */
  xmf_write_outputheader(xmfFile, fileName, e->time);

  /* Open header to write simulation properties */
  /* message("Writing file header..."); */
  hid_t h_grp =
      H5Gcreate(h_file, "/Header", H5P_DEFAULT, H5P_DEFAULT, H5P_DEFAULT);
  if (h_grp < 0) error("Error while creating file header\n");

  /* Convert basic output information to snapshot units */
  const double factor_time =
      units_conversion_factor(internal_units, snapshot_units, UNIT_CONV_TIME);
  const double factor_length =
      units_conversion_factor(internal_units, snapshot_units, UNIT_CONV_LENGTH);
  const double dblTime = e->time * factor_time;
  const double dim[3] = {e->s->dim[0] * factor_length,
                         e->s->dim[1] * factor_length,
                         e->s->dim[2] * factor_length};

  /* Print the relevant information and print status */
  io_write_attribute(h_grp, "BoxSize", DOUBLE, dim, 3);
  io_write_attribute(h_grp, "Time", DOUBLE, &dblTime, 1);
  const int dimension = (int)hydro_dimension;
  io_write_attribute(h_grp, "Dimension", INT, &dimension, 1);
  io_write_attribute(h_grp, "Redshift", DOUBLE, &e->cosmology->z, 1);
  io_write_attribute(h_grp, "Scale-factor", DOUBLE, &e->cosmology->a, 1);
  io_write_attribute_s(h_grp, "Code", "SWIFT");
  time_t tm = time(NULL);
  io_write_attribute_s(h_grp, "Snapshot date", ctime(&tm));

  /* GADGET-2 legacy values */
  /* Number of particles of each type */
  unsigned int numParticles[swift_type_count] = {0};
  unsigned int numParticlesHighWord[swift_type_count] = {0};
  for (int ptype = 0; ptype < swift_type_count; ++ptype) {
    numParticles[ptype] = (unsigned int)N_total[ptype];
    numParticlesHighWord[ptype] = (unsigned int)(N_total[ptype] >> 32);
  }
  io_write_attribute(h_grp, "NumPart_ThisFile", LONGLONG, N_total,
                     swift_type_count);
  io_write_attribute(h_grp, "NumPart_Total", UINT, numParticles,
                     swift_type_count);
  io_write_attribute(h_grp, "NumPart_Total_HighWord", UINT,
                     numParticlesHighWord, swift_type_count);
  double MassTable[6] = {0., 0., 0., 0., 0., 0.};
  io_write_attribute(h_grp, "MassTable", DOUBLE, MassTable, swift_type_count);
  unsigned int flagEntropy[swift_type_count] = {0};
  flagEntropy[0] = writeEntropyFlag();
  io_write_attribute(h_grp, "Flag_Entropy_ICs", UINT, flagEntropy,
                     swift_type_count);
  io_write_attribute(h_grp, "NumFilesPerSnapshot", INT, &numFiles, 1);

  /* Close header */
  H5Gclose(h_grp);

  /* Print the code version */
  io_write_code_description(h_file);

  /* Print the run's policy */
  io_write_engine_policy(h_file, e);

  /* Print the SPH parameters */
  if (e->policy & engine_policy_hydro) {
    h_grp = H5Gcreate(h_file, "/HydroScheme", H5P_DEFAULT, H5P_DEFAULT,
                      H5P_DEFAULT);
    if (h_grp < 0) error("Error while creating SPH group");
    hydro_props_print_snapshot(h_grp, e->hydro_properties);
    hydro_write_flavour(h_grp);
    H5Gclose(h_grp);
  }

  /* Print the subgrid parameters */
  h_grp = H5Gcreate(h_file, "/SubgridScheme", H5P_DEFAULT, H5P_DEFAULT,
                    H5P_DEFAULT);
  if (h_grp < 0) error("Error while creating subgrid group");
  entropy_floor_write_flavour(h_grp);
  cooling_write_flavour(h_grp, e->cooling_func);
  chemistry_write_flavour(h_grp);
  tracers_write_flavour(h_grp);
  H5Gclose(h_grp);

  /* Print the gravity parameters */
  if (e->policy & engine_policy_self_gravity) {
    h_grp = H5Gcreate(h_file, "/GravityScheme", H5P_DEFAULT, H5P_DEFAULT,
                      H5P_DEFAULT);
    if (h_grp < 0) error("Error while creating gravity group");
    gravity_props_print_snapshot(h_grp, e->gravity_properties);
    H5Gclose(h_grp);
  }

  /* Print the stellar parameters */
  if (e->policy & engine_policy_stars) {
    h_grp = H5Gcreate(h_file, "/StarsScheme", H5P_DEFAULT, H5P_DEFAULT,
                      H5P_DEFAULT);
    if (h_grp < 0) error("Error while creating stars group");
    stars_props_print_snapshot(h_grp, e->stars_properties);
    H5Gclose(h_grp);
  }

  /* Print the cosmological parameters */
  h_grp =
      H5Gcreate(h_file, "/Cosmology", H5P_DEFAULT, H5P_DEFAULT, H5P_DEFAULT);
  if (h_grp < 0) error("Error while creating cosmology group");
  if (e->policy & engine_policy_cosmology)
    io_write_attribute_i(h_grp, "Cosmological run", 1);
  else
    io_write_attribute_i(h_grp, "Cosmological run", 0);
  cosmology_write_model(h_grp, e->cosmology);
  H5Gclose(h_grp);

  /* Print the runtime parameters */
  h_grp =
      H5Gcreate(h_file, "/Parameters", H5P_DEFAULT, H5P_DEFAULT, H5P_DEFAULT);
  if (h_grp < 0) error("Error while creating parameters group");
  parser_write_params_to_hdf5(e->parameter_file, h_grp, 1);
  H5Gclose(h_grp);

  /* Print the runtime unused parameters */
  h_grp = H5Gcreate(h_file, "/UnusedParameters", H5P_DEFAULT, H5P_DEFAULT,
                    H5P_DEFAULT);
  if (h_grp < 0) error("Error while creating parameters group");
  parser_write_params_to_hdf5(e->parameter_file, h_grp, 0);
  H5Gclose(h_grp);

  /* Print the system of Units used in the spashot */
  io_write_unit_system(h_file, snapshot_units, "Units");

  /* Print the system of Units used internally */
  io_write_unit_system(h_file, internal_units, "InternalCodeUnits");

  /* Loop over all particle types */
  for (int ptype = 0; ptype < swift_type_count; ptype++) {

    /* Don't do anything if no particle of this kind */
    if (N_total[ptype] == 0) continue;

    /* Add the global information for that particle type to
     * the XMF meta-file */
    xmf_write_groupheader(xmfFile, fileName, N_total[ptype],
                          (enum part_type)ptype);

    /* Create the particle group in the file */
    char partTypeGroupName[PARTICLE_GROUP_BUFFER_SIZE];
    snprintf(partTypeGroupName, PARTICLE_GROUP_BUFFER_SIZE, "/PartType%d",
             ptype);
    h_grp = H5Gcreate(h_file, partTypeGroupName, H5P_DEFAULT, H5P_DEFAULT,
                      H5P_DEFAULT);
    if (h_grp < 0)
      error("Error while opening particle group %s.", partTypeGroupName);

    int num_fields = 0;
    struct io_props list[100];

    /* Write particle fields from the particle structure */
    switch (ptype) {

      case swift_type_gas:
        hydro_write_particles(parts, xparts, list, &num_fields);
        num_fields += chemistry_write_particles(parts, list + num_fields);
        if (with_cooling || with_temperature) {
          num_fields += cooling_write_particles(
              parts, xparts, list + num_fields, e->cooling_func);
        }
        num_fields += tracers_write_particles(parts, xparts, list + num_fields,
                                              with_cosmology);
<<<<<<< HEAD
        num_fields += sftracers_write_particles(
            parts, xparts, list + num_fields, with_cosmology);

=======
        if (with_stf) {
          num_fields +=
              velociraptor_write_parts(parts, xparts, list + num_fields);
        }
>>>>>>> ec378b32
        break;

      case swift_type_dark_matter:
        darkmatter_write_particles(gparts, list, &num_fields);
        if (with_stf) {
          num_fields += velociraptor_write_gparts(e->s->gpart_group_data,
                                                  list + num_fields);
        }
        break;

      case swift_type_stars:
        stars_write_particles(sparts, list, &num_fields);
<<<<<<< HEAD
        num_fields += chemistry_write_sparticles(sparts, list + num_fields);
        num_fields +=
            tracers_write_sparticles(sparts, list + num_fields, with_cosmology);
=======
        if (with_stf) {
          num_fields += velociraptor_write_sparts(sparts, list + num_fields);
        }
>>>>>>> ec378b32
        break;

      default:
        error("Particle Type %d not yet supported. Aborting", ptype);
    }

    /* Prepare everything that is not cancelled */
    for (int i = 0; i < num_fields; ++i) {

      /* Did the user cancel this field? */
      char field[PARSER_MAX_LINE_SIZE];
      sprintf(field, "SelectOutput:%s_%s", list[i].name,
              part_type_names[ptype]);
      int should_write = parser_get_opt_param_int(params, field, 1);

      if (should_write)
        prepareArray(e, h_grp, fileName, xmfFile, partTypeGroupName, list[i],
                     N_total[ptype], snapshot_units);
    }

    /* Close particle group */
    H5Gclose(h_grp);

    /* Close this particle group in the XMF file as well */
    xmf_write_groupfooter(xmfFile, (enum part_type)ptype);
  }

  /* Write LXMF file descriptor */
  xmf_write_outputfooter(xmfFile, e->snapshot_output_count, e->time);

  /* Close the file for now */
  H5Fclose(h_file);
}

/**
 * @brief Writes an HDF5 output file (GADGET-3 type) with
 *its XMF descriptor
 *
 * @param e The engine containing all the system.
 * @param baseName The common part of the snapshot file name.
 * @param internal_units The #unit_system used internally
 * @param snapshot_units The #unit_system used in the snapshots
 * @param mpi_rank The MPI rank of this node.
 * @param mpi_size The number of MPI ranks.
 * @param comm The MPI communicator.
 * @param info The MPI information object
 *
 * Creates an HDF5 output file and writes the particles
 * contained in the engine. If such a file already exists, it is
 * erased and replaced by the new one.
 * The companion XMF file is also updated accordingly.
 *
 * Calls #error() if an error occurs.
 *
 */
void write_output_parallel(struct engine* e, const char* baseName,
                           const struct unit_system* internal_units,
                           const struct unit_system* snapshot_units,
                           int mpi_rank, int mpi_size, MPI_Comm comm,
                           MPI_Info info) {

  const struct part* parts = e->s->parts;
  const struct xpart* xparts = e->s->xparts;
  const struct gpart* gparts = e->s->gparts;
  const struct spart* sparts = e->s->sparts;
  struct swift_params* params = e->parameter_file;
  const int with_cosmology = e->policy & engine_policy_cosmology;
  const int with_cooling = e->policy & engine_policy_cooling;
  const int with_temperature = e->policy & engine_policy_temperature;
#ifdef HAVE_VELOCIRAPTOR
  const int with_stf = (e->policy & engine_policy_structure_finding) &&
                       (e->s->gpart_group_data != NULL);
#else
  const int with_stf = 0;
#endif

  /* Number of particles currently in the arrays */
  const size_t Ntot = e->s->nr_gparts;
  const size_t Ngas = e->s->nr_parts;
  const size_t Nstars = e->s->nr_sparts;
  // const size_t Nbaryons = Ngas + Nstars;
  // const size_t Ndm = Ntot > 0 ? Ntot - Nbaryons : 0;

  /* Number of particles that we will write */
  const size_t Ntot_written =
      e->s->nr_gparts - e->s->nr_inhibited_gparts - e->s->nr_extra_gparts;
  const size_t Ngas_written =
      e->s->nr_parts - e->s->nr_inhibited_parts - e->s->nr_extra_parts;
  const size_t Nstars_written =
      e->s->nr_sparts - e->s->nr_inhibited_sparts - e->s->nr_extra_sparts;
  const size_t Nbaryons_written = Ngas_written + Nstars_written;
  const size_t Ndm_written =
      Ntot_written > 0 ? Ntot_written - Nbaryons_written : 0;

  /* Compute offset in the file and total number of particles */
  size_t N[swift_type_count] = {
      Ngas_written, Ndm_written, 0, 0, Nstars_written, 0};
  long long N_total[swift_type_count] = {0};
  long long offset[swift_type_count] = {0};
  MPI_Exscan(&N, &offset, swift_type_count, MPI_LONG_LONG_INT, MPI_SUM, comm);
  for (int ptype = 0; ptype < swift_type_count; ++ptype)
    N_total[ptype] = offset[ptype] + N[ptype];

  /* The last rank now has the correct N_total. Let's
   * broadcast from there */
  MPI_Bcast(&N_total, 6, MPI_LONG_LONG_INT, mpi_size - 1, comm);

  /* Now everybody konws its offset and the total number of
   * particles of each type */

#ifdef IO_SPEED_MEASUREMENT
  ticks tic = getticks();
#endif

  /* Rank 0 prepares the file */
  if (mpi_rank == 0)
    prepare_file(e, baseName, N_total, internal_units, snapshot_units);

  MPI_Barrier(MPI_COMM_WORLD);

#ifdef IO_SPEED_MEASUREMENT
  if (engine_rank == 0)
    message("Preparing file on rank 0 took %.3f %s.",
            clocks_from_ticks(getticks() - tic), clocks_getunit());

  tic = getticks();
#endif

  /* HDF5 File name */
  char fileName[FILENAME_BUFFER_SIZE];
  if (e->snapshot_int_time_label_on)
    snprintf(fileName, FILENAME_BUFFER_SIZE, "%s_%06i.hdf5", baseName,
             (int)round(e->time));
  else
    snprintf(fileName, FILENAME_BUFFER_SIZE, "%s_%04i.hdf5", baseName,
             e->snapshot_output_count);

  /* Now write the top-level cell structure */
  hid_t h_file_cells = 0, h_grp_cells = 0;
  if (mpi_rank == 0) {

    /* Open the snapshot on rank 0 */
    h_file_cells = H5Fopen(fileName, H5F_ACC_RDWR, H5P_DEFAULT);
    if (h_file_cells < 0)
      error("Error while opening file '%s' on rank %d.", fileName, mpi_rank);

    /* Create the group we want in the file */
    h_grp_cells = H5Gcreate(h_file_cells, "/Cells", H5P_DEFAULT, H5P_DEFAULT,
                            H5P_DEFAULT);
    if (h_grp_cells < 0) error("Error while creating cells group");
  }

  /* Write the location of the particles in the arrays */
  io_write_cell_offsets(h_grp_cells, e->s->cdim, e->s->cells_top,
                        e->s->nr_cells, e->s->width, mpi_rank, N_total, offset,
                        internal_units, snapshot_units);

  /* Close everything */
  if (mpi_rank == 0) {
    H5Gclose(h_grp_cells);
    H5Fclose(h_file_cells);
  }

  /* Prepare some file-access properties */
  hid_t plist_id = H5Pcreate(H5P_FILE_ACCESS);

  /* Set some MPI-IO parameters */
  // MPI_Info_set(info, "IBM_largeblock_io", "true");
  MPI_Info_set(info, "romio_cb_write", "enable");
  MPI_Info_set(info, "romio_ds_write", "disable");

  /* Activate parallel i/o */
  hid_t h_err = H5Pset_fapl_mpio(plist_id, comm, info);
  if (h_err < 0) error("Error setting parallel i/o");

  /* Align on 4k pages. */
  h_err = H5Pset_alignment(plist_id, 1024, 4096);
  if (h_err < 0) error("Error setting Hdf5 alignment");

  /* Disable meta-data cache eviction */
  H5AC_cache_config_t mdc_config;
  mdc_config.version = H5AC__CURR_CACHE_CONFIG_VERSION;
  h_err = H5Pget_mdc_config(plist_id, &mdc_config);
  if (h_err < 0) error("Error getting the MDC config");

  mdc_config.evictions_enabled = 0; /* false */
  mdc_config.incr_mode = H5C_incr__off;
  mdc_config.decr_mode = H5C_decr__off;
  mdc_config.flash_incr_mode = H5C_flash_incr__off;
  h_err = H5Pset_mdc_config(plist_id, &mdc_config);
  if (h_err < 0) error("Error setting the MDC config");

/* Use parallel meta-data writes */
#if H5_VERSION_GE(1, 10, 0)
  h_err = H5Pset_all_coll_metadata_ops(plist_id, 1);
  if (h_err < 0) error("Error setting collective meta-data on all ops");
    // h_err = H5Pset_coll_metadata_write(plist_id, 1);
    // if (h_err < 0) error("Error setting collective meta-data writes");
#endif

#ifdef IO_SPEED_MEASUREMENT
  MPI_Barrier(MPI_COMM_WORLD);
  if (engine_rank == 0)
    message("Setting parallel HDF5 access properties took %.3f %s.",
            clocks_from_ticks(getticks() - tic), clocks_getunit());

  tic = getticks();
#endif

  /* Open HDF5 file with the chosen parameters */
  hid_t h_file = H5Fopen(fileName, H5F_ACC_RDWR, plist_id);
  if (h_file < 0) error("Error while opening file '%s'.", fileName);

#ifdef IO_SPEED_MEASUREMENT
  MPI_Barrier(MPI_COMM_WORLD);
  if (engine_rank == 0)
    message("Opening HDF5 file  took %.3f %s.",
            clocks_from_ticks(getticks() - tic), clocks_getunit());

  tic = getticks();
#endif

  /* Tell the user if a conversion will be needed */
  if (e->verbose && mpi_rank == 0) {
    if (units_are_equal(snapshot_units, internal_units)) {

      message("Snapshot and internal units match. No conversion needed.");

    } else {

      message("Conversion needed from:");
      message("(Snapshot) Unit system: U_M =      %e g.",
              snapshot_units->UnitMass_in_cgs);
      message("(Snapshot) Unit system: U_L =      %e cm.",
              snapshot_units->UnitLength_in_cgs);
      message("(Snapshot) Unit system: U_t =      %e s.",
              snapshot_units->UnitTime_in_cgs);
      message("(Snapshot) Unit system: U_I =      %e A.",
              snapshot_units->UnitCurrent_in_cgs);
      message("(Snapshot) Unit system: U_T =      %e K.",
              snapshot_units->UnitTemperature_in_cgs);
      message("to:");
      message("(internal) Unit system: U_M = %e g.",
              internal_units->UnitMass_in_cgs);
      message("(internal) Unit system: U_L = %e cm.",
              internal_units->UnitLength_in_cgs);
      message("(internal) Unit system: U_t = %e s.",
              internal_units->UnitTime_in_cgs);
      message("(internal) Unit system: U_I = %e A.",
              internal_units->UnitCurrent_in_cgs);
      message("(internal) Unit system: U_T = %e K.",
              internal_units->UnitTemperature_in_cgs);
    }
  }

  /* Loop over all particle types */
  for (int ptype = 0; ptype < swift_type_count; ptype++) {

    /* Don't do anything if no particle of this kind */
    if (N_total[ptype] == 0) continue;

    /* Open the particle group in the file */
    char partTypeGroupName[PARTICLE_GROUP_BUFFER_SIZE];
    snprintf(partTypeGroupName, PARTICLE_GROUP_BUFFER_SIZE, "/PartType%d",
             ptype);
    hid_t h_grp = H5Gopen(h_file, partTypeGroupName, H5P_DEFAULT);
    if (h_grp < 0)
      error("Error while opening particle group %s.", partTypeGroupName);

    int num_fields = 0;
    struct io_props list[100];
    size_t Nparticles = 0;

    struct part* parts_written = NULL;
    struct xpart* xparts_written = NULL;
    struct gpart* gparts_written = NULL;
    struct velociraptor_gpart_data* gpart_group_data_written = NULL;
    struct spart* sparts_written = NULL;

    /* Write particle fields from the particle structure */
    switch (ptype) {

      case swift_type_gas: {
        if (Ngas == Ngas_written) {

          /* No inhibted particles: easy case */
          Nparticles = Ngas;
          hydro_write_particles(parts, xparts, list, &num_fields);
          num_fields += chemistry_write_particles(parts, list + num_fields);
          if (with_cooling || with_temperature) {
            num_fields += cooling_write_particles(
                parts, xparts, list + num_fields, e->cooling_func);
          }
          if (with_stf) {
            num_fields +=
                velociraptor_write_parts(parts, xparts, list + num_fields);
          }
          num_fields += tracers_write_particles(
              parts, xparts, list + num_fields, with_cosmology);
          num_fields += sftracers_write_particles(
              parts, xparts, list + num_fields, with_cosmology);

        } else {

          /* Ok, we need to fish out the particles we want */
          Nparticles = Ngas_written;

          /* Allocate temporary arrays */
          if (posix_memalign((void**)&parts_written, part_align,
                             Ngas_written * sizeof(struct part)) != 0)
            error("Error while allocating temporart memory for parts");
          if (posix_memalign((void**)&xparts_written, xpart_align,
                             Ngas_written * sizeof(struct xpart)) != 0)
            error("Error while allocating temporart memory for xparts");

          /* Collect the particles we want to write */
          io_collect_parts_to_write(parts, xparts, parts_written,
                                    xparts_written, Ngas, Ngas_written);

          /* Select the fields to write */
          hydro_write_particles(parts_written, xparts_written, list,
                                &num_fields);
          num_fields +=
              chemistry_write_particles(parts_written, list + num_fields);
          if (with_cooling || with_temperature) {
            num_fields +=
                cooling_write_particles(parts_written, xparts_written,
                                        list + num_fields, e->cooling_func);
          }
          if (with_stf) {
            num_fields += velociraptor_write_parts(
                parts_written, xparts_written, list + num_fields);
          }
          num_fields += tracers_write_particles(
              parts_written, xparts_written, list + num_fields, with_cosmology);
          num_fields += sftracers_write_particles(
              parts_written, xparts_written, list + num_fields, with_cosmology);
        }
      } break;

      case swift_type_dark_matter: {
        if (Ntot == Ndm_written) {

          /* This is a DM-only run without inhibited particles */
          Nparticles = Ntot;
          darkmatter_write_particles(gparts, list, &num_fields);
          if (with_stf) {
            num_fields += velociraptor_write_gparts(e->s->gpart_group_data,
                                                    list + num_fields);
          }
        } else {

          /* Ok, we need to fish out the particles we want */
          Nparticles = Ndm_written;

          /* Allocate temporary array */
          if (posix_memalign((void**)&gparts_written, gpart_align,
                             Ndm_written * sizeof(struct gpart)) != 0)
            error("Error while allocating temporart memory for gparts");

          if (with_stf) {
            if (posix_memalign(
                    (void**)&gpart_group_data_written, gpart_align,
                    Ndm_written * sizeof(struct velociraptor_gpart_data)) != 0)
              error(
                  "Error while allocating temporart memory for gparts STF "
                  "data");
          }

          /* Collect the non-inhibited DM particles from gpart */
          io_collect_gparts_to_write(gparts, e->s->gpart_group_data,
                                     gparts_written, gpart_group_data_written,
                                     Ntot, Ndm_written, with_stf);

          /* Select the fields to write */
          darkmatter_write_particles(gparts_written, list, &num_fields);
          if (with_stf) {
#ifdef HAVE_VELOCIRAPTOR
            num_fields += velociraptor_write_gparts(gpart_group_data_written,
                                                    list + num_fields);
#endif
          }
        }
      } break;

      case swift_type_stars: {
        if (Nstars == Nstars_written) {

          /* No inhibted particles: easy case */
          Nparticles = Nstars;
          stars_write_particles(sparts, list, &num_fields);
<<<<<<< HEAD
          num_fields += chemistry_write_sparticles(sparts, list + num_fields);
          num_fields += tracers_write_sparticles(sparts, list + num_fields,
                                                 with_cosmology);
=======
          if (with_stf) {
            num_fields += velociraptor_write_sparts(sparts, list + num_fields);
          }
>>>>>>> ec378b32
        } else {

          /* Ok, we need to fish out the particles we want */
          Nparticles = Nstars_written;

          /* Allocate temporary arrays */
          if (posix_memalign((void**)&sparts_written, spart_align,
                             Nstars_written * sizeof(struct spart)) != 0)
            error("Error while allocating temporart memory for sparts");

          /* Collect the particles we want to write */
          io_collect_sparts_to_write(sparts, sparts_written, Nstars,
                                     Nstars_written);

          /* Select the fields to write */
          stars_write_particles(sparts_written, list, &num_fields);
<<<<<<< HEAD
          num_fields += chemistry_write_sparticles(sparts, list + num_fields);
          num_fields += tracers_write_sparticles(sparts, list + num_fields,
                                                 with_cosmology);
=======
          if (with_stf) {
            num_fields +=
                velociraptor_write_sparts(sparts_written, list + num_fields);
          }
>>>>>>> ec378b32
        }
      } break;

      default:
        error("Particle Type %d not yet supported. Aborting", ptype);
    }

    /* Write everything that is not cancelled */
    for (int i = 0; i < num_fields; ++i) {

      /* Did the user cancel this field? */
      char field[PARSER_MAX_LINE_SIZE];
      sprintf(field, "SelectOutput:%s_%s", list[i].name,
              part_type_names[ptype]);
      int should_write = parser_get_opt_param_int(params, field, 1);

      if (should_write)
        writeArray(e, h_grp, fileName, partTypeGroupName, list[i], Nparticles,
                   N_total[ptype], mpi_rank, offset[ptype], internal_units,
                   snapshot_units);
    }

    /* Free temporary array */
    if (parts_written) free(parts_written);
    if (xparts_written) free(xparts_written);
    if (gparts_written) free(gparts_written);
    if (gpart_group_data_written) free(gpart_group_data_written);
    if (sparts_written) free(sparts_written);

#ifdef IO_SPEED_MEASUREMENT
    MPI_Barrier(MPI_COMM_WORLD);
    tic = getticks();
#endif

    /* Close particle group */
    H5Gclose(h_grp);

#ifdef IO_SPEED_MEASUREMENT
    MPI_Barrier(MPI_COMM_WORLD);
    if (engine_rank == 0)
      message("Closing particle group took %.3f %s.",
              clocks_from_ticks(getticks() - tic), clocks_getunit());

    tic = getticks();
#endif
  }

#ifdef IO_SPEED_MEASUREMENT
  MPI_Barrier(MPI_COMM_WORLD);
  tic = getticks();
#endif

  /* message("Done writing particles..."); */

  /* Close property descriptor */
  H5Pclose(plist_id);

#ifdef IO_SPEED_MEASUREMENT
  MPI_Barrier(MPI_COMM_WORLD);
  if (engine_rank == 0)
    message("Closing property descriptor took %.3f %s.",
            clocks_from_ticks(getticks() - tic), clocks_getunit());

  tic = getticks();
#endif

  /* Close file */
  H5Fclose(h_file);

#ifdef IO_SPEED_MEASUREMENT
  MPI_Barrier(MPI_COMM_WORLD);
  if (engine_rank == 0)
    message("Closing file took %.3f %s.", clocks_from_ticks(getticks() - tic),
            clocks_getunit());
#endif

  e->snapshot_output_count++;
}

#endif /* HAVE_HDF5 */<|MERGE_RESOLUTION|>--- conflicted
+++ resolved
@@ -1155,16 +1155,12 @@
         }
         num_fields += tracers_write_particles(parts, xparts, list + num_fields,
                                               with_cosmology);
-<<<<<<< HEAD
-        num_fields += sftracers_write_particles(
+      num_fields += sftracers_write_particles(
             parts, xparts, list + num_fields, with_cosmology);
-
-=======
         if (with_stf) {
           num_fields +=
               velociraptor_write_parts(parts, xparts, list + num_fields);
         }
->>>>>>> ec378b32
         break;
 
       case swift_type_dark_matter:
@@ -1177,15 +1173,12 @@
 
       case swift_type_stars:
         stars_write_particles(sparts, list, &num_fields);
-<<<<<<< HEAD
         num_fields += chemistry_write_sparticles(sparts, list + num_fields);
         num_fields +=
             tracers_write_sparticles(sparts, list + num_fields, with_cosmology);
-=======
         if (with_stf) {
           num_fields += velociraptor_write_sparts(sparts, list + num_fields);
         }
->>>>>>> ec378b32
         break;
 
       default:
@@ -1577,15 +1570,12 @@
           /* No inhibted particles: easy case */
           Nparticles = Nstars;
           stars_write_particles(sparts, list, &num_fields);
-<<<<<<< HEAD
           num_fields += chemistry_write_sparticles(sparts, list + num_fields);
           num_fields += tracers_write_sparticles(sparts, list + num_fields,
                                                  with_cosmology);
-=======
           if (with_stf) {
             num_fields += velociraptor_write_sparts(sparts, list + num_fields);
           }
->>>>>>> ec378b32
         } else {
 
           /* Ok, we need to fish out the particles we want */
@@ -1602,16 +1592,13 @@
 
           /* Select the fields to write */
           stars_write_particles(sparts_written, list, &num_fields);
-<<<<<<< HEAD
-          num_fields += chemistry_write_sparticles(sparts, list + num_fields);
+	  num_fields += chemistry_write_sparticles(sparts, list + num_fields);
           num_fields += tracers_write_sparticles(sparts, list + num_fields,
                                                  with_cosmology);
-=======
           if (with_stf) {
             num_fields +=
                 velociraptor_write_sparts(sparts_written, list + num_fields);
           }
->>>>>>> ec378b32
         }
       } break;
 
