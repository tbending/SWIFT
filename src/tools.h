--- conflicted
+++ resolved
@@ -23,11 +23,9 @@
 #define SWIFT_TOOL_H
 
 #include "cell.h"
-<<<<<<< HEAD
 #include "physical_constants.h"
-=======
->>>>>>> 778c4cca
 #include "runner.h"
+#include "cell.h"
 
 void factor(int value, int *f1, int *f2);
 void density_dump(int N);
