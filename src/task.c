/*******************************************************************************
 * This file is part of SWIFT.
 * Copyright (c) 2012 Pedro Gonnet (pedro.gonnet@durham.ac.uk)
 *                    Matthieu Schaller (matthieu.schaller@durham.ac.uk)
 *               2015 Peter W. Draper (p.w.draper@durham.ac.uk)
 *               2016 John A. Regan (john.a.regan@durham.ac.uk)
 *                    Tom Theuns (tom.theuns@durham.ac.uk)
 *
 * This program is free software: you can redistribute it and/or modify
 * it under the terms of the GNU Lesser General Public License as published
 * by the Free Software Foundation, either version 3 of the License, or
 * (at your option) any later version.
 *
 * This program is distributed in the hope that it will be useful,
 * but WITHOUT ANY WARRANTY; without even the implied warranty of
 * MERCHANTABILITY or FITNESS FOR A PARTICULAR PURPOSE.  See the
 * GNU General Public License for more details.
 *
 * You should have received a copy of the GNU Lesser General Public License
 * along with this program.  If not, see <http://www.gnu.org/licenses/>.
 *
 ******************************************************************************/

/* Config parameters. */
#include "../config.h"

/* Some standard headers. */
#include <float.h>
#include <limits.h>
#include <sched.h>
#include <stdio.h>
#include <stdlib.h>
#include <string.h>

/* MPI headers. */
#ifdef WITH_MPI
#include <mpi.h>
#endif

/* This object's header. */
#include "task.h"

/* Local headers. */
#include "atomic.h"
#include "error.h"
#include "inline.h"
#include "lock.h"

/* Task type names. */
<<<<<<< HEAD
const char *taskID_names[task_type_count] = {
    "none",        "sort",           "self",
    "pair",        "sub_self",       "sub_pair",
    "init_grav",   "init_grav_out",  "ghost_in",
    "ghost",       "ghost_out",      "extra_ghost",
    "drift_part",  "drift_gpart",    "end_force",
    "kick1",       "kick2",          "timestep",
    "send",        "recv",           "grav_long_range",
    "grav_mm",     "grav_down_in",   "grav_down",
    "grav_mesh",   "cooling",        "star_formation",
    "sourceterms", "logger",         "stars_ghost_in",
    "stars_ghost", "stars_ghost_out", "fof_self", "fof_pair"};
=======
const char *taskID_names[task_type_count] = {"none",
                                             "sort",
                                             "self",
                                             "pair",
                                             "sub_self",
                                             "sub_pair",
                                             "init_grav",
                                             "init_grav_out",
                                             "ghost_in",
                                             "ghost",
                                             "ghost_out",
                                             "extra_ghost",
                                             "drift_part",
                                             "drift_gpart",
                                             "drift_gpart_out",
                                             "end_force",
                                             "kick1",
                                             "kick2",
                                             "timestep",
                                             "send",
                                             "recv",
                                             "grav_long_range",
                                             "grav_mm",
                                             "grav_down_in",
                                             "grav_down",
                                             "grav_mesh",
                                             "cooling",
                                             "star_formation",
                                             "sourceterms",
                                             "logger",
                                             "stars_ghost_in",
                                             "stars_ghost",
                                             "stars_ghost_out"};
>>>>>>> e1bdccb3

/* Sub-task type names. */
const char *subtaskID_names[task_subtype_count] = {
    "none",          "density", "gradient",     "force", "grav",
    "external_grav", "tend",    "xv",           "rho",   "gpart",
    "multipole",     "spart",   "stars_density"};

#ifdef WITH_MPI
/* MPI communicators for the subtypes. */
MPI_Comm subtaskMPI_comms[task_subtype_count];
#endif

/**
 * @brief Computes the overlap between the parts array of two given cells.
 *
 * @param TYPE is the type of parts (e.g. #part, #gpart, #spart)
 * @param ARRAY is the array of this specific type.
 * @param COUNT is the number of elements in the array.
 */
#define TASK_CELL_OVERLAP(TYPE, ARRAY, COUNT)                               \
  __attribute__((always_inline))                                            \
      INLINE static size_t task_cell_overlap_##TYPE(                        \
          const struct cell *restrict ci, const struct cell *restrict cj) { \
                                                                            \
    if (ci == NULL || cj == NULL) return 0;                                 \
                                                                            \
    if (ci->ARRAY <= cj->ARRAY &&                                           \
        ci->ARRAY + ci->COUNT >= cj->ARRAY + cj->COUNT) {                   \
      return cj->COUNT;                                                     \
    } else if (cj->ARRAY <= ci->ARRAY &&                                    \
               cj->ARRAY + cj->COUNT >= ci->ARRAY + ci->COUNT) {            \
      return ci->COUNT;                                                     \
    }                                                                       \
                                                                            \
    return 0;                                                               \
  }

TASK_CELL_OVERLAP(part, hydro.parts, hydro.count);
TASK_CELL_OVERLAP(gpart, grav.parts, grav.count);
TASK_CELL_OVERLAP(spart, stars.parts, stars.count);

/**
 * @brief Returns the #task_actions for a given task.
 *
 * @param t The #task.
 */
__attribute__((always_inline)) INLINE static enum task_actions task_acts_on(
    const struct task *t) {

  switch (t->type) {

    case task_type_none:
      return task_action_none;
      break;

    case task_type_drift_part:
    case task_type_sort:
    case task_type_ghost:
    case task_type_extra_ghost:
    case task_type_cooling:
    case task_type_sourceterms:
      return task_action_part;
      break;

    case task_type_star_formation:
      return task_action_all;

    case task_type_stars_ghost:
      return task_action_spart;
      break;

    case task_type_self:
    case task_type_pair:
    case task_type_sub_self:
    case task_type_sub_pair:
      switch (t->subtype) {

        case task_subtype_density:
        case task_subtype_gradient:
        case task_subtype_force:
          return task_action_part;
          break;

        case task_subtype_stars_density:
          return task_action_all;
          break;

        case task_subtype_grav:
        case task_subtype_external_grav:
          return task_action_gpart;
          break;

        default:
          error("Unknow task_action for task");
          return task_action_none;
          break;
      }
      break;

    case task_type_end_force:
    case task_type_kick1:
    case task_type_kick2:
    case task_type_logger:
    case task_type_fof_self:
    case task_type_fof_pair:
    case task_type_timestep:
    case task_type_send:
    case task_type_recv:
      if (t->ci->hydro.count > 0 && t->ci->grav.count > 0)
        return task_action_all;
      else if (t->ci->hydro.count > 0)
        return task_action_part;
      else if (t->ci->grav.count > 0)
        return task_action_gpart;
      else
        error("Task without particles");
      break;

    case task_type_init_grav:
    case task_type_grav_mm:
    case task_type_grav_long_range:
      return task_action_multipole;
      break;

    case task_type_drift_gpart:
    case task_type_grav_down:
    case task_type_grav_mesh:
      return task_action_gpart;
      break;

    default:
      error("Unknown task_action for task");
      return task_action_none;
      break;
  }

  /* Silence compiler warnings */
  error("Unknown task_action for task");
  return task_action_none;
}

/**
 * @brief Compute the Jaccard similarity of the data used by two
 *        different tasks.
 *
 * @param ta The first #task.
 * @param tb The second #task.
 */
float task_overlap(const struct task *restrict ta,
                   const struct task *restrict tb) {

  if (ta == NULL || tb == NULL) return 0.f;

  const enum task_actions ta_act = task_acts_on(ta);
  const enum task_actions tb_act = task_acts_on(tb);

  /* First check if any of the two tasks are of a type that don't
     use cells. */
  if (ta_act == task_action_none || tb_act == task_action_none) return 0.f;

  const int ta_part = (ta_act == task_action_part || ta_act == task_action_all);
  const int ta_gpart =
      (ta_act == task_action_gpart || ta_act == task_action_all);
  const int ta_spart =
      (ta_act == task_action_spart || ta_act == task_action_all);
  const int tb_part = (tb_act == task_action_part || tb_act == task_action_all);
  const int tb_gpart =
      (tb_act == task_action_gpart || tb_act == task_action_all);
  const int tb_spart =
      (tb_act == task_action_spart || tb_act == task_action_all);

  /* In the case where both tasks act on parts */
  if (ta_part && tb_part) {

    /* Compute the union of the cell data. */
    size_t size_union = 0;
    if (ta->ci != NULL) size_union += ta->ci->hydro.count;
    if (ta->cj != NULL) size_union += ta->cj->hydro.count;
    if (tb->ci != NULL) size_union += tb->ci->hydro.count;
    if (tb->cj != NULL) size_union += tb->cj->hydro.count;

    /* Compute the intersection of the cell data. */
    const size_t size_intersect = task_cell_overlap_part(ta->ci, tb->ci) +
                                  task_cell_overlap_part(ta->ci, tb->cj) +
                                  task_cell_overlap_part(ta->cj, tb->ci) +
                                  task_cell_overlap_part(ta->cj, tb->cj);

    return ((float)size_intersect) / (size_union - size_intersect);
  }

  /* In the case where both tasks act on gparts */
  else if (ta_gpart && tb_gpart) {

    /* Compute the union of the cell data. */
    size_t size_union = 0;
    if (ta->ci != NULL) size_union += ta->ci->grav.count;
    if (ta->cj != NULL) size_union += ta->cj->grav.count;
    if (tb->ci != NULL) size_union += tb->ci->grav.count;
    if (tb->cj != NULL) size_union += tb->cj->grav.count;

    /* Compute the intersection of the cell data. */
    const size_t size_intersect = task_cell_overlap_gpart(ta->ci, tb->ci) +
                                  task_cell_overlap_gpart(ta->ci, tb->cj) +
                                  task_cell_overlap_gpart(ta->cj, tb->ci) +
                                  task_cell_overlap_gpart(ta->cj, tb->cj);

    return ((float)size_intersect) / (size_union - size_intersect);
  }

  /* In the case where both tasks act on sparts */
  else if (ta_spart && tb_spart) {

    /* Compute the union of the cell data. */
    size_t size_union = 0;
    if (ta->ci != NULL) size_union += ta->ci->stars.count;
    if (ta->cj != NULL) size_union += ta->cj->stars.count;
    if (tb->ci != NULL) size_union += tb->ci->stars.count;
    if (tb->cj != NULL) size_union += tb->cj->stars.count;

    /* Compute the intersection of the cell data. */
    const size_t size_intersect = task_cell_overlap_spart(ta->ci, tb->ci) +
                                  task_cell_overlap_spart(ta->ci, tb->cj) +
                                  task_cell_overlap_spart(ta->cj, tb->ci) +
                                  task_cell_overlap_spart(ta->cj, tb->cj);

    return ((float)size_intersect) / (size_union - size_intersect);
  }

  /* Else, no overlap */
  return 0.f;
}

/**
 * @brief Unlock the cell held by this task.
 *
 * @param t The #task.
 */
void task_unlock(struct task *t) {

  const enum task_types type = t->type;
  const enum task_subtypes subtype = t->subtype;
  struct cell *ci = t->ci, *cj = t->cj;

  /* Act based on task type. */
  switch (type) {

    case task_type_end_force:
    case task_type_kick1:
    case task_type_kick2:
    case task_type_logger:
    case task_type_timestep:
      cell_unlocktree(ci);
      cell_gunlocktree(ci);
      break;

    case task_type_drift_part:
    case task_type_sort:
      cell_unlocktree(ci);
      break;

    case task_type_drift_gpart:
    case task_type_grav_mesh:
      cell_gunlocktree(ci);
      break;

    case task_type_self:
    case task_type_sub_self:
      if (subtype == task_subtype_grav) {
        cell_gunlocktree(ci);
        cell_munlocktree(ci);
      } else {
        cell_unlocktree(ci);
      }
      break;

    case task_type_pair:
    case task_type_sub_pair:
      if (subtype == task_subtype_grav) {
        cell_gunlocktree(ci);
        cell_gunlocktree(cj);
        cell_munlocktree(ci);
        cell_munlocktree(cj);
      } else {
        cell_unlocktree(ci);
        cell_unlocktree(cj);
      }
      break;

    case task_type_grav_down:
      cell_gunlocktree(ci);
      cell_munlocktree(ci);
      break;

    case task_type_grav_long_range:
      cell_munlocktree(ci);
      break;

    case task_type_grav_mm:
      cell_munlocktree(ci);
      cell_munlocktree(cj);
      break;

    default:
      break;
  }
}

/**
 * @brief Try to lock the cells associated with this task.
 *
 * @param t the #task.
 */
int task_lock(struct task *t) {

  const enum task_types type = t->type;
  const enum task_subtypes subtype = t->subtype;
  struct cell *ci = t->ci, *cj = t->cj;
#ifdef WITH_MPI
  int res = 0, err = 0;
  MPI_Status stat;
#endif

  switch (type) {

    /* Communication task? */
    case task_type_recv:
    case task_type_send:
#ifdef WITH_MPI
      /* Check the status of the MPI request. */
      if ((err = MPI_Test(&t->req, &res, &stat)) != MPI_SUCCESS) {
        char buff[MPI_MAX_ERROR_STRING];
        int len;
        MPI_Error_string(err, buff, &len);
        error(
            "Failed to test request on send/recv task (type=%s/%s tag=%lld, "
            "%s).",
            taskID_names[t->type], subtaskID_names[t->subtype], t->flags, buff);
      }
      return res;
#else
      error("SWIFT was not compiled with MPI support.");
#endif
      break;

    case task_type_end_force:
    case task_type_kick1:
    case task_type_kick2:
    case task_type_logger:
    case task_type_timestep:
      if (ci->hydro.hold || ci->grav.phold) return 0;
      if (cell_locktree(ci) != 0) return 0;
      if (cell_glocktree(ci) != 0) {
        cell_unlocktree(ci);
        return 0;
      }
      break;

    case task_type_drift_part:
    case task_type_sort:
      if (ci->hydro.hold) return 0;
      if (cell_locktree(ci) != 0) return 0;
      break;

    case task_type_drift_gpart:
    case task_type_grav_mesh:
      if (ci->grav.phold) return 0;
      if (cell_glocktree(ci) != 0) return 0;
      break;

    case task_type_self:
    case task_type_sub_self:
      if (subtype == task_subtype_grav) {
        /* Lock the gparts and the m-pole */
        if (ci->grav.phold || ci->grav.mhold) return 0;
        if (cell_glocktree(ci) != 0)
          return 0;
        else if (cell_mlocktree(ci) != 0) {
          cell_gunlocktree(ci);
          return 0;
        }
      } else {
        if (cell_locktree(ci) != 0) return 0;
      }
      break;

    case task_type_pair:
    case task_type_sub_pair:
      if (subtype == task_subtype_grav) {
        /* Lock the gparts and the m-pole in both cells */
        if (ci->grav.phold || cj->grav.phold) return 0;
        if (cell_glocktree(ci) != 0) return 0;
        if (cell_glocktree(cj) != 0) {
          cell_gunlocktree(ci);
          return 0;
        } else if (cell_mlocktree(ci) != 0) {
          cell_gunlocktree(ci);
          cell_gunlocktree(cj);
          return 0;
        } else if (cell_mlocktree(cj) != 0) {
          cell_gunlocktree(ci);
          cell_gunlocktree(cj);
          cell_munlocktree(ci);
          return 0;
        }
      } else {
        /* Lock the parts in both cells */
        if (ci->hydro.hold || cj->hydro.hold) return 0;
        if (cell_locktree(ci) != 0) return 0;
        if (cell_locktree(cj) != 0) {
          cell_unlocktree(ci);
          return 0;
        }
      }
      break;

    case task_type_grav_down:
      /* Lock the gparts and the m-poles */
      if (ci->grav.phold || ci->grav.mhold) return 0;
      if (cell_glocktree(ci) != 0)
        return 0;
      else if (cell_mlocktree(ci) != 0) {
        cell_gunlocktree(ci);
        return 0;
      }
      break;

    case task_type_grav_long_range:
      /* Lock the m-poles */
      if (ci->grav.mhold) return 0;
      if (cell_mlocktree(ci) != 0) return 0;
      break;

    case task_type_grav_mm:
      /* Lock both m-poles */
      if (ci->grav.mhold || cj->grav.mhold) return 0;
      if (cell_mlocktree(ci) != 0) return 0;
      if (cell_mlocktree(cj) != 0) {
        cell_munlocktree(ci);
        return 0;
      }

    default:
      break;
  }

  /* If we made it this far, we've got a lock. */
  return 1;
}

/**
 * @brief Print basic information about a task.
 *
 * @param t The #task.
 */
void task_print(const struct task *t) {

  message("Type:'%s' sub_type:'%s' wait=%d nr_unlocks=%d skip=%d",
          taskID_names[t->type], subtaskID_names[t->subtype], t->wait,
          t->nr_unlock_tasks, t->skip);
}

#ifdef WITH_MPI
/**
 * @brief Create global communicators for each of the subtasks.
 */
void task_create_mpi_comms(void) {
  for (int i = 0; i < task_subtype_count; i++) {
    MPI_Comm_dup(MPI_COMM_WORLD, &subtaskMPI_comms[i]);
  }
}
#endif<|MERGE_RESOLUTION|>--- conflicted
+++ resolved
@@ -47,20 +47,6 @@
 #include "lock.h"
 
 /* Task type names. */
-<<<<<<< HEAD
-const char *taskID_names[task_type_count] = {
-    "none",        "sort",           "self",
-    "pair",        "sub_self",       "sub_pair",
-    "init_grav",   "init_grav_out",  "ghost_in",
-    "ghost",       "ghost_out",      "extra_ghost",
-    "drift_part",  "drift_gpart",    "end_force",
-    "kick1",       "kick2",          "timestep",
-    "send",        "recv",           "grav_long_range",
-    "grav_mm",     "grav_down_in",   "grav_down",
-    "grav_mesh",   "cooling",        "star_formation",
-    "sourceterms", "logger",         "stars_ghost_in",
-    "stars_ghost", "stars_ghost_out", "fof_self", "fof_pair"};
-=======
 const char *taskID_names[task_type_count] = {"none",
                                              "sort",
                                              "self",
@@ -93,8 +79,9 @@
                                              "logger",
                                              "stars_ghost_in",
                                              "stars_ghost",
-                                             "stars_ghost_out"};
->>>>>>> e1bdccb3
+                                             "stars_ghost_out",
+                                             "fof_self",
+                                             "fof_pair"};
 
 /* Sub-task type names. */
 const char *subtaskID_names[task_subtype_count] = {
