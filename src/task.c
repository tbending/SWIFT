--- conflicted
+++ resolved
@@ -54,7 +54,7 @@
     "rewait"};
 
 const char *subtaskID_names[task_type_count] = {"none", "density", "force",
-                                                "grav", "t_end"};
+                                                "grav"};
 
 /**
  * @brief Computes the overlap between the parts array of two given cells.
@@ -230,77 +230,6 @@
 }
 
 /**
-<<<<<<< HEAD
- * @brief Remove all unlocks to tasks that are of the given type.
- *
- * @param t The #task.
- * @param type The task type ID to remove.
- */
-void task_cleanunlock(struct task *t, int type) {
-
-  int k;
-
-  lock_lock(&t->lock);
-
-  for (k = 0; k < t->nr_unlock_tasks; k++)
-    if (t->unlock_tasks[k]->type == type) {
-      t->nr_unlock_tasks -= 1;
-      t->unlock_tasks[k] = t->unlock_tasks[t->nr_unlock_tasks];
-    }
-
-  lock_unlock_blind(&t->lock);
-}
-
-/**
- * @brief Remove an unlock_task from the given task.
- *
- * @param ta The unlocking #task.
- * @param tb The #task that will be unlocked.
- */
-void task_rmunlock(struct task *ta, struct task *tb) {
-
-  int k;
-
-  lock_lock(&ta->lock);
-
-  for (k = 0; k < ta->nr_unlock_tasks; k++)
-    if (ta->unlock_tasks[k] == tb) {
-      ta->nr_unlock_tasks -= 1;
-      ta->unlock_tasks[k] = ta->unlock_tasks[ta->nr_unlock_tasks];
-      lock_unlock_blind(&ta->lock);
-      return;
-    }
-  error("Task not found.");
-}
-
-/**
- * @brief Remove an unlock_task from the given task.
- *
- * @param ta The unlocking #task.
- * @param tb The #task that will be unlocked.
- *
- * Differs from #task_rmunlock in that it will not fail if
- * the task @c tb is not in the unlocks of @c ta.
- */
-void task_rmunlock_blind(struct task *ta, struct task *tb) {
-
-  int k;
-
-  lock_lock(&ta->lock);
-
-  for (k = 0; k < ta->nr_unlock_tasks; k++)
-    if (ta->unlock_tasks[k] == tb) {
-      ta->nr_unlock_tasks -= 1;
-      ta->unlock_tasks[k] = ta->unlock_tasks[ta->nr_unlock_tasks];
-      break;
-    }
-
-  lock_unlock_blind(&ta->lock);
-}
-
-/**
-=======
->>>>>>> e85ecae0
  * @brief Prints the list of tasks contained in a given mask
  *
  * @param mask The mask to analyse
