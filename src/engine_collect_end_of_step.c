/*******************************************************************************
 * This file is part of SWIFT.
 * Copyright (c) 2012 Pedro Gonnet (pedro.gonnet@durham.ac.uk)
 *                    Matthieu Schaller (matthieu.schaller@durham.ac.uk)
 *               2015 Peter W. Draper (p.w.draper@durham.ac.uk)
 *
 * This program is free software: you can redistribute it and/or modify
 * it under the terms of the GNU Lesser General Public License as published
 * by the Free Software Foundation, either version 3 of the License, or
 * (at your option) any later version.
 *
 * This program is distributed in the hope that it will be useful,
 * but WITHOUT ANY WARRANTY; without even the implied warranty of
 * MERCHANTABILITY or FITNESS FOR A PARTICULAR PURPOSE.  See the
 * GNU General Public License for more details.
 *
 * You should have received a copy of the GNU Lesser General Public License
 * along with this program.  If not, see <http://www.gnu.org/licenses/>.
 *
 ******************************************************************************/

/* Config parameters. */
#include "../config.h"

/* This object's header. */
#include "engine.h"

/* Local headers. */
#include "active.h"
#include "star_formation_logger.h"
#include "timeline.h"
#include "lightcone_array.h"

/**
 * @brief Data collected from the cells at the end of a time-step
 */
struct end_of_step_data {

  size_t updated, g_updated, s_updated, sink_updated, b_updated;
  size_t inhibited, g_inhibited, s_inhibited, sink_inhibited, b_inhibited;
  integertime_t ti_hydro_end_min, ti_hydro_beg_max;
  integertime_t ti_gravity_end_min, ti_gravity_beg_max;
  integertime_t ti_stars_end_min, ti_stars_beg_max;
  integertime_t ti_sinks_end_min, ti_sinks_beg_max;
  integertime_t ti_black_holes_end_min, ti_black_holes_beg_max;
  struct engine *e;
  struct star_formation_history sfh;
  float runtime;
<<<<<<< HEAD
  int flush_lightcone_maps;
=======
  double deadtime;
>>>>>>> 429b126c
  float csds_file_size_gb;
};

/**
 * @brief Recursive function gathering end-of-step data.
 *
 * We recurse until we encounter a timestep or time-step MPI recv task
 * as the values will have been set at that level. We then bring these
 * values upwards.
 *
 * @param c The #cell to recurse into.
 * @param e The #engine.
 */
void engine_collect_end_of_step_recurse_hydro(struct cell *c,
                                              const struct engine *e) {

  /* Skip super-cells (Their values are already set) */
  if (c->timestep != NULL) return;
#ifdef WITH_MPI
  if (cell_get_recv(c, task_subtype_tend_part) != NULL) return;
#endif /* WITH_MPI */

#ifdef SWIFT_DEBUG_CHECKS
    /* if (!c->split) error("Reached a leaf without finding a time-step task!
     * c->depth=%d c->maxdepth=%d c->count=%d c->node=%d", */
    /* 		       c->depth, c->maxdepth, c->hydro.count, c->nodeID); */
#endif

  /* Counters for the different quantities. */
  size_t updated = 0;
  integertime_t ti_hydro_end_min = max_nr_timesteps, ti_hydro_beg_max = 0;

  /* Collect the values from the progeny. */
  for (int k = 0; k < 8; k++) {
    struct cell *cp = c->progeny[k];
    if (cp != NULL && cp->hydro.count > 0) {

      /* Recurse */
      engine_collect_end_of_step_recurse_hydro(cp, e);

      /* And update */
      ti_hydro_end_min = min(ti_hydro_end_min, cp->hydro.ti_end_min);
      ti_hydro_beg_max = max(ti_hydro_beg_max, cp->hydro.ti_beg_max);

      updated += cp->hydro.updated;

      /* Collected, so clear for next time. */
      cp->hydro.updated = 0;
    }
  }

  /* Store the collected values in the cell. */
  c->hydro.ti_end_min = ti_hydro_end_min;
  c->hydro.ti_beg_max = ti_hydro_beg_max;
  c->hydro.updated = updated;
}

/**
 * @brief Recursive function gathering end-of-step data.
 *
 * We recurse until we encounter a timestep or time-step MPI recv task
 * as the values will have been set at that level. We then bring these
 * values upwards.
 *
 * @param c The #cell to recurse into.
 * @param e The #engine.
 */
void engine_collect_end_of_step_recurse_grav(struct cell *c,
                                             const struct engine *e) {

  /* Skip super-cells (Their values are already set) */
  if (c->timestep != NULL) return;
#ifdef WITH_MPI
  if (cell_get_recv(c, task_subtype_tend_gpart) != NULL) return;
#endif /* WITH_MPI */

#ifdef SWIFT_DEBUG_CHECKS
    //  if (!c->split) error("Reached a leaf without finding a time-step
    //  task!");
#endif

  /* Counters for the different quantities. */
  size_t updated = 0;
  integertime_t ti_grav_end_min = max_nr_timesteps, ti_grav_beg_max = 0;

  /* Collect the values from the progeny. */
  for (int k = 0; k < 8; k++) {
    struct cell *cp = c->progeny[k];
    if (cp != NULL && cp->grav.count > 0) {

      /* Recurse */
      engine_collect_end_of_step_recurse_grav(cp, e);

      /* And update */
      ti_grav_end_min = min(ti_grav_end_min, cp->grav.ti_end_min);
      ti_grav_beg_max = max(ti_grav_beg_max, cp->grav.ti_beg_max);

      updated += cp->grav.updated;

      /* Collected, so clear for next time. */
      cp->grav.updated = 0;
    }
  }

  /* Store the collected values in the cell. */
  c->grav.ti_end_min = ti_grav_end_min;
  c->grav.ti_beg_max = ti_grav_beg_max;
  c->grav.updated = updated;
}

/**
 * @brief Recursive function gathering end-of-step data.
 *
 * We recurse until we encounter a timestep or time-step MPI recv task
 * as the values will have been set at that level. We then bring these
 * values upwards.
 *
 * @param c The #cell to recurse into.
 * @param e The #engine.
 */
void engine_collect_end_of_step_recurse_stars(struct cell *c,
                                              const struct engine *e) {

  /* Skip super-cells (Their values are already set) */
  if (c->timestep != NULL) return;
#ifdef WITH_MPI
  if (cell_get_recv(c, task_subtype_tend_spart) != NULL) return;
#endif /* WITH_MPI */

#ifdef SWIFT_DEBUG_CHECKS
    // if (!c->split) error("Reached a leaf without finding a time-step task!");
#endif

  /* Counters for the different quantities. */
  size_t updated = 0;
  integertime_t ti_stars_end_min = max_nr_timesteps, ti_stars_beg_max = 0;

  /* Collect the values from the progeny. */
  for (int k = 0; k < 8; k++) {
    struct cell *cp = c->progeny[k];
    if (cp != NULL && cp->stars.count > 0) {

      /* Recurse */
      engine_collect_end_of_step_recurse_stars(cp, e);

      /* And update */
      ti_stars_end_min = min(ti_stars_end_min, cp->stars.ti_end_min);
      ti_stars_beg_max = max(ti_stars_beg_max, cp->stars.ti_beg_max);

      updated += cp->stars.updated;

      /* Collected, so clear for next time. */
      cp->stars.updated = 0;
    }
  }

  /* Store the collected values in the cell. */
  c->stars.ti_end_min = ti_stars_end_min;
  c->stars.ti_beg_max = ti_stars_beg_max;
  c->stars.updated = updated;
}

/**
 * @brief Recursive function gathering end-of-step data.
 *
 * We recurse until we encounter a timestep or time-step MPI recv task
 * as the values will have been set at that level. We then bring these
 * values upwards.
 *
 * @param c The #cell to recurse into.
 * @param e The #engine.
 */
void engine_collect_end_of_step_recurse_black_holes(struct cell *c,
                                                    const struct engine *e) {

  /* Skip super-cells (Their values are already set) */
  if (c->timestep != NULL) return;
#ifdef WITH_MPI
  if (cell_get_recv(c, task_subtype_tend_bpart) != NULL) return;
#endif /* WITH_MPI */

#ifdef SWIFT_DEBUG_CHECKS
    // if (!c->split) error("Reached a leaf without finding a time-step task!");
#endif

  /* Counters for the different quantities. */
  size_t updated = 0;
  integertime_t ti_black_holes_end_min = max_nr_timesteps,
                ti_black_holes_beg_max = 0;

  /* Collect the values from the progeny. */
  for (int k = 0; k < 8; k++) {
    struct cell *cp = c->progeny[k];
    if (cp != NULL && cp->black_holes.count > 0) {

      /* Recurse */
      engine_collect_end_of_step_recurse_black_holes(cp, e);

      /* And update */
      ti_black_holes_end_min =
          min(ti_black_holes_end_min, cp->black_holes.ti_end_min);
      ti_black_holes_beg_max =
          max(ti_black_holes_beg_max, cp->black_holes.ti_beg_max);

      updated += cp->black_holes.updated;

      /* Collected, so clear for next time. */
      cp->black_holes.updated = 0;
    }
  }

  /* Store the collected values in the cell. */
  c->black_holes.ti_end_min = ti_black_holes_end_min;
  c->black_holes.ti_beg_max = ti_black_holes_beg_max;
  c->black_holes.updated = updated;
}

/**
 * @brief Recursive function gathering end-of-step data.
 *
 * We recurse until we encounter a timestep or time-step MPI recv task
 * as the values will have been set at that level. We then bring these
 * values upwards.
 *
 * @param c The #cell to recurse into.
 * @param e The #engine.
 */
void engine_collect_end_of_step_recurse_sinks(struct cell *c,
                                              const struct engine *e) {

  /* Skip super-cells (Their values are already set) */
  if (c->timestep != NULL) return;
#ifdef WITH_MPI
  if (cell_get_recv(c, task_subtype_tend_sink) != NULL) return;
#endif /* WITH_MPI */

#ifdef SWIFT_DEBUG_CHECKS
    // if (!c->split) error("Reached a leaf without finding a time-step task!");
#endif

  /* Counters for the different quantities. */
  size_t updated = 0;
  integertime_t ti_sinks_end_min = max_nr_timesteps, ti_sinks_beg_max = 0;

  /* Collect the values from the progeny. */
  for (int k = 0; k < 8; k++) {
    struct cell *cp = c->progeny[k];
    if (cp != NULL && cp->sinks.count > 0) {

      /* Recurse */
      engine_collect_end_of_step_recurse_sinks(cp, e);

      /* And update */
      ti_sinks_end_min = min(ti_sinks_end_min, cp->sinks.ti_end_min);
      ti_sinks_beg_max = max(ti_sinks_beg_max, cp->sinks.ti_beg_max);

      updated += cp->sinks.updated;

      /* Collected, so clear for next time. */
      cp->sinks.updated = 0;
    }
  }

  /* Store the collected values in the cell. */
  c->sinks.ti_end_min = ti_sinks_end_min;
  c->sinks.ti_beg_max = ti_sinks_beg_max;
  c->sinks.updated = updated;
}

/**
 * @brief Mapping function to collect the data from the end of the step
 *
 * This function will call a recursive function on all the top-level cells
 * to collect the information we are after.
 *
 * @param map_data The list of cells with tasks on this node.
 * @param num_elements The number of elements in the list this thread will work
 * on.
 * @param extra_data The #engine.
 */
void engine_collect_end_of_step_mapper(void *map_data, int num_elements,
                                       void *extra_data) {

  struct end_of_step_data *data = (struct end_of_step_data *)extra_data;
  const struct engine *e = data->e;
  const int with_hydro = (e->policy & engine_policy_hydro);
  const int with_self_grav = (e->policy & engine_policy_self_gravity);
  const int with_ext_grav = (e->policy & engine_policy_external_gravity);
  const int with_grav = (with_self_grav || with_ext_grav);
  const int with_stars = (e->policy & engine_policy_stars);
  const int with_sinks = (e->policy & engine_policy_sinks);
  const int with_black_holes = (e->policy & engine_policy_black_holes);
  struct space *s = e->s;
  int *local_cells = (int *)map_data;
  struct star_formation_history *sfh_top = &data->sfh;

  /* Local collectible */
  size_t updated = 0, g_updated = 0, s_updated = 0, sink_updated = 0,
         b_updated = 0;
  integertime_t ti_hydro_end_min = max_nr_timesteps, ti_hydro_beg_max = 0;
  integertime_t ti_gravity_end_min = max_nr_timesteps, ti_gravity_beg_max = 0;
  integertime_t ti_stars_end_min = max_nr_timesteps, ti_stars_beg_max = 0;
  integertime_t ti_sinks_end_min = max_nr_timesteps, ti_sinks_beg_max = 0;
  integertime_t ti_black_holes_end_min = max_nr_timesteps,
                ti_black_holes_beg_max = 0;

  /* Local Star formation history properties */
  struct star_formation_history sfh_updated;

  /* Initialize the star formation structs for this engine to zero */
  star_formation_logger_init(&sfh_updated);

  for (int ind = 0; ind < num_elements; ind++) {
    struct cell *c = &s->cells_top[local_cells[ind]];

    if (c->hydro.count > 0 || c->grav.count > 0 || c->stars.count > 0 ||
        c->black_holes.count > 0 || c->sinks.count > 0) {

      /* Make the top-cells recurse */
      if (with_hydro) {
        engine_collect_end_of_step_recurse_hydro(c, e);
      }
      if (with_grav) {
        engine_collect_end_of_step_recurse_grav(c, e);
      }
      if (with_stars) {
        engine_collect_end_of_step_recurse_stars(c, e);
      }
      if (with_sinks) {
        engine_collect_end_of_step_recurse_sinks(c, e);
      }
      if (with_black_holes) {
        engine_collect_end_of_step_recurse_black_holes(c, e);
      }

      /* And aggregate */
      if (c->hydro.ti_end_min > e->ti_current)
        ti_hydro_end_min = min(ti_hydro_end_min, c->hydro.ti_end_min);
      ti_hydro_beg_max = max(ti_hydro_beg_max, c->hydro.ti_beg_max);

      if (c->grav.ti_end_min > e->ti_current)
        ti_gravity_end_min = min(ti_gravity_end_min, c->grav.ti_end_min);
      ti_gravity_beg_max = max(ti_gravity_beg_max, c->grav.ti_beg_max);

      if (c->stars.ti_end_min > e->ti_current)
        ti_stars_end_min = min(ti_stars_end_min, c->stars.ti_end_min);
      ti_stars_beg_max = max(ti_stars_beg_max, c->stars.ti_beg_max);

      if (c->sinks.ti_end_min > e->ti_current)
        ti_sinks_end_min = min(ti_sinks_end_min, c->sinks.ti_end_min);
      ti_sinks_beg_max = max(ti_sinks_beg_max, c->sinks.ti_beg_max);

      if (c->black_holes.ti_end_min > e->ti_current)
        ti_black_holes_end_min =
            min(ti_black_holes_end_min, c->black_holes.ti_end_min);
      ti_black_holes_beg_max =
          max(ti_black_holes_beg_max, c->black_holes.ti_beg_max);

      updated += c->hydro.updated;
      g_updated += c->grav.updated;
      s_updated += c->stars.updated;
      sink_updated += c->sinks.updated;
      b_updated += c->black_holes.updated;

      /* Check if the cell was inactive and in that case reorder the SFH */
      if (!cell_is_starting_hydro(c, e)) {
        star_formation_logger_log_inactive_cell(&c->stars.sfh);
      }

      /* Get the star formation history from the current cell and store it in
       * the star formation history struct */
      star_formation_logger_add(&sfh_updated, &c->stars.sfh);

      /* Collected, so clear for next time. */
      c->hydro.updated = 0;
      c->grav.updated = 0;
      c->stars.updated = 0;
      c->sinks.updated = 0;
      c->black_holes.updated = 0;
    }
  }

  /* Let's write back to the global data.
   * We use the space lock to garanty single access*/
  if (lock_lock(&s->lock) == 0) {
    data->updated += updated;
    data->g_updated += g_updated;
    data->s_updated += s_updated;
    data->sink_updated += sink_updated;
    data->b_updated += b_updated;

    /* Add the SFH information from this engine to the global data */
    star_formation_logger_add(sfh_top, &sfh_updated);

    if (ti_hydro_end_min > e->ti_current)
      data->ti_hydro_end_min = min(ti_hydro_end_min, data->ti_hydro_end_min);
    data->ti_hydro_beg_max = max(ti_hydro_beg_max, data->ti_hydro_beg_max);

    if (ti_gravity_end_min > e->ti_current)
      data->ti_gravity_end_min =
          min(ti_gravity_end_min, data->ti_gravity_end_min);
    data->ti_gravity_beg_max =
        max(ti_gravity_beg_max, data->ti_gravity_beg_max);

    if (ti_stars_end_min > e->ti_current)
      data->ti_stars_end_min = min(ti_stars_end_min, data->ti_stars_end_min);
    data->ti_stars_beg_max = max(ti_stars_beg_max, data->ti_stars_beg_max);

    if (ti_sinks_end_min > e->ti_current)
      data->ti_sinks_end_min = min(ti_sinks_end_min, data->ti_sinks_end_min);
    data->ti_sinks_beg_max = max(ti_sinks_beg_max, data->ti_sinks_beg_max);

    if (ti_black_holes_end_min > e->ti_current)
      data->ti_black_holes_end_min =
          min(ti_black_holes_end_min, data->ti_black_holes_end_min);
    data->ti_black_holes_beg_max =
        max(ti_black_holes_beg_max, data->ti_black_holes_beg_max);
  }

  if (lock_unlock(&s->lock) != 0) error("Failed to unlock the space");
}

/**
 * @brief Collects the next time-step and rebuild flag.
 *
 * The next time-step is determined by making each super-cell recurse to
 * collect the minimal of ti_end and the number of updated particles.  When in
 * MPI mode this routines reduces these across all nodes and also collects the
 * forcerebuild flag -- this is so that we only use a single collective MPI
 * call per step for all these values.
 *
 * Note that the results are stored in e->collect_group1 struct not in the
 * engine fields, unless apply is true. These can be applied field-by-field
 * or all at once using collectgroup1_copy();
 *
 * @param e The #engine.
 * @param apply whether to apply the results to the engine or just keep in the
 *              group1 struct.
 */
void engine_collect_end_of_step(struct engine *e, int apply) {

  const ticks tic = getticks();
  struct space *s = e->s;
  struct end_of_step_data data;
  data.updated = 0, data.g_updated = 0, data.s_updated = 0, data.b_updated = 0;
  data.sink_updated = 0;
  data.ti_hydro_end_min = max_nr_timesteps, data.ti_hydro_beg_max = 0;
  data.ti_gravity_end_min = max_nr_timesteps, data.ti_gravity_beg_max = 0;
  data.ti_stars_end_min = max_nr_timesteps, data.ti_stars_beg_max = 0;
  data.ti_sinks_end_min = max_nr_timesteps, data.ti_sinks_beg_max = 0;
  data.ti_black_holes_end_min = max_nr_timesteps,
  data.ti_black_holes_beg_max = 0, data.e = e, data.csds_file_size_gb = 0;

#ifdef WITH_CSDS
  /* Get the file size from the CSDS. */
  if (e->policy & engine_policy_csds)
    data.csds_file_size_gb =
        csds_logfile_writer_get_current_filesize_used_gb(&e->csds->logfile);
#endif

  /* Need to use a consistent check of the hours since we started. */
  data.runtime = clocks_get_hours_since_start();

<<<<<<< HEAD
  /* Get flag to determine if lightcone maps buffers should be flushed on this step */
  data.flush_lightcone_maps = lightcone_array_trigger_map_update(e->lightcone_array_properties);
=======
  data.deadtime = e->local_deadtime;
>>>>>>> 429b126c

  /* Initialize the total SFH of the simulation to zero */
  star_formation_logger_init(&data.sfh);

  /* Collect information from the local top-level cells */
  threadpool_map(&e->threadpool, engine_collect_end_of_step_mapper,
                 s->local_cells_with_tasks_top, s->nr_local_cells_with_tasks,
                 sizeof(int), threadpool_auto_chunk_size, &data);

  /* Get the number of inhibited particles from the space-wide counters
   * since these have been updated atomically during the time-steps. */
  data.inhibited = s->nr_inhibited_parts;
  data.g_inhibited = s->nr_inhibited_gparts;
  data.s_inhibited = s->nr_inhibited_sparts;
  data.sink_inhibited = s->nr_inhibited_sinks;
  data.b_inhibited = s->nr_inhibited_bparts;

  /* Store these in the temporary collection group. */
  collectgroup1_init(
      &e->collect_group1, data.updated, data.g_updated, data.s_updated,
      data.sink_updated, data.b_updated, data.inhibited, data.g_inhibited,
      data.s_inhibited, data.sink_inhibited, data.b_inhibited,
      data.ti_hydro_end_min, data.ti_hydro_beg_max, data.ti_gravity_end_min,
      data.ti_gravity_beg_max, data.ti_stars_end_min, data.ti_stars_beg_max,
      data.ti_sinks_end_min, data.ti_sinks_beg_max, data.ti_black_holes_end_min,
      data.ti_black_holes_beg_max, e->forcerebuild, e->s->tot_cells,
      e->sched.nr_tasks, (float)e->sched.nr_tasks / (float)e->s->tot_cells,
<<<<<<< HEAD
      data.sfh, data.runtime, data.flush_lightcone_maps, data.csds_file_size_gb);
=======
      data.sfh, data.runtime, data.deadtime, data.csds_file_size_gb);
>>>>>>> 429b126c

/* Aggregate collective data from the different nodes for this step. */
#ifdef WITH_MPI
  collectgroup1_reduce(&e->collect_group1);

#ifdef SWIFT_DEBUG_CHECKS
  {
    /* Check the above using the original MPI calls. */
    integertime_t in_i[2], out_i[2];
    in_i[0] = 0;
    in_i[1] = 0;
    out_i[0] = data.ti_hydro_end_min;
    out_i[1] = data.ti_gravity_end_min;
    if (MPI_Allreduce(out_i, in_i, 2, MPI_LONG_LONG_INT, MPI_MIN,
                      MPI_COMM_WORLD) != MPI_SUCCESS)
      error("Failed to aggregate ti_end_min.");
    if (in_i[0] != (long long)e->collect_group1.ti_hydro_end_min)
      error("Failed to get same ti_hydro_end_min, is %lld, should be %lld",
            in_i[0], e->collect_group1.ti_hydro_end_min);
    if (in_i[1] != (long long)e->collect_group1.ti_gravity_end_min)
      error("Failed to get same ti_gravity_end_min, is %lld, should be %lld",
            in_i[1], e->collect_group1.ti_gravity_end_min);

    long long in_ll[4], out_ll[4];
    out_ll[0] = data.updated;
    out_ll[1] = data.g_updated;
    out_ll[2] = data.s_updated;
    out_ll[3] = data.b_updated;
    if (MPI_Allreduce(out_ll, in_ll, 4, MPI_LONG_LONG_INT, MPI_SUM,
                      MPI_COMM_WORLD) != MPI_SUCCESS)
      error("Failed to aggregate particle counts.");
    if (in_ll[0] != (long long)e->collect_group1.updated)
      error("Failed to get same updated, is %lld, should be %lld", in_ll[0],
            e->collect_group1.updated);
    if (in_ll[1] != (long long)e->collect_group1.g_updated)
      error("Failed to get same g_updated, is %lld, should be %lld", in_ll[1],
            e->collect_group1.g_updated);
    if (in_ll[2] != (long long)e->collect_group1.s_updated)
      error("Failed to get same s_updated, is %lld, should be %lld", in_ll[2],
            e->collect_group1.s_updated);
    if (in_ll[3] != (long long)e->collect_group1.b_updated)
      error("Failed to get same b_updated, is %lld, should be %lld", in_ll[3],
            e->collect_group1.b_updated);

    out_ll[0] = data.inhibited;
    out_ll[1] = data.g_inhibited;
    out_ll[2] = data.s_inhibited;
    out_ll[3] = data.b_inhibited;
    if (MPI_Allreduce(out_ll, in_ll, 4, MPI_LONG_LONG_INT, MPI_SUM,
                      MPI_COMM_WORLD) != MPI_SUCCESS)
      error("Failed to aggregate particle counts.");
    if (in_ll[0] != (long long)e->collect_group1.inhibited)
      error("Failed to get same inhibited, is %lld, should be %lld", in_ll[0],
            e->collect_group1.inhibited);
    if (in_ll[1] != (long long)e->collect_group1.g_inhibited)
      error("Failed to get same g_inhibited, is %lld, should be %lld", in_ll[1],
            e->collect_group1.g_inhibited);
    if (in_ll[2] != (long long)e->collect_group1.s_inhibited)
      error("Failed to get same s_inhibited, is %lld, should be %lld", in_ll[2],
            e->collect_group1.s_inhibited);
    if (in_ll[3] != (long long)e->collect_group1.b_inhibited)
      error("Failed to get same b_inhibited, is %lld, should be %lld", in_ll[3],
            e->collect_group1.b_inhibited);

    int buff = 0;
    if (MPI_Allreduce(&e->forcerebuild, &buff, 1, MPI_INT, MPI_MAX,
                      MPI_COMM_WORLD) != MPI_SUCCESS)
      error("Failed to aggregate the rebuild flag across nodes.");
    if (!!buff != !!e->collect_group1.forcerebuild)
      error(
          "Failed to get same rebuild flag from all nodes, is %d,"
          "should be %d",
          buff, e->collect_group1.forcerebuild);
  }
#endif
#endif

  /* Apply to the engine, if requested. */
  if (apply) collectgroup1_apply(&e->collect_group1, e);

  if (e->verbose)
    message("took %.3f %s.", clocks_from_ticks(getticks() - tic),
            clocks_getunit());
}<|MERGE_RESOLUTION|>--- conflicted
+++ resolved
@@ -46,11 +46,8 @@
   struct engine *e;
   struct star_formation_history sfh;
   float runtime;
-<<<<<<< HEAD
   int flush_lightcone_maps;
-=======
   double deadtime;
->>>>>>> 429b126c
   float csds_file_size_gb;
 };
 
@@ -514,12 +511,10 @@
   /* Need to use a consistent check of the hours since we started. */
   data.runtime = clocks_get_hours_since_start();
 
-<<<<<<< HEAD
   /* Get flag to determine if lightcone maps buffers should be flushed on this step */
   data.flush_lightcone_maps = lightcone_array_trigger_map_update(e->lightcone_array_properties);
-=======
+
   data.deadtime = e->local_deadtime;
->>>>>>> 429b126c
 
   /* Initialize the total SFH of the simulation to zero */
   star_formation_logger_init(&data.sfh);
@@ -547,11 +542,8 @@
       data.ti_sinks_end_min, data.ti_sinks_beg_max, data.ti_black_holes_end_min,
       data.ti_black_holes_beg_max, e->forcerebuild, e->s->tot_cells,
       e->sched.nr_tasks, (float)e->sched.nr_tasks / (float)e->s->tot_cells,
-<<<<<<< HEAD
-      data.sfh, data.runtime, data.flush_lightcone_maps, data.csds_file_size_gb);
-=======
-      data.sfh, data.runtime, data.deadtime, data.csds_file_size_gb);
->>>>>>> 429b126c
+      data.sfh, data.runtime, data.flush_lightcone_maps, data.deadtime,
+      data.csds_file_size_gb);
 
 /* Aggregate collective data from the different nodes for this step. */
 #ifdef WITH_MPI
