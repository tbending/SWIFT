--- conflicted
+++ resolved
@@ -34,12 +34,10 @@
  */
 struct rt_props {
 
-<<<<<<< HEAD
   /* CFL condition */
   float CFL_condition;
 
 
-=======
   /* Are we running with hydro or star controlled injection?
    * This is added to avoid #ifdef macros as far as possible */
   int hydro_controlled_injection;
@@ -48,7 +46,6 @@
    * step, but before the first step? */
   int convert_stars_after_zeroth_step;
   int convert_parts_after_zeroth_step;
->>>>>>> 360d3ec7
 };
 
 /**
