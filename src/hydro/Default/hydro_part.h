/*******************************************************************************
 * This file is part of SWIFT.
 * Copyright (c) 2012 Pedro Gonnet (pedro.gonnet@durham.ac.uk)
 *
 * This program is free software: you can redistribute it and/or modify
 * it under the terms of the GNU Lesser General Public License as published
 * by the Free Software Foundation, either version 3 of the License, or
 * (at your option) any later version.
 *
 * This program is distributed in the hope that it will be useful,
 * but WITHOUT ANY WARRANTY; without even the implied warranty of
 * MERCHANTABILITY or FITNESS FOR A PARTICULAR PURPOSE.  See the
 * GNU General Public License for more details.
 *
 * You should have received a copy of the GNU Lesser General Public License
 * along with this program.  If not, see <http://www.gnu.org/licenses/>.
 *
 ******************************************************************************/

/* Extra particle data not needed during the SPH loops over neighbours. */
struct xpart {

  /* Offset between current position and position at last tree rebuild. */
  float x_diff[3];

  /* Velocity at the last full step. */
  float v_full[3];

  /* Old density. */
  float omega;

} __attribute__((aligned(xpart_align)));

/* Data of a single particle. */
struct part {

  /* Particle position. */
  double x[3];

  /* Particle predicted velocity. */
  float v[3];

  /* Particle acceleration. */
  float a_hydro[3];

  /* Particle cutoff radius. */
  float h;

  /* Change in smoothing length over time. */
  float h_dt;

  /* Particle time of beginning of time-step. */
  int ti_begin;

  /* Particle time of end of time-step. */
  int ti_end;

  /* Particle internal energy. */
  float u;

  /* Particle density. */
  float rho;

  /* Derivative of the density with respect to this particle's smoothing length.
   */
  float rho_dh;

  /* Particle viscosity parameter */
  float alpha;

  /* Store density/force specific stuff. */
  union {

    struct {

      /* Particle velocity divergence. */
      float div_v;

      /* Derivative of particle number density. */
      float wcount_dh;

<<<<<<< HEAD
    /* Particle velocity curl. */
    float rot_v[3];
=======
      /* Particle velocity curl. */
      float rot_v[3];
>>>>>>> 46ea1a8b

      /* Particle number density. */
      float wcount;

    } density;

    struct {

      /* Balsara switch */
      float balsara;

      /* Aggregate quantities. */
      float POrho2;

      /* Change in particle energy over time. */
      float u_dt;

      /* Signal velocity */
      float v_sig;

      /* Sound speed */
      float c;

    } force;
  };

  /* Particle mass. */
  float mass;

  /* Particle ID. */
  long long id;

  /* Pointer to corresponding gravity part. */
  struct gpart* gpart;

} __attribute__((aligned(part_align)));<|MERGE_RESOLUTION|>--- conflicted
+++ resolved
@@ -79,13 +79,8 @@
       /* Derivative of particle number density. */
       float wcount_dh;
 
-<<<<<<< HEAD
-    /* Particle velocity curl. */
-    float rot_v[3];
-=======
       /* Particle velocity curl. */
       float rot_v[3];
->>>>>>> 46ea1a8b
 
       /* Particle number density. */
       float wcount;
