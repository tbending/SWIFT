--- conflicted
+++ resolved
@@ -64,13 +64,11 @@
   /* Global runtime of application in hours. */
   float runtime;
 
-<<<<<<< HEAD
   /* Flag to determine if lightcone maps should be updated this step */
   int flush_lightcone_maps;
-=======
+
   /* Accumulated dead time during the step. */
   double deadtime;
->>>>>>> 429b126c
 
 #ifdef WITH_CSDS
   /* Filesize used by the CSDS (does not correspond to the allocated one) */
@@ -91,12 +89,8 @@
     integertime_t ti_sinks_beg_max, integertime_t ti_black_holes_end_min,
     integertime_t ti_black_holes_beg_max, int forcerebuild,
     long long total_nr_cells, long long total_nr_tasks, float tasks_per_cell,
-<<<<<<< HEAD
     const struct star_formation_history sfh, float runtime, int flush_lightcone_maps,
-=======
-    const struct star_formation_history sfh, float runtime, double deadtime,
->>>>>>> 429b126c
-    float csds_file_size_gb);
+    double deadtime, float csds_file_size_gb);
 void collectgroup1_reduce(struct collectgroup1 *grp1);
 #ifdef WITH_MPI
 void mpicollect_free_MPI_type(void);
