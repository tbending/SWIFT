/*******************************************************************************
 * This file is part of SWIFT.
 * Copyright (c) 2021 John Helly (j.c.helly@durham.ac.uk)
 *
 * This program is free software: you can redistribute it and/or modify
 * it under the terms of the GNU Lesser General Public License as published
 * by the Free Software Foundation, either version 3 of the License, or
 * (at your option) any later version.
 *
 * This program is distributed in the hope that it will be useful,
 * but WITHOUT ANY WARRANTY; without even the implied warranty of
 * MERCHANTABILITY or FITNESS FOR A PARTICULAR PURPOSE.  See the
 * GNU General Public License for more details.
 *
 * You should have received a copy of the GNU Lesser General Public License
 * along with this program.  If not, see <http://www.gnu.org/licenses/>.
 *
 ******************************************************************************/

#ifndef SWIFT_LIGHTCONE_MAP_H
#define SWIFT_LIGHTCONE_MAP_H

/* Standard headers */
#include <math.h>
#include <limits.h>

/* Config parameters. */
#include "../config.h"

/* HDF5 */
#ifdef HAVE_HDF5
#include <hdf5.h>
#endif

/* Define this to compute expected sum of pixels for consistency check:
   this lets us check that the sum of the updates buffered when particles
   cross the lightcone equals the sum over pixels in the final map.
   This is a test of the communication and smoothing routines. */
#define LIGHTCONE_MAP_CHECK_TOTAL

/* Local headers */
#include "error.h"
#include "healpix_smoothing.h"
#include "particle_buffer.h"
#include "parser.h"
#include "threadpool.h"
#include "units.h"

/**
 * @brief Struct to store a contribution to a healpix map pixel
 */
struct lightcone_map_contribution {

  /*! Amount to contribute to the pixel */
  double value;

  /*! Position on the sphere: spherical coordinates encoded as ints */
  int itheta, iphi;
  
  /*! Smoothing radius */
  float radius;

  /*! MPI ranks to send this contribution to */
  unsigned short first_dest, last_dest;

};


/**
 * @brief Struct to store a single lightcone healpix map
 */
struct lightcone_map {

  /*! Healpix nside parameter */
  int nside;

  /*! Pointer to struct with C++ Healpix_base class instance  */
  struct healpix_smoothing_info *smoothing_info;

  /*! Buffer to store contributions to the healpix map */
  struct particle_buffer buffer;

  /*! Block size in the particle buffer */
  size_t elements_per_block;

  /*! Total pixels in the map */
  size_t total_nr_pix;

  /*! Number of pixels stored on this node */
  size_t local_nr_pix;
  
  /*! Offset of the firts pixel stored on this rank */
  size_t local_pix_offset;

  /*! Number of pixels per rank (last node has any extra) */
  size_t pix_per_rank;

  /*! Local healpix map data */
  double *data;

  /*! Inner radius */
  double r_min;

  /*! Outer radius */
  double r_max;

  /*! Units of this map */
  enum unit_conversion_factor units;

<<<<<<< HEAD
  /*! Size of each pixel in steradians */
  double pixel_area_steradians;
=======
  /*! Whether to smooth this map */
  int smooth;

#ifdef LIGHTCONE_MAP_CHECK_TOTAL
  /*! Sum of the quantity accumulated to this map, used for consistency check */
  double sum;
#endif

  /*! MPI communicator info */
  int comm_rank, comm_size;
>>>>>>> 06c18cd3

};


/**
 * @brief Store an angle in the range 0 to 2pi in an int
 *
 * @param theta The angle to store
 *
 */
__attribute__((always_inline)) INLINE static int angle_to_int(double theta) {
  
  if((theta < 0.0) || (theta > 2*M_PI))error("angle must be in range 0 to 2pi");

  const int nmax = (INT_MAX-1); /* -1 so we don't overflow for theta=2pi */
  const double dtheta = (2.0*M_PI)/(((double) nmax)+1.0);
  const double inv_dtheta = 1.0 / dtheta;
  return (int) (theta*inv_dtheta);
}


/**
 * @brief Convert an int back to an angle
 *
 * @param i The int to be interpreted as an angle
 *
 */
__attribute__((always_inline)) INLINE static double int_to_angle(int i) {
  
  const int nmax = (INT_MAX-1);
  const double dtheta = (2.0*M_PI)/(((double) nmax)+1.0);
  return dtheta*i+0.5*dtheta;
}


/**
 * @brief Add a value to the buffer for a healpix map
 *
 * @param map the #lightcone_map to update
 * @param pixel the pixel index to update
 * @param value the value to add
 *
 */
__attribute__((always_inline)) INLINE static void lightcone_map_buffer_update(struct lightcone_map *map,
                                                                              const double *pos,
                                                                              const double radius,
                                                                              const double value) {

  double theta, phi;
  healpix_smoothing_vec2ang(map->smoothing_info, pos, &theta, &phi);

  struct lightcone_map_contribution contr;
  contr.itheta = angle_to_int(theta);
  contr.iphi   = angle_to_int(phi);
  contr.radius = radius;
  contr.value = value;
  particle_buffer_append(&map->buffer, &contr);

  /* Sum values added to map for consistency check */
#ifdef LIGHTCONE_MAP_CHECK_TOTAL
  atomic_add_d(&map->sum, value);
#endif

}


void lightcone_map_init(struct lightcone_map *map, const int nside,
                        const double r_min, const double r_max,
                        const size_t elements_per_block,
                        enum unit_conversion_factor units,
                        const int smooth);

void lightcone_map_clean(struct lightcone_map *map);

void lightcone_map_struct_dump(const struct lightcone_map *map, FILE *stream);

void lightcone_map_struct_restore(struct lightcone_map *map, FILE *stream);

void lightcone_map_allocate_pixels(struct lightcone_map *map, const int zero_pixels);

void lightcone_map_free_pixels(struct lightcone_map *map);

void lightcone_map_update_from_buffer(struct lightcone_map *map, struct threadpool *tp,
                                      const int verbose);

#ifdef HAVE_HDF5
void lightcone_map_write(struct lightcone_map *map, const hid_t loc_id, const char *name,
                         const struct unit_system *internal_units,
                         const struct unit_system *snapshot_units);
#endif

#endif /* #ifndef SWIFT_LIGHTCONE_MAP_H */<|MERGE_RESOLUTION|>--- conflicted
+++ resolved
@@ -107,10 +107,9 @@
   /*! Units of this map */
   enum unit_conversion_factor units;
 
-<<<<<<< HEAD
   /*! Size of each pixel in steradians */
   double pixel_area_steradians;
-=======
+
   /*! Whether to smooth this map */
   int smooth;
 
@@ -121,7 +120,6 @@
 
   /*! MPI communicator info */
   int comm_rank, comm_size;
->>>>>>> 06c18cd3
 
 };
 
