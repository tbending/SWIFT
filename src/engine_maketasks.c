/*******************************************************************************
 * This file is part of SWIFT.
 * Copyright (c) 2012 Pedro Gonnet (pedro.gonnet@durham.ac.uk)
 *                    Matthieu Schaller (matthieu.schaller@durham.ac.uk)
 *               2015 Peter W. Draper (p.w.draper@durham.ac.uk)
 *                    Angus Lepper (angus.lepper@ed.ac.uk)
 *               2016 John A. Regan (john.a.regan@durham.ac.uk)
 *                    Tom Theuns (tom.theuns@durham.ac.uk)
 *
 * This program is free software: you can redistribute it and/or modify
 * it under the terms of the GNU Lesser General Public License as published
 * by the Free Software Foundation, either version 3 of the License, or
 * (at your option) any later version.
 *
 * This program is distributed in the hope that it will be useful,
 * but WITHOUT ANY WARRANTY; without even the implied warranty of
 * MERCHANTABILITY or FITNESS FOR A PARTICULAR PURPOSE.  See the
 * GNU General Public License for more details.
 *
 * You should have received a copy of the GNU Lesser General Public License
 * along with this program.  If not, see <http://www.gnu.org/licenses/>.
 *
 ******************************************************************************/

/* Config parameters. */
#include "../config.h"

/* Some standard headers. */
#include <stdlib.h>
#include <unistd.h>

/* MPI headers. */
#ifdef WITH_MPI
#include <mpi.h>
#endif

/* Load the profiler header, if needed. */
#ifdef WITH_PROFILER
#include <gperftools/profiler.h>
#endif

/* This object's header. */
#include "engine.h"

/* Local headers. */
#include "atomic.h"
#include "cell.h"
#include "clocks.h"
#include "cycle.h"
#include "debug.h"
#include "error.h"
#include "proxy.h"
#include "space_getsid.h"
#include "timers.h"

extern int engine_max_parts_per_ghost;
extern int engine_max_sparts_per_ghost;
extern int engine_star_resort_task_depth;

/**
 * @brief Add send tasks for the gravity pairs to a hierarchy of cells.
 *
 * @param e The #engine.
 * @param ci The sending #cell.
 * @param cj Dummy cell containing the nodeID of the receiving node.
 * @param t_grav The send_grav #task, if it has already been created.
 * @param t_ti The recv_ti_end #task, if it has already been created.
 */
void engine_addtasks_send_gravity(struct engine *e, struct cell *ci,
                                  struct cell *cj, struct task *t_grav,
                                  struct task *t_ti) {
#ifdef WITH_MPI
  struct link *l = NULL;
  struct scheduler *s = &e->sched;
  const int nodeID = cj->nodeID;

  /* Check if any of the gravity tasks are for the target node. */
  for (l = ci->grav.grav; l != NULL; l = l->next)
    if (l->t->ci->nodeID == nodeID ||
        (l->t->cj != NULL && l->t->cj->nodeID == nodeID))
      break;

  /* If so, attach send tasks. */
  if (l != NULL) {
    /* Create the tasks and their dependencies? */
    if (t_grav == NULL) {
      /* Make sure this cell is tagged. */
      cell_ensure_tagged(ci);

      t_grav = scheduler_addtask(s, task_type_send, task_subtype_gpart,
                                 ci->mpi.tag, 0, ci, cj);

      t_ti = scheduler_addtask(s, task_type_send, task_subtype_tend_gpart,
                               ci->mpi.tag, 0, ci, cj);

      /* The sends should unlock the down pass. */
      scheduler_addunlock(s, t_grav, ci->grav.super->grav.down);

      /* Drift before you send */
      scheduler_addunlock(s, ci->grav.super->grav.drift, t_grav);

      scheduler_addunlock(s, ci->super->timestep, t_ti);
    }

    /* Add them to the local cell. */
    engine_addlink(e, &ci->mpi.send, t_grav);
    engine_addlink(e, &ci->mpi.send, t_ti);
  }

  /* Recurse? */
  if (ci->split)
    for (int k = 0; k < 8; k++)
      if (ci->progeny[k] != NULL)
        engine_addtasks_send_gravity(e, ci->progeny[k], cj, t_grav, t_ti);

#else
  error("SWIFT was not compiled with MPI support.");
#endif
}

/**
 * @brief Run through the hydro tasks in a cell hierarchy and mark the cells
 *        that need to be sent to the given node.
 *
 * @params e The #engine.
 * @params ci The first #cell in a hydro pair.
 * @params cj The second #cell in a hydro pair.
 * @params proxy_id The index of the #proxy responsible for the foreign cell.
 * @params recurse Try to split this pair as if they were part of a sub-cell
 *         task.
 */
#ifdef WITH_MPI
void engine_mark_cells_for_hydro_send_recv(struct engine *e, struct cell *ci,
                                           struct cell *cj, int proxy_id,
                                           int recurse) {
  /* Should we even bother? */
  if (ci->hydro.count == 0 || cj->hydro.count == 0) return;

  /* Check if the both cells are already marked, and if so, then nothing to see
   * here folks. */
  if (ci->mpi.attach_send_recv_for_proxy & (1ULL << proxy_id) &&
      cj->mpi.attach_send_recv_for_proxy & (1ULL << proxy_id))
    return;

  /* Recurse?
     Note that we don't check cell_can_recurse_pair_hydro_task, since that
     relies on the current h_max, whereas cell_can_split_pair_hydro_task takes
     the current h_max times space_stretch. This is an upper bound on which
     cells will interact. */
  if (recurse && cell_can_split_pair_hydro_task(ci) &&
      cell_can_split_pair_hydro_task(cj)) {
    double shift[3];
    int sid = space_getsid(e->s, &ci, &cj, shift);

    struct cell_split_pair *csp = &cell_split_pairs[sid];
    for (int k = 0; k < csp->count; k++) {
      struct cell *cip = ci->progeny[csp->pairs[k].pid];
      struct cell *cjp = ci->progeny[csp->pairs[k].pjd];
      if (cip && cjp) {
        engine_mark_cells_for_hydro_send_recv(e, cip, cjp, proxy_id, recurse);
      }
    }
  }

  /* If we didn't bail or recurse, then there will be an interaction between ci
     and cj, so mark both cells. */
  else {
    ci->mpi.attach_send_recv_for_proxy |= (1ULL << proxy_id);
    cj->mpi.attach_send_recv_for_proxy |= (1ULL << proxy_id);
  }
}
#endif  // WITH_MPI

/**
 * @brief Add send tasks for the hydro pairs to a hierarchy of cells.
 *
 * @param e The #engine.
 * @param ci The sending #cell.
 * @param cj Dummy cell containing the nodeID of the receiving node.
 * @param proxy_id The ID of the #proxy associated with the receiving cell.
 * @param t_xv The send_xv #task, if it has already been created.
 * @param t_rho The send_rho #task, if it has already been created.
 * @param t_gradient The send_gradient #task, if already created.
 * @param t_ti The recv_ti_end #task, if it has already been created.
 */
void engine_addtasks_send_hydro(struct engine *e, struct cell *ci,
                                struct cell *cj, int proxy_id,
                                struct task *t_xv, struct task *t_rho,
                                struct task *t_gradient, struct task *t_ti) {
#ifdef WITH_MPI
  struct scheduler *s = &e->sched;

  /* If this cell has to be sent, add the tasks. */
  if (ci->mpi.attach_send_recv_for_proxy & (1ULL << proxy_id)) {
    /* Create the tasks and their dependencies? */
    if (t_xv == NULL) {
      /* Make sure this cell is tagged. */
      cell_ensure_tagged(ci);

      t_xv = scheduler_addtask(s, task_type_send, task_subtype_xv, ci->mpi.tag,
                               0, ci, cj);
      t_rho = scheduler_addtask(s, task_type_send, task_subtype_rho,
                                ci->mpi.tag, 0, ci, cj);

#ifdef EXTRA_HYDRO_LOOP
      t_gradient = scheduler_addtask(s, task_type_send, task_subtype_gradient,
                                     ci->mpi.tag, 0, ci, cj);
#endif

      t_ti = scheduler_addtask(s, task_type_send, task_subtype_tend_part,
                               ci->mpi.tag, 0, ci, cj);

#ifdef EXTRA_HYDRO_LOOP

      scheduler_addunlock(s, t_gradient, ci->hydro.super->hydro.end_force);

      scheduler_addunlock(s, ci->hydro.super->hydro.extra_ghost, t_gradient);

      /* The send_rho task should unlock the super_hydro-cell's extra_ghost
       * task. */
      scheduler_addunlock(s, t_rho, ci->hydro.super->hydro.extra_ghost);

      /* The send_rho task depends on the cell's ghost task. */
      scheduler_addunlock(s, ci->hydro.super->hydro.ghost_out, t_rho);

      /* The send_xv task should unlock the super_hydro-cell's ghost task. */
      scheduler_addunlock(s, t_xv, ci->hydro.super->hydro.ghost_in);

#else
      /* The send_rho task should unlock the super_hydro-cell's kick task. */
      scheduler_addunlock(s, t_rho, ci->hydro.super->hydro.end_force);

      /* The send_rho task depends on the cell's ghost task. */
      scheduler_addunlock(s, ci->hydro.super->hydro.ghost_out, t_rho);

      /* The send_xv task should unlock the super_hydro-cell's ghost task. */
      scheduler_addunlock(s, t_xv, ci->hydro.super->hydro.ghost_in);

#endif

      scheduler_addunlock(s, ci->hydro.super->hydro.drift, t_rho);

      /* Drift before you send */
      scheduler_addunlock(s, ci->hydro.super->hydro.drift, t_xv);

      scheduler_addunlock(s, ci->super->timestep, t_ti);
    }

    /* Add them to the local cell. */
    engine_addlink(e, &ci->mpi.send, t_xv);
    engine_addlink(e, &ci->mpi.send, t_rho);
#ifdef EXTRA_HYDRO_LOOP
    engine_addlink(e, &ci->mpi.send, t_gradient);
#endif
    engine_addlink(e, &ci->mpi.send, t_ti);
  }

  /* Recurse? */
  if (ci->split)
    for (int k = 0; k < 8; k++)
      if (ci->progeny[k] != NULL)
        engine_addtasks_send_hydro(e, ci->progeny[k], cj, proxy_id, t_xv, t_rho,
                                   t_gradient, t_ti);

#else
  error("SWIFT was not compiled with MPI support.");
#endif
}

/**
 * @brief Add send tasks for the stars pairs to a hierarchy of cells.
 *
 * @param e The #engine.
 * @param ci The sending #cell.
 * @param cj Dummy cell containing the nodeID of the receiving node.
 * @param t_feedback The send_feed #task, if it has already been created.
 * @param t_sf_counts The send_sf_counts, if it has been created.
 * @param t_ti The recv_ti_end #task, if it has already been created.
 * @param with_star_formation Are we running with star formation on?
 */
void engine_addtasks_send_stars(struct engine *e, struct cell *ci,
                                struct cell *cj, struct task *t_feedback,
                                struct task *t_sf_counts, struct task *t_ti,
                                const int with_star_formation) {

#ifdef WITH_MPI

  struct link *l = NULL;
  struct scheduler *s = &e->sched;
  const int nodeID = cj->nodeID;

  if (t_sf_counts == NULL && with_star_formation && ci->hydro.count > 0) {
#ifdef SWIFT_DEBUG_CHECKS
    if (ci->depth != 0)
      error(
          "Attaching a sf_count task at a non-top level c->depth=%d "
          "c->count=%d",
          ci->depth, ci->hydro.count);
#endif
    t_sf_counts = scheduler_addtask(s, task_type_send, task_subtype_sf_counts,
                                    ci->mpi.tag, 0, ci, cj);
    scheduler_addunlock(s, ci->hydro.star_formation, t_sf_counts);
  }

  /* Check if any of the density tasks are for the target node. */
  for (l = ci->stars.density; l != NULL; l = l->next)
    if (l->t->ci->nodeID == nodeID ||
        (l->t->cj != NULL && l->t->cj->nodeID == nodeID))
      break;

  /* If so, attach send tasks. */
  if (l != NULL) {

    if (t_feedback == NULL) {

      /* Make sure this cell is tagged. */
      cell_ensure_tagged(ci);

      /* Create the tasks and their dependencies? */
      t_feedback = scheduler_addtask(s, task_type_send, task_subtype_spart,
                                     ci->mpi.tag, 0, ci, cj);

      t_ti = scheduler_addtask(s, task_type_send, task_subtype_tend_spart,
                               ci->mpi.tag, 0, ci, cj);

      /* The send_stars task should unlock the super_cell's kick task. */
      scheduler_addunlock(s, t_feedback, ci->hydro.super->stars.stars_out);

      /* Ghost before you send */
      scheduler_addunlock(s, ci->hydro.super->stars.ghost, t_feedback);

      /* Drift before you send */
      scheduler_addunlock(s, ci->hydro.super->stars.drift, t_feedback);

      scheduler_addunlock(s, ci->super->timestep, t_ti);
    }

    engine_addlink(e, &ci->mpi.send, t_feedback);
    engine_addlink(e, &ci->mpi.send, t_ti);
    if (with_star_formation && ci->hydro.count > 0) {
      engine_addlink(e, &ci->mpi.send, t_sf_counts);
    }
  }

  /* Recurse? */
  if (ci->split)
    for (int k = 0; k < 8; k++)
      if (ci->progeny[k] != NULL)
        engine_addtasks_send_stars(e, ci->progeny[k], cj, t_feedback,
                                   t_sf_counts, t_ti, with_star_formation);

#else
  error("SWIFT was not compiled with MPI support.");
#endif
}

/**
 * @brief Add send tasks for the black holes pairs to a hierarchy of cells.
 *
 * @param e The #engine.
 * @param ci The sending #cell.
 * @param cj Dummy cell containing the nodeID of the receiving node.
 * @param t_rho The density comm. task, if it has already been created.
 * @param t_bh_merger The BH swallow comm. task, if it has already been created.
 * @param t_gas_swallow The gas swallow comm. task, if it has already been
 * created.
 * @param t_feedback The send_feed #task, if it has already been created.
 * @param t_ti The recv_ti_end #task, if it has already been created.
 */
void engine_addtasks_send_black_holes(struct engine *e, struct cell *ci,
                                      struct cell *cj, struct task *t_rho,
                                      struct task *t_bh_merger,
                                      struct task *t_gas_swallow,
                                      struct task *t_feedback,
                                      struct task *t_ti) {

#ifdef WITH_MPI

  struct link *l = NULL;
  struct scheduler *s = &e->sched;
  const int nodeID = cj->nodeID;

  /* Check if any of the density tasks are for the target node. */
  for (l = ci->black_holes.density; l != NULL; l = l->next)
    if (l->t->ci->nodeID == nodeID ||
        (l->t->cj != NULL && l->t->cj->nodeID == nodeID))
      break;

  /* If so, attach send tasks. */
  if (l != NULL) {

    if (t_rho == NULL) {

      /* Make sure this cell is tagged. */
      cell_ensure_tagged(ci);

      /* Create the tasks and their dependencies? */
      t_rho = scheduler_addtask(s, task_type_send, task_subtype_bpart_rho,
                                ci->mpi.tag, 0, ci, cj);

      t_bh_merger = scheduler_addtask(
          s, task_type_send, task_subtype_bpart_merger, ci->mpi.tag, 0, ci, cj);

      t_gas_swallow = scheduler_addtask(
          s, task_type_send, task_subtype_part_swallow, ci->mpi.tag, 0, ci, cj);

      t_feedback =
          scheduler_addtask(s, task_type_send, task_subtype_bpart_feedback,
                            ci->mpi.tag, 0, ci, cj);

      t_ti = scheduler_addtask(s, task_type_send, task_subtype_tend_bpart,
                               ci->mpi.tag, 0, ci, cj);

      /* The send_black_holes task should unlock the super_cell's BH exit point
       * task. */
      scheduler_addunlock(s, t_feedback,
                          ci->hydro.super->black_holes.black_holes_out);

      scheduler_addunlock(s, ci->hydro.super->black_holes.swallow_ghost[2],
                          t_feedback);

      /* Ghost before you send */
      scheduler_addunlock(s, ci->hydro.super->black_holes.drift, t_rho);
      scheduler_addunlock(s, ci->hydro.super->black_holes.density_ghost, t_rho);
      scheduler_addunlock(s, t_rho,
                          ci->hydro.super->black_holes.swallow_ghost[0]);

      scheduler_addunlock(s, ci->hydro.super->black_holes.swallow_ghost[0],
                          t_bh_merger);
      scheduler_addunlock(s, t_bh_merger,
                          ci->hydro.super->black_holes.swallow_ghost[2]);

      scheduler_addunlock(s, ci->hydro.super->black_holes.swallow_ghost[0],
                          t_gas_swallow);
      scheduler_addunlock(s, t_gas_swallow,
                          ci->hydro.super->black_holes.swallow_ghost[1]);

      scheduler_addunlock(s, ci->super->timestep, t_ti);
    }

    engine_addlink(e, &ci->mpi.send, t_rho);
    engine_addlink(e, &ci->mpi.send, t_bh_merger);
    engine_addlink(e, &ci->mpi.send, t_gas_swallow);
    engine_addlink(e, &ci->mpi.send, t_feedback);
    engine_addlink(e, &ci->mpi.send, t_ti);
  }

  /* Recurse? */
  if (ci->split)
    for (int k = 0; k < 8; k++)
      if (ci->progeny[k] != NULL)
        engine_addtasks_send_black_holes(e, ci->progeny[k], cj, t_rho,
                                         t_bh_merger, t_gas_swallow, t_feedback,
                                         t_ti);

#else
  error("SWIFT was not compiled with MPI support.");
#endif
}

/**
 * @brief Add recv tasks for hydro pairs to a hierarchy of cells.
 *
 * @param e The #engine.
 * @param c The foreign #cell.
 * @param t_xv The recv_xv #task, if it has already been created.
 * @param t_rho The recv_rho #task, if it has already been created.
 * @param t_gradient The recv_gradient #task, if it has already been created.
 * @param t_ti The recv_ti_end #task, if it has already been created.
 */
void engine_addtasks_recv_hydro(struct engine *e, struct cell *c,
                                struct task *t_xv, struct task *t_rho,
                                struct task *t_gradient, struct task *t_ti) {
#ifdef WITH_MPI
  struct scheduler *s = &e->sched;

  /* Have we reached a level where there are any hydro tasks ? */
  if (t_xv == NULL && c->hydro.density != NULL) {
#ifdef SWIFT_DEBUG_CHECKS
    /* Make sure this cell has a valid tag. */
    if (c->mpi.tag < 0) error("Trying to receive from untagged cell.");
#endif  // SWIFT_DEBUG_CHECKS

    /* Create the tasks. */
    t_xv = scheduler_addtask(s, task_type_recv, task_subtype_xv, c->mpi.tag, 0,
                             c, NULL);
    t_rho = scheduler_addtask(s, task_type_recv, task_subtype_rho, c->mpi.tag,
                              0, c, NULL);
#ifdef EXTRA_HYDRO_LOOP
    t_gradient = scheduler_addtask(s, task_type_recv, task_subtype_gradient,
                                   c->mpi.tag, 0, c, NULL);
#endif

    t_ti = scheduler_addtask(s, task_type_recv, task_subtype_tend_part,
                             c->mpi.tag, 0, c, NULL);
  }

  if (t_xv != NULL) {
    engine_addlink(e, &c->mpi.recv, t_xv);
    engine_addlink(e, &c->mpi.recv, t_rho);
#ifdef EXTRA_HYDRO_LOOP
    engine_addlink(e, &c->mpi.recv, t_gradient);
#endif
    engine_addlink(e, &c->mpi.recv, t_ti);

    /* Add dependencies. */
    if (c->hydro.sorts != NULL) {
      scheduler_addunlock(s, t_xv, c->hydro.sorts);
      scheduler_addunlock(s, c->hydro.sorts, t_rho);
    }

    for (struct link *l = c->hydro.density; l != NULL; l = l->next) {
      scheduler_addunlock(s, t_xv, l->t);
      scheduler_addunlock(s, l->t, t_rho);
    }
#ifdef EXTRA_HYDRO_LOOP
    for (struct link *l = c->hydro.gradient; l != NULL; l = l->next) {
      scheduler_addunlock(s, t_rho, l->t);
      scheduler_addunlock(s, l->t, t_gradient);
    }
    for (struct link *l = c->hydro.force; l != NULL; l = l->next) {
      scheduler_addunlock(s, t_gradient, l->t);
      scheduler_addunlock(s, l->t, t_ti);
    }
#else
    for (struct link *l = c->hydro.force; l != NULL; l = l->next) {
      scheduler_addunlock(s, t_rho, l->t);
      scheduler_addunlock(s, l->t, t_ti);
    }
#endif

    /* Make sure the density has been computed before the stars compute theirs.
     */
    for (struct link *l = c->stars.density; l != NULL; l = l->next) {
      scheduler_addunlock(s, t_rho, l->t);
    }

    /* Make sure the part have been received before the BHs compute their
     * accretion rates (depends on particles' rho). */
    for (struct link *l = c->black_holes.density; l != NULL; l = l->next) {
      scheduler_addunlock(s, t_rho, l->t);
    }
  }

  /* Recurse? */
  if (c->split)
    for (int k = 0; k < 8; k++)
      if (c->progeny[k] != NULL)
        engine_addtasks_recv_hydro(e, c->progeny[k], t_xv, t_rho, t_gradient,
                                   t_ti);

#else
  error("SWIFT was not compiled with MPI support.");
#endif
}

/**
 * @brief Add recv tasks for stars pairs to a hierarchy of cells.
 *
 * @param e The #engine.
 * @param c The foreign #cell.
 * @param t_feedback The recv_feed #task, if it has already been created.
 * @param t_sf_counts The recv_sf_counts, if it has been created.
 * @param t_ti The recv_ti_end #task, if it has already been created.
 * @param with_star_formation Are we running with star formation on?
 */
void engine_addtasks_recv_stars(struct engine *e, struct cell *c,
                                struct task *t_feedback,
                                struct task *t_sf_counts, struct task *t_ti,
                                const int with_star_formation) {
#ifdef WITH_MPI
  struct scheduler *s = &e->sched;

  if (t_sf_counts == NULL && with_star_formation && c->hydro.count > 0) {
#ifdef SWIFT_DEBUG_CHECKS
    if (c->depth != 0)
      error(
          "Attaching a sf_count task at a non-top level c->depth=%d "
          "c->count=%d",
          c->depth, c->hydro.count);
#endif
    t_sf_counts = scheduler_addtask(s, task_type_recv, task_subtype_sf_counts,
                                    c->mpi.tag, 0, c, NULL);
  }

  /* Have we reached a level where there are any stars tasks ? */
  if (t_feedback == NULL && c->stars.density != NULL) {
#ifdef SWIFT_DEBUG_CHECKS
    /* Make sure this cell has a valid tag. */
    if (c->mpi.tag < 0) error("Trying to receive from untagged cell.");
#endif  // SWIFT_DEBUG_CHECKS

    /* Create the tasks. */
    t_feedback = scheduler_addtask(s, task_type_recv, task_subtype_spart,
                                   c->mpi.tag, 0, c, NULL);

    t_ti = scheduler_addtask(s, task_type_recv, task_subtype_tend_spart,
                             c->mpi.tag, 0, c, NULL);

    if (with_star_formation && c->hydro.count > 0) {

      /* Receive the stars only once the counts have been received */
      scheduler_addunlock(s, t_sf_counts, t_feedback);
    }
  }

  if (t_feedback != NULL) {
    engine_addlink(e, &c->mpi.recv, t_feedback);
    engine_addlink(e, &c->mpi.recv, t_ti);
    if (with_star_formation && c->hydro.count > 0) {
      engine_addlink(e, &c->mpi.recv, t_sf_counts);
    }

#ifdef SWIFT_DEBUG_CHECKS
    if (c->nodeID == e->nodeID) error("Local cell!");
#endif
    if (c->stars.sorts != NULL)
      scheduler_addunlock(s, t_feedback, c->stars.sorts);

    for (struct link *l = c->stars.density; l != NULL; l = l->next) {
      scheduler_addunlock(s, l->t, t_feedback);
    }

    for (struct link *l = c->stars.feedback; l != NULL; l = l->next) {
      scheduler_addunlock(s, t_feedback, l->t);
      scheduler_addunlock(s, l->t, t_ti);
    }
  }

  /* Recurse? */
  if (c->split)
    for (int k = 0; k < 8; k++)
      if (c->progeny[k] != NULL)
        engine_addtasks_recv_stars(e, c->progeny[k], t_feedback, t_sf_counts,
                                   t_ti, with_star_formation);

#else
  error("SWIFT was not compiled with MPI support.");
#endif
}

/**
 * @brief Add recv tasks for black_holes pairs to a hierarchy of cells.
 *
 * @param e The #engine.
 * @param c The foreign #cell.
 * @param t_rho The density comm. task, if it has already been created.
 * @param t_bh_merger The BH swallow comm. task, if it has already been created.
 * @param t_gas_swallow The gas swallow comm. task, if it has already been
 * created.
 * @param t_feedback The recv_feed #task, if it has already been created.
 * @param t_ti The recv_ti_end #task, if it has already been created.
 */
void engine_addtasks_recv_black_holes(struct engine *e, struct cell *c,
                                      struct task *t_rho,
                                      struct task *t_bh_merger,
                                      struct task *t_gas_swallow,
                                      struct task *t_feedback,
                                      struct task *t_ti) {

#ifdef WITH_MPI
  struct scheduler *s = &e->sched;

  /* Have we reached a level where there are any black_holes tasks ? */
  if (t_rho == NULL && c->black_holes.density != NULL) {

#ifdef SWIFT_DEBUG_CHECKS
    /* Make sure this cell has a valid tag. */
    if (c->mpi.tag < 0) error("Trying to receive from untagged cell.");
#endif  // SWIFT_DEBUG_CHECKS

    /* Create the tasks. */
    t_rho = scheduler_addtask(s, task_type_recv, task_subtype_bpart_rho,
                              c->mpi.tag, 0, c, NULL);

    t_bh_merger = scheduler_addtask(
        s, task_type_recv, task_subtype_bpart_merger, c->mpi.tag, 0, c, NULL);

    t_gas_swallow = scheduler_addtask(
        s, task_type_recv, task_subtype_part_swallow, c->mpi.tag, 0, c, NULL);

    t_feedback = scheduler_addtask(
        s, task_type_recv, task_subtype_bpart_feedback, c->mpi.tag, 0, c, NULL);

    t_ti = scheduler_addtask(s, task_type_recv, task_subtype_tend_bpart,
                             c->mpi.tag, 0, c, NULL);
  }

  if (t_rho != NULL) {
    engine_addlink(e, &c->mpi.recv, t_rho);
    engine_addlink(e, &c->mpi.recv, t_bh_merger);
    engine_addlink(e, &c->mpi.recv, t_gas_swallow);
    engine_addlink(e, &c->mpi.recv, t_feedback);
    engine_addlink(e, &c->mpi.recv, t_ti);

#ifdef SWIFT_DEBUG_CHECKS
    if (c->nodeID == e->nodeID) error("Local cell!");
#endif

    for (struct link *l = c->black_holes.density; l != NULL; l = l->next) {
      scheduler_addunlock(s, l->t, t_rho);
    }

    for (struct link *l = c->hydro.force; l != NULL; l = l->next) {
      scheduler_addunlock(s, l->t, t_gas_swallow);
    }

    for (struct link *l = c->black_holes.swallow; l != NULL; l = l->next) {
      scheduler_addunlock(s, t_rho, l->t);
      scheduler_addunlock(s, l->t, t_gas_swallow);
      scheduler_addunlock(s, l->t, t_bh_merger);
    }
    for (struct link *l = c->black_holes.do_gas_swallow; l != NULL;
         l = l->next) {
      scheduler_addunlock(s, t_gas_swallow, l->t);
    }
    for (struct link *l = c->black_holes.do_bh_swallow; l != NULL;
         l = l->next) {
      scheduler_addunlock(s, t_bh_merger, l->t);
      scheduler_addunlock(s, l->t, t_feedback);
    }
    for (struct link *l = c->black_holes.feedback; l != NULL; l = l->next) {
      scheduler_addunlock(s, t_feedback, l->t);
      scheduler_addunlock(s, l->t, t_ti);
    }
  }

  /* Recurse? */
  if (c->split)
    for (int k = 0; k < 8; k++)
      if (c->progeny[k] != NULL)
        engine_addtasks_recv_black_holes(e, c->progeny[k], t_rho, t_bh_merger,
                                         t_gas_swallow, t_feedback, t_ti);

#else
  error("SWIFT was not compiled with MPI support.");
#endif
}

/**
 * @brief Add recv tasks for gravity pairs to a hierarchy of cells.
 *
 * @param e The #engine.
 * @param c The foreign #cell.
 * @param t_grav The recv_gpart #task, if it has already been created.
 * @param t_ti The recv_ti_end #task, if it has already been created.
 */
void engine_addtasks_recv_gravity(struct engine *e, struct cell *c,
                                  struct task *t_grav, struct task *t_ti) {
#ifdef WITH_MPI
  struct scheduler *s = &e->sched;

  /* Have we reached a level where there are any gravity tasks ? */
  if (t_grav == NULL && c->grav.grav != NULL) {
#ifdef SWIFT_DEBUG_CHECKS
    /* Make sure this cell has a valid tag. */
    if (c->mpi.tag < 0) error("Trying to receive from untagged cell.");
#endif  // SWIFT_DEBUG_CHECKS

    /* Create the tasks. */
    t_grav = scheduler_addtask(s, task_type_recv, task_subtype_gpart,
                               c->mpi.tag, 0, c, NULL);

    t_ti = scheduler_addtask(s, task_type_recv, task_subtype_tend_gpart,
                             c->mpi.tag, 0, c, NULL);
  }

  /* If we have tasks, link them. */
  if (t_grav != NULL) {
    engine_addlink(e, &c->mpi.recv, t_grav);
    engine_addlink(e, &c->mpi.recv, t_ti);

    for (struct link *l = c->grav.grav; l != NULL; l = l->next) {
      scheduler_addunlock(s, t_grav, l->t);
      scheduler_addunlock(s, l->t, t_ti);
    }
  }

  /* Recurse? */
  if (c->split)
    for (int k = 0; k < 8; k++)
      if (c->progeny[k] != NULL)
        engine_addtasks_recv_gravity(e, c->progeny[k], t_grav, t_ti);

#else
  error("SWIFT was not compiled with MPI support.");
#endif
}

/**
 * @brief Generate the hydro hierarchical tasks for a hierarchy of cells -
 * i.e. all the O(Npart) tasks -- timestep version
 *
 * Tasks are only created here. The dependencies will be added later on.
 *
 * Note that there is no need to recurse below the super-cell. Note also
 * that we only add tasks if the relevant particles are present in the cell.
 *
 * @param e The #engine.
 * @param c The #cell.
 */
void engine_make_hierarchical_tasks_common(struct engine *e, struct cell *c) {
  struct scheduler *s = &e->sched;
  const int with_limiter = (e->policy & engine_policy_limiter);
  const int with_star_formation = (e->policy & engine_policy_star_formation);

  /* Are we at the top-level? */
  if (c->top == c && c->nodeID == e->nodeID) {
    if (with_star_formation && c->hydro.count > 0) {
      c->hydro.star_formation = scheduler_addtask(
          s, task_type_star_formation, task_subtype_none, 0, 0, c, NULL);
    }
  }

  /* Are we in a super-cell ? */
  if (c->super == c) {
    /* Local tasks only... */
    if (c->nodeID == e->nodeID) {
      /* Add the two half kicks */
      c->kick1 = scheduler_addtask(s, task_type_kick1, task_subtype_none, 0, 0,
                                   c, NULL);

#if defined(WITH_LOGGER)
      c->logger = scheduler_addtask(s, task_type_logger, task_subtype_none, 0,
                                    0, c, NULL);
#endif

      c->kick2 = scheduler_addtask(s, task_type_kick2, task_subtype_none, 0, 0,
                                   c, NULL);

      /* Add the time-step calculation task and its dependency */
      c->timestep = scheduler_addtask(s, task_type_timestep, task_subtype_none,
                                      0, 0, c, NULL);

      scheduler_addunlock(s, c->kick2, c->timestep);
      scheduler_addunlock(s, c->timestep, c->kick1);

      /* Subgrid tasks: star formation */
      if (with_star_formation && c->hydro.count > 0) {
        scheduler_addunlock(s, c->kick2, c->top->hydro.star_formation);
        scheduler_addunlock(s, c->top->hydro.star_formation, c->timestep);
      }

      /* Time-step limiting */
      if (with_limiter) {
        c->timestep_limiter = scheduler_addtask(
            s, task_type_timestep_limiter, task_subtype_none, 0, 0, c, NULL);

        /* Make sure it is not run before kick2 */
        scheduler_addunlock(s, c->timestep, c->timestep_limiter);
        scheduler_addunlock(s, c->timestep_limiter, c->kick1);
      }

#if defined(WITH_LOGGER)
      scheduler_addunlock(s, c->kick1, c->logger);
#endif
    }
  } else { /* We are above the super-cell so need to go deeper */

    /* Recurse. */
    if (c->split)
      for (int k = 0; k < 8; k++)
        if (c->progeny[k] != NULL)
          engine_make_hierarchical_tasks_common(e, c->progeny[k]);
  }
}

/**
 * @brief Generate the hydro hierarchical tasks for a hierarchy of cells -
 * i.e. all the O(Npart) tasks -- gravity version
 *
 * Tasks are only created here. The dependencies will be added later on.
 *
 * Note that there is no need to recurse below the super-cell. Note also
 * that we only add tasks if the relevant particles are present in the cell.
 *
 * @param e The #engine.
 * @param c The #cell.
 */
void engine_make_hierarchical_tasks_gravity(struct engine *e, struct cell *c) {
  struct scheduler *s = &e->sched;
  const int periodic = e->s->periodic;
  const int is_self_gravity = (e->policy & engine_policy_self_gravity);

  /* Are we in a super-cell ? */
  if (c->grav.super == c) {
    /* Local tasks only... */
    if (c->nodeID == e->nodeID) {
      c->grav.drift = scheduler_addtask(s, task_type_drift_gpart,
                                        task_subtype_none, 0, 0, c, NULL);

      c->grav.end_force = scheduler_addtask(s, task_type_end_grav_force,
                                            task_subtype_none, 0, 0, c, NULL);

      scheduler_addunlock(s, c->grav.end_force, c->super->kick2);

      if (is_self_gravity) {
        /* Initialisation of the multipoles */
        c->grav.init = scheduler_addtask(s, task_type_init_grav,
                                         task_subtype_none, 0, 0, c, NULL);

        /* Gravity non-neighbouring pm calculations */
        c->grav.long_range = scheduler_addtask(
            s, task_type_grav_long_range, task_subtype_none, 0, 0, c, NULL);

        /* Gravity recursive down-pass */
        c->grav.down = scheduler_addtask(s, task_type_grav_down,
                                         task_subtype_none, 0, 0, c, NULL);

        /* Implicit tasks for the up and down passes */
        c->grav.drift_out = scheduler_addtask(s, task_type_drift_gpart_out,
                                              task_subtype_none, 0, 1, c, NULL);
        c->grav.init_out = scheduler_addtask(s, task_type_init_grav_out,
                                             task_subtype_none, 0, 1, c, NULL);
        c->grav.down_in = scheduler_addtask(s, task_type_grav_down_in,
                                            task_subtype_none, 0, 1, c, NULL);

        /* Gravity mesh force propagation */
        if (periodic)
          c->grav.mesh = scheduler_addtask(s, task_type_grav_mesh,
                                           task_subtype_none, 0, 0, c, NULL);

        if (periodic) scheduler_addunlock(s, c->grav.drift, c->grav.mesh);
        if (periodic) scheduler_addunlock(s, c->grav.mesh, c->grav.down);
        scheduler_addunlock(s, c->grav.init, c->grav.long_range);
        scheduler_addunlock(s, c->grav.long_range, c->grav.down);
        scheduler_addunlock(s, c->grav.down, c->grav.super->grav.end_force);

        /* Link in the implicit tasks */
        scheduler_addunlock(s, c->grav.init, c->grav.init_out);
        scheduler_addunlock(s, c->grav.drift, c->grav.drift_out);
        scheduler_addunlock(s, c->grav.down_in, c->grav.down);
      }
    }
  }

  /* We are below the super-cell but not below the maximal splitting depth */
  else if ((c->grav.super != NULL) &&
           ((c->maxdepth - c->depth) >= space_subdepth_diff_grav)) {
    /* Local tasks only... */
    if (c->nodeID == e->nodeID) {
      if (is_self_gravity) {
        c->grav.drift_out = scheduler_addtask(s, task_type_drift_gpart_out,
                                              task_subtype_none, 0, 1, c, NULL);

        c->grav.init_out = scheduler_addtask(s, task_type_init_grav_out,
                                             task_subtype_none, 0, 1, c, NULL);

        c->grav.down_in = scheduler_addtask(s, task_type_grav_down_in,
                                            task_subtype_none, 0, 1, c, NULL);

        scheduler_addunlock(s, c->parent->grav.init_out, c->grav.init_out);
        scheduler_addunlock(s, c->parent->grav.drift_out, c->grav.drift_out);
        scheduler_addunlock(s, c->grav.down_in, c->parent->grav.down_in);
      }
    }
  }

  /* Recurse but not below the maximal splitting depth */
  if (c->split && ((c->maxdepth - c->depth) >= space_subdepth_diff_grav))
    for (int k = 0; k < 8; k++)
      if (c->progeny[k] != NULL)
        engine_make_hierarchical_tasks_gravity(e, c->progeny[k]);
}

/**
 * @brief Recursively add non-implicit ghost tasks to a cell hierarchy.
 */
void engine_add_ghosts(struct engine *e, struct cell *c, struct task *ghost_in,
                       struct task *ghost_out) {
  /* Abort as there are no hydro particles here? */
  if (c->hydro.count_total == 0) return;

  /* If we have reached the leaf OR have to few particles to play with*/
  if (!c->split || c->hydro.count_total < engine_max_parts_per_ghost) {
    /* Add the ghost task and its dependencies */
    struct scheduler *s = &e->sched;
    c->hydro.ghost =
        scheduler_addtask(s, task_type_ghost, task_subtype_none, 0, 0, c, NULL);
    scheduler_addunlock(s, ghost_in, c->hydro.ghost);
    scheduler_addunlock(s, c->hydro.ghost, ghost_out);

  } else {
    /* Keep recursing */
    for (int k = 0; k < 8; k++)
      if (c->progeny[k] != NULL)
        engine_add_ghosts(e, c->progeny[k], ghost_in, ghost_out);
  }
}

/**
 * @brief Generate the hydro hierarchical tasks for a hierarchy of cells -
 * i.e. all the O(Npart) tasks -- hydro version
 *
 * Tasks are only created here. The dependencies will be added later on.
 *
 * Note that there is no need to recurse below the super-cell. Note also
 * that we only add tasks if the relevant particles are present in the cell.
 *
 * @param e The #engine.
 * @param c The #cell.
 * @param star_resort_cell Pointer to the cell where the star_resort task has
 * been created. NULL above that level or if not running with star formation.
 */
<<<<<<< HEAD
void engine_make_hierarchical_tasks_hydro(struct engine *e, struct cell *c) {
=======
void engine_make_hierarchical_tasks_hydro(struct engine *e, struct cell *c,
                                          struct cell *star_resort_cell) {

>>>>>>> 6bfdfc08
  struct scheduler *s = &e->sched;
  const int with_stars = (e->policy & engine_policy_stars);
  const int with_feedback = (e->policy & engine_policy_feedback);
  const int with_cooling = (e->policy & engine_policy_cooling);
  const int with_star_formation = (e->policy & engine_policy_star_formation);
  const int with_black_holes = (e->policy & engine_policy_black_holes);

  /* Are we are the level where we create the stars' resort tasks?
   * If the tree is shallow, we need to do this at the super-level if the
   * super-level is above the level we want */
  if ((c->nodeID == e->nodeID) && (star_resort_cell == NULL) &&
      (c->depth == engine_star_resort_task_depth || c->hydro.super == c)) {

    if (with_star_formation && c->hydro.count > 0) {

      /* Record this is the level where we re-sort */
      star_resort_cell = c;

      c->hydro.stars_resort = scheduler_addtask(
          s, task_type_stars_resort, task_subtype_none, 0, 0, c, NULL);

      scheduler_addunlock(s, c->top->hydro.star_formation,
                          c->hydro.stars_resort);
    }
  }

  /* Are we in a super-cell ? */
  if (c->hydro.super == c) {
    /* Add the sort task. */
    c->hydro.sorts =
        scheduler_addtask(s, task_type_sort, task_subtype_none, 0, 0, c, NULL);

    if (with_feedback) {
      c->stars.sorts = scheduler_addtask(s, task_type_stars_sort,
                                         task_subtype_none, 0, 0, c, NULL);
    }

    if (with_black_holes) {
      c->black_holes.swallow_ghost[0] =
          scheduler_addtask(s, task_type_bh_swallow_ghost1, task_subtype_none,
                            0, /* implicit =*/1, c, NULL);
    }

    /* Local tasks only... */
    if (c->nodeID == e->nodeID) {
      /* Add the drift task. */
      c->hydro.drift = scheduler_addtask(s, task_type_drift_part,
                                         task_subtype_none, 0, 0, c, NULL);

      /* Add the task finishing the force calculation */
      c->hydro.end_force = scheduler_addtask(s, task_type_end_hydro_force,
                                             task_subtype_none, 0, 0, c, NULL);

      /* Generate the ghost tasks. */
      c->hydro.ghost_in =
          scheduler_addtask(s, task_type_ghost_in, task_subtype_none, 0,
                            /* implicit = */ 1, c, NULL);
      c->hydro.ghost_out =
          scheduler_addtask(s, task_type_ghost_out, task_subtype_none, 0,
                            /* implicit = */ 1, c, NULL);
      engine_add_ghosts(e, c, c->hydro.ghost_in, c->hydro.ghost_out);

      /* Generate the extra ghost task. */
#ifdef EXTRA_HYDRO_LOOP
      c->hydro.extra_ghost = scheduler_addtask(
          s, task_type_extra_ghost, task_subtype_none, 0, 0, c, NULL);
#endif

      /* Stars */
      if (with_stars) {
        c->stars.drift = scheduler_addtask(s, task_type_drift_spart,
                                           task_subtype_none, 0, 0, c, NULL);
        scheduler_addunlock(s, c->stars.drift, c->super->kick2);
      }

      /* Black holes */
      if (with_black_holes) {
        c->black_holes.drift = scheduler_addtask(
            s, task_type_drift_bpart, task_subtype_none, 0, 0, c, NULL);
        scheduler_addunlock(s, c->black_holes.drift, c->super->kick2);
      }

      /* Subgrid tasks: cooling */
      if (with_cooling) {
        c->hydro.cooling = scheduler_addtask(s, task_type_cooling,
                                             task_subtype_none, 0, 0, c, NULL);

        scheduler_addunlock(s, c->hydro.end_force, c->hydro.cooling);
        scheduler_addunlock(s, c->hydro.cooling, c->super->kick2);

      } else {
        scheduler_addunlock(s, c->hydro.end_force, c->super->kick2);
      }

      /* Subgrid tasks: feedback */
      if (with_feedback) {
        c->stars.stars_in =
            scheduler_addtask(s, task_type_stars_in, task_subtype_none, 0,
                              /* implicit = */ 1, c, NULL);

        c->stars.stars_out =
            scheduler_addtask(s, task_type_stars_out, task_subtype_none, 0,
                              /* implicit = */ 1, c, NULL);

        c->stars.ghost = scheduler_addtask(s, task_type_stars_ghost,
                                           task_subtype_none, 0, 0, c, NULL);

        scheduler_addunlock(s, c->super->kick2, c->stars.stars_in);
        scheduler_addunlock(s, c->stars.stars_out, c->super->timestep);

        if (with_star_formation && c->hydro.count > 0) {
          scheduler_addunlock(s, star_resort_cell->hydro.stars_resort,
                              c->stars.stars_in);
        }
      }

      /* Subgrid tasks: black hole feedback */
      if (with_black_holes) {

        c->black_holes.black_holes_in =
            scheduler_addtask(s, task_type_bh_in, task_subtype_none, 0,
                              /* implicit = */ 1, c, NULL);

        c->black_holes.black_holes_out =
            scheduler_addtask(s, task_type_bh_out, task_subtype_none, 0,
                              /* implicit = */ 1, c, NULL);

        c->black_holes.density_ghost = scheduler_addtask(
            s, task_type_bh_density_ghost, task_subtype_none, 0, 0, c, NULL);

        c->black_holes.swallow_ghost[1] =
            scheduler_addtask(s, task_type_bh_swallow_ghost2, task_subtype_none,
                              0, /* implicit =*/1, c, NULL);

        c->black_holes.swallow_ghost[2] = scheduler_addtask(
            s, task_type_bh_swallow_ghost3, task_subtype_none, 0, 0, c, NULL);

        scheduler_addunlock(s, c->super->kick2, c->black_holes.black_holes_in);
        scheduler_addunlock(s, c->black_holes.black_holes_out,
                            c->super->timestep);
      }
    }
  } else { /* We are above the super-cell so need to go deeper */

    /* Recurse. */
    if (c->split)
      for (int k = 0; k < 8; k++)
        if (c->progeny[k] != NULL)
          engine_make_hierarchical_tasks_hydro(e, c->progeny[k],
                                               star_resort_cell);
  }
}

void engine_make_hierarchical_tasks_mapper(void *map_data, int num_elements,
                                           void *extra_data) {
  struct engine *e = (struct engine *)extra_data;
  const int with_hydro = (e->policy & engine_policy_hydro);
  const int with_self_gravity = (e->policy & engine_policy_self_gravity);
  const int with_ext_gravity = (e->policy & engine_policy_external_gravity);

  for (int ind = 0; ind < num_elements; ind++) {
    struct cell *c = &((struct cell *)map_data)[ind];
    /* Make the common tasks (time integration) */
    engine_make_hierarchical_tasks_common(e, c);
    /* Add the hydro stuff */
    if (with_hydro)
      engine_make_hierarchical_tasks_hydro(e, c, /*star_resort_cell=*/NULL);
    /* And the gravity stuff */
    if (with_self_gravity || with_ext_gravity)
      engine_make_hierarchical_tasks_gravity(e, c);
  }
}

/**
 * @brief Constructs the top-level tasks for the short-range gravity
 * and long-range gravity interactions.
 *
 * - All top-cells get a self task.
 * - All pairs within range according to the multipole acceptance
 *   criterion get a pair task.
 */
void engine_make_self_gravity_tasks_mapper(void *map_data, int num_elements,
                                           void *extra_data) {
  struct engine *e = (struct engine *)extra_data;
  struct space *s = e->s;
  struct scheduler *sched = &e->sched;
  const int nodeID = e->nodeID;
  const int periodic = s->periodic;
  const double dim[3] = {s->dim[0], s->dim[1], s->dim[2]};
  const int cdim[3] = {s->cdim[0], s->cdim[1], s->cdim[2]};
  struct cell *cells = s->cells_top;
  const double theta_crit = e->gravity_properties->theta_crit;
  const double max_distance = e->mesh->r_cut_max;
  const double max_distance2 = max_distance * max_distance;

  /* Compute how many cells away we need to walk */
  const double distance = 2.5 * cells[0].width[0] / theta_crit;
  int delta = (int)(distance / cells[0].width[0]) + 1;
  int delta_m = delta;
  int delta_p = delta;

  /* Special case where every cell is in range of every other one */
  if (delta >= cdim[0] / 2) {
    if (cdim[0] % 2 == 0) {
      delta_m = cdim[0] / 2;
      delta_p = cdim[0] / 2 - 1;
    } else {
      delta_m = cdim[0] / 2;
      delta_p = cdim[0] / 2;
    }
  }

  /* Loop through the elements, which are just byte offsets from NULL. */
  for (int ind = 0; ind < num_elements; ind++) {
    /* Get the cell index. */
    const int cid = (size_t)(map_data) + ind;

    /* Integer indices of the cell in the top-level grid */
    const int i = cid / (cdim[1] * cdim[2]);
    const int j = (cid / cdim[2]) % cdim[1];
    const int k = cid % cdim[2];

    /* Get the cell */
    struct cell *ci = &cells[cid];

    /* Skip cells without gravity particles */
    if (ci->grav.count == 0) continue;

    /* If the cell is local build a self-interaction */
    if (ci->nodeID == nodeID) {
      scheduler_addtask(sched, task_type_self, task_subtype_grav, 0, 0, ci,
                        NULL);
    }

    /* Loop over every other cell within (Manhattan) range delta */
    for (int ii = -delta_m; ii <= delta_p; ii++) {
      int iii = i + ii;
      if (!periodic && (iii < 0 || iii >= cdim[0])) continue;
      iii = (iii + cdim[0]) % cdim[0];
      for (int jj = -delta_m; jj <= delta_p; jj++) {
        int jjj = j + jj;
        if (!periodic && (jjj < 0 || jjj >= cdim[1])) continue;
        jjj = (jjj + cdim[1]) % cdim[1];
        for (int kk = -delta_m; kk <= delta_p; kk++) {
          int kkk = k + kk;
          if (!periodic && (kkk < 0 || kkk >= cdim[2])) continue;
          kkk = (kkk + cdim[2]) % cdim[2];

          /* Get the cell */
          const int cjd = cell_getid(cdim, iii, jjj, kkk);
          struct cell *cj = &cells[cjd];

          /* Avoid duplicates, empty cells and completely foreign pairs */
          if (cid >= cjd || cj->grav.count == 0 ||
              (ci->nodeID != nodeID && cj->nodeID != nodeID))
            continue;

          /* Recover the multipole information */
          const struct gravity_tensors *multi_i = ci->grav.multipole;
          const struct gravity_tensors *multi_j = cj->grav.multipole;

          if (multi_i == NULL && ci->nodeID != nodeID)
            error("Multipole of ci was not exchanged properly via the proxies");
          if (multi_j == NULL && cj->nodeID != nodeID)
            error("Multipole of cj was not exchanged properly via the proxies");

          /* Minimal distance between any pair of particles */
          const double min_radius2 =
              cell_min_dist2_same_size(ci, cj, periodic, dim);

          /* Are we beyond the distance where the truncated forces are 0 ?*/
          if (periodic && min_radius2 > max_distance2) continue;

          /* Are the cells too close for a MM interaction ? */
          if (!cell_can_use_pair_mm_rebuild(ci, cj, e, s)) {
            /* Ok, we need to add a direct pair calculation */
            scheduler_addtask(sched, task_type_pair, task_subtype_grav, 0, 0,
                              ci, cj);

#ifdef SWIFT_DEBUG_CHECKS
#ifdef WITH_MPI

            /* Let's cross-check that we had a proxy for that cell */
            if (ci->nodeID == nodeID && cj->nodeID != engine_rank) {
              /* Find the proxy for this node */
              const int proxy_id = e->proxy_ind[cj->nodeID];
              if (proxy_id < 0)
                error("No proxy exists for that foreign node %d!", cj->nodeID);

              const struct proxy *p = &e->proxies[proxy_id];

              /* Check whether the cell exists in the proxy */
              int n = 0;
              for (; n < p->nr_cells_in; n++)
                if (p->cells_in[n] == cj) {
                  break;
                }
              if (n == p->nr_cells_in)
                error(
                    "Cell %d not found in the proxy but trying to construct "
                    "grav task!",
                    cjd);
            } else if (cj->nodeID == nodeID && ci->nodeID != engine_rank) {
              /* Find the proxy for this node */
              const int proxy_id = e->proxy_ind[ci->nodeID];
              if (proxy_id < 0)
                error("No proxy exists for that foreign node %d!", ci->nodeID);

              const struct proxy *p = &e->proxies[proxy_id];

              /* Check whether the cell exists in the proxy */
              int n = 0;
              for (; n < p->nr_cells_in; n++)
                if (p->cells_in[n] == ci) {
                  break;
                }
              if (n == p->nr_cells_in)
                error(
                    "Cell %d not found in the proxy but trying to construct "
                    "grav task!",
                    cid);
            }
#endif /* WITH_MPI */
#endif /* SWIFT_DEBUG_CHECKS */
          }
        }
      }
    }
  }
}

/**
 * @brief Constructs the top-level tasks for the external gravity.
 *
 * @param e The #engine.
 */
void engine_make_external_gravity_tasks(struct engine *e) {
  struct space *s = e->s;
  struct scheduler *sched = &e->sched;
  const int nodeID = e->nodeID;
  struct cell *cells = s->cells_top;
  const int nr_cells = s->nr_cells;

  for (int cid = 0; cid < nr_cells; ++cid) {
    struct cell *ci = &cells[cid];

    /* Skip cells without gravity particles */
    if (ci->grav.count == 0) continue;

    /* Is that neighbour local ? */
    if (ci->nodeID != nodeID) continue;

    /* If the cell is local, build a self-interaction */
    scheduler_addtask(sched, task_type_self, task_subtype_external_grav, 0, 0,
                      ci, NULL);
  }
}

/**
 * @brief Counts the tasks associated with one cell and constructs the links
 *
 * For each hydrodynamic and gravity task, construct the links with
 * the corresponding cell.  Similarly, construct the dependencies for
 * all the sorting tasks.
 */
void engine_count_and_link_tasks_mapper(void *map_data, int num_elements,
                                        void *extra_data) {
  struct engine *e = (struct engine *)extra_data;
  struct scheduler *const sched = &e->sched;

  for (int ind = 0; ind < num_elements; ind++) {
    struct task *t = &((struct task *)map_data)[ind];

    struct cell *ci = t->ci;
    struct cell *cj = t->cj;
    const enum task_types t_type = t->type;
    const enum task_subtypes t_subtype = t->subtype;

#ifdef WITH_MPI
    /* Check if this is a pair task with a foreign cell, and if so, mark
       the hydro cells that will actually be used. */
    if ((t->subtype == task_subtype_density) &&
        (t->type == task_type_pair || t->type == task_type_sub_pair) &&
        (ci->nodeID != engine_rank || cj->nodeID != engine_rank)) {
      struct cell *foreign_cell = (ci->nodeID == engine_rank) ? cj : ci;
      int proxy_id;
      for (proxy_id = 0; e->proxies[proxy_id].nodeID != foreign_cell->nodeID;
           proxy_id++)
        ;
      engine_mark_cells_for_hydro_send_recv(e, ci, cj, proxy_id,
                                            t->type == task_type_sub_pair);
    }
#endif

    /* Link sort tasks to all the higher sort task. */
    if (t_type == task_type_sort) {
      for (struct cell *finger = t->ci->parent; finger != NULL;
           finger = finger->parent)
        if (finger->hydro.sorts != NULL)
          scheduler_addunlock(sched, t, finger->hydro.sorts);
    }

    /* Link stars sort tasks to all the higher sort task. */
    if (t_type == task_type_stars_sort) {
      for (struct cell *finger = t->ci->parent; finger != NULL;
           finger = finger->parent) {
        if (finger->stars.sorts != NULL)
          scheduler_addunlock(sched, t, finger->stars.sorts);
      }
    }

    /* Link self tasks to cells. */
    else if (t_type == task_type_self) {
      atomic_inc(&ci->nr_tasks);

      if (t_subtype == task_subtype_density) {
        engine_addlink(e, &ci->hydro.density, t);
      } else if (t_subtype == task_subtype_grav) {
        engine_addlink(e, &ci->grav.grav, t);
      } else if (t_subtype == task_subtype_external_grav) {
        engine_addlink(e, &ci->grav.grav, t);
      } else if (t->subtype == task_subtype_stars_density) {
        engine_addlink(e, &ci->stars.density, t);
      } else if (t->subtype == task_subtype_stars_feedback) {
        engine_addlink(e, &ci->stars.feedback, t);
      } else if (t->subtype == task_subtype_bh_density) {
        engine_addlink(e, &ci->black_holes.density, t);
      } else if (t->subtype == task_subtype_bh_feedback) {
        engine_addlink(e, &ci->black_holes.feedback, t);
      }

      /* Link pair tasks to cells. */
    } else if (t_type == task_type_pair) {
      atomic_inc(&ci->nr_tasks);
      atomic_inc(&cj->nr_tasks);

      if (t_subtype == task_subtype_density) {
        engine_addlink(e, &ci->hydro.density, t);
        engine_addlink(e, &cj->hydro.density, t);
      } else if (t_subtype == task_subtype_grav) {
        engine_addlink(e, &ci->grav.grav, t);
        engine_addlink(e, &cj->grav.grav, t);
      } else if (t->subtype == task_subtype_stars_density) {
        engine_addlink(e, &ci->stars.density, t);
        engine_addlink(e, &cj->stars.density, t);
      } else if (t->subtype == task_subtype_stars_feedback) {
        engine_addlink(e, &ci->stars.feedback, t);
        engine_addlink(e, &cj->stars.feedback, t);
      } else if (t->subtype == task_subtype_bh_density) {
        engine_addlink(e, &ci->black_holes.density, t);
        engine_addlink(e, &cj->black_holes.density, t);
      } else if (t->subtype == task_subtype_bh_feedback) {
        engine_addlink(e, &ci->black_holes.feedback, t);
        engine_addlink(e, &cj->black_holes.feedback, t);
      }
#ifdef SWIFT_DEBUG_CHECKS
      else if (t_subtype == task_subtype_external_grav) {
        error("Found a pair/external-gravity task...");
      }
#endif

      /* Link sub-self tasks to cells. */
    } else if (t_type == task_type_sub_self) {
      atomic_inc(&ci->nr_tasks);

      if (t_subtype == task_subtype_density) {
        engine_addlink(e, &ci->hydro.density, t);
      } else if (t_subtype == task_subtype_grav) {
        engine_addlink(e, &ci->grav.grav, t);
      } else if (t_subtype == task_subtype_external_grav) {
        engine_addlink(e, &ci->grav.grav, t);
      } else if (t->subtype == task_subtype_stars_density) {
        engine_addlink(e, &ci->stars.density, t);
      } else if (t->subtype == task_subtype_stars_feedback) {
        engine_addlink(e, &ci->stars.feedback, t);
      } else if (t->subtype == task_subtype_bh_density) {
        engine_addlink(e, &ci->black_holes.density, t);
      } else if (t->subtype == task_subtype_bh_feedback) {
        engine_addlink(e, &ci->black_holes.feedback, t);
      }

      /* Link sub-pair tasks to cells. */
    } else if (t_type == task_type_sub_pair) {
      atomic_inc(&ci->nr_tasks);
      atomic_inc(&cj->nr_tasks);

      if (t_subtype == task_subtype_density) {
        engine_addlink(e, &ci->hydro.density, t);
        engine_addlink(e, &cj->hydro.density, t);
      } else if (t_subtype == task_subtype_grav) {
        engine_addlink(e, &ci->grav.grav, t);
        engine_addlink(e, &cj->grav.grav, t);
      } else if (t->subtype == task_subtype_stars_density) {
        engine_addlink(e, &ci->stars.density, t);
        engine_addlink(e, &cj->stars.density, t);
      } else if (t->subtype == task_subtype_stars_feedback) {
        engine_addlink(e, &ci->stars.feedback, t);
        engine_addlink(e, &cj->stars.feedback, t);
      } else if (t->subtype == task_subtype_bh_density) {
        engine_addlink(e, &ci->black_holes.density, t);
        engine_addlink(e, &cj->black_holes.density, t);
      } else if (t->subtype == task_subtype_bh_feedback) {
        engine_addlink(e, &ci->black_holes.feedback, t);
        engine_addlink(e, &cj->black_holes.feedback, t);
      }
#ifdef SWIFT_DEBUG_CHECKS
      else if (t_subtype == task_subtype_external_grav) {
        error("Found a sub-pair/external-gravity task...");
      }
#endif

      /* Multipole-multipole interaction of progenies */
    } else if (t_type == task_type_grav_mm) {
      atomic_inc(&ci->grav.nr_mm_tasks);
      atomic_inc(&cj->grav.nr_mm_tasks);
      engine_addlink(e, &ci->grav.mm, t);
      engine_addlink(e, &cj->grav.mm, t);
    }
  }
}

/**
 * @brief Creates all the task dependencies for the gravity
 *
 * @param e The #engine
 */
void engine_link_gravity_tasks(struct engine *e) {
  struct scheduler *sched = &e->sched;
  const int nodeID = e->nodeID;
  const int nr_tasks = sched->nr_tasks;

  for (int k = 0; k < nr_tasks; k++) {
    /* Get a pointer to the task. */
    struct task *t = &sched->tasks[k];

    if (t->type == task_type_none) continue;

    /* Get the cells we act on */
    struct cell *ci = t->ci;
    struct cell *cj = t->cj;
    const enum task_types t_type = t->type;
    const enum task_subtypes t_subtype = t->subtype;

    /* Pointers to the parent cells for tasks going up and down the tree
     * In the case where we are at the super-level we don't
     * want the parent as no tasks are defined above that level. */
    struct cell *ci_parent, *cj_parent;
    if (ci->parent != NULL && ci->grav.super != ci)
      ci_parent = ci->parent;
    else
      ci_parent = ci;

    if (cj != NULL && cj->parent != NULL && cj->grav.super != cj)
      cj_parent = cj->parent;
    else
      cj_parent = cj;

/* Node ID (if running with MPI) */
#ifdef WITH_MPI
    const int ci_nodeID = ci->nodeID;
    const int cj_nodeID = (cj != NULL) ? cj->nodeID : -1;
#else
    const int ci_nodeID = nodeID;
    const int cj_nodeID = nodeID;
#endif

    /* Self-interaction for self-gravity? */
    if (t_type == task_type_self && t_subtype == task_subtype_grav) {
#ifdef SWIFT_DEBUG_CHECKS
      if (ci_nodeID != nodeID) error("Non-local self task");
#endif

      /* drift ---+-> gravity --> grav_down */
      /* init  --/    */
      scheduler_addunlock(sched, ci_parent->grav.drift_out, t);
      scheduler_addunlock(sched, ci_parent->grav.init_out, t);
      scheduler_addunlock(sched, t, ci_parent->grav.down_in);
    }

    /* Self-interaction for external gravity ? */
    if (t_type == task_type_self && t_subtype == task_subtype_external_grav) {
#ifdef SWIFT_DEBUG_CHECKS
      if (ci_nodeID != nodeID) error("Non-local self task");
#endif

      /* drift -----> gravity --> end_gravity_force */
      scheduler_addunlock(sched, ci->grav.super->grav.drift, t);
      scheduler_addunlock(sched, t, ci->grav.super->grav.end_force);
    }

    /* Otherwise, pair interaction? */
    else if (t_type == task_type_pair && t_subtype == task_subtype_grav) {
      if (ci_nodeID == nodeID) {
        /* drift ---+-> gravity --> grav_down */
        /* init  --/    */
        scheduler_addunlock(sched, ci_parent->grav.drift_out, t);
        scheduler_addunlock(sched, ci_parent->grav.init_out, t);
        scheduler_addunlock(sched, t, ci_parent->grav.down_in);
      }
      if (cj_nodeID == nodeID) {
        /* drift ---+-> gravity --> grav_down */
        /* init  --/    */
        if (ci_parent != cj_parent) { /* Avoid double unlock */
          scheduler_addunlock(sched, cj_parent->grav.drift_out, t);
          scheduler_addunlock(sched, cj_parent->grav.init_out, t);
          scheduler_addunlock(sched, t, cj_parent->grav.down_in);
        }
      }
    }

    /* Otherwise, sub-self interaction? */
    else if (t_type == task_type_sub_self && t_subtype == task_subtype_grav) {
#ifdef SWIFT_DEBUG_CHECKS
      if (ci_nodeID != nodeID) error("Non-local sub-self task");
#endif
      /* drift ---+-> gravity --> grav_down */
      /* init  --/    */
      scheduler_addunlock(sched, ci_parent->grav.drift_out, t);
      scheduler_addunlock(sched, ci_parent->grav.init_out, t);
      scheduler_addunlock(sched, t, ci_parent->grav.down_in);
    }

    /* Sub-self-interaction for external gravity ? */
    else if (t_type == task_type_sub_self &&
             t_subtype == task_subtype_external_grav) {
#ifdef SWIFT_DEBUG_CHECKS
      if (ci_nodeID != nodeID) error("Non-local sub-self task");
#endif

      /* drift -----> gravity --> end_force */
      scheduler_addunlock(sched, ci->grav.super->grav.drift, t);
      scheduler_addunlock(sched, t, ci->grav.super->grav.end_force);
    }

    /* Otherwise, sub-pair interaction? */
    else if (t_type == task_type_sub_pair && t_subtype == task_subtype_grav) {
      if (ci_nodeID == nodeID) {
        /* drift ---+-> gravity --> grav_down */
        /* init  --/    */
        scheduler_addunlock(sched, ci_parent->grav.drift_out, t);
        scheduler_addunlock(sched, ci_parent->grav.init_out, t);
        scheduler_addunlock(sched, t, ci_parent->grav.down_in);
      }
      if (cj_nodeID == nodeID) {
        /* drift ---+-> gravity --> grav_down */
        /* init  --/    */
        if (ci_parent != cj_parent) { /* Avoid double unlock */
          scheduler_addunlock(sched, cj_parent->grav.drift_out, t);
          scheduler_addunlock(sched, cj_parent->grav.init_out, t);
          scheduler_addunlock(sched, t, cj_parent->grav.down_in);
        }
      }
    }

    /* Otherwise M-M interaction? */
    else if (t_type == task_type_grav_mm) {
      if (ci_nodeID == nodeID) {
        /* init -----> gravity --> grav_down */
        scheduler_addunlock(sched, ci_parent->grav.init_out, t);
        scheduler_addunlock(sched, t, ci_parent->grav.down_in);
      }
      if (cj_nodeID == nodeID) {
        /* init -----> gravity --> grav_down */
        if (ci_parent != cj_parent) { /* Avoid double unlock */
          scheduler_addunlock(sched, cj_parent->grav.init_out, t);
          scheduler_addunlock(sched, t, cj_parent->grav.down_in);
        }
      }
    }
  }
}

#ifdef EXTRA_HYDRO_LOOP

/**
 * @brief Creates the dependency network for the hydro tasks of a given cell.
 *
 * @param sched The #scheduler.
 * @param density The density task to link.
 * @param gradient The gradient task to link.
 * @param force The force task to link.
 * @param limiter The limiter task to link.
 * @param c The cell.
 * @param with_cooling Do we have a cooling task ?
 * @param with_limiter Do we have a time-step limiter ?
 */
static inline void engine_make_hydro_loops_dependencies(
    struct scheduler *sched, struct task *density, struct task *gradient,
    struct task *force, struct task *limiter, struct cell *c, int with_cooling,
    int with_limiter) {
  /* density loop --> ghost --> gradient loop --> extra_ghost */
  /* extra_ghost --> force loop  */
  scheduler_addunlock(sched, density, c->hydro.super->hydro.ghost_in);
  scheduler_addunlock(sched, c->hydro.super->hydro.ghost_out, gradient);
  scheduler_addunlock(sched, gradient, c->hydro.super->hydro.extra_ghost);
  scheduler_addunlock(sched, c->hydro.super->hydro.extra_ghost, force);
}

#else

/**
 * @brief Creates the dependency network for the hydro tasks of a given cell.
 *
 * @param sched The #scheduler.
 * @param density The density task to link.
 * @param force The force task to link.
 * @param limiter The limiter task to link.
 * @param c The cell.
 * @param with_cooling Are we running with cooling switched on?
 * @param with_limiter Are we running with limiter switched on?
 */
static inline void engine_make_hydro_loops_dependencies(
    struct scheduler *sched, struct task *density, struct task *force,
    struct task *limiter, struct cell *c, int with_cooling, int with_limiter) {
  /* density loop --> ghost --> force loop */
  scheduler_addunlock(sched, density, c->hydro.super->hydro.ghost_in);
  scheduler_addunlock(sched, c->hydro.super->hydro.ghost_out, force);
}

#endif

/**
 * @brief Duplicates the first hydro loop and construct all the
 * dependencies for the hydro part
 *
 * This is done by looping over all the previously constructed tasks
 * and adding another task involving the same cells but this time
 * corresponding to the second hydro loop over neighbours.
 * With all the relevant tasks for a given cell available, we construct
 * all the dependencies for that cell.
 */
void engine_make_extra_hydroloop_tasks_mapper(void *map_data, int num_elements,
                                              void *extra_data) {
  struct engine *e = (struct engine *)extra_data;
  struct scheduler *sched = &e->sched;
  const int nodeID = e->nodeID;
  const int with_cooling = (e->policy & engine_policy_cooling);
  const int with_limiter = (e->policy & engine_policy_limiter);
  const int with_feedback = (e->policy & engine_policy_feedback);
  const int with_black_holes = (e->policy & engine_policy_black_holes);
#ifdef EXTRA_HYDRO_LOOP
  struct task *t_gradient = NULL;
#endif
  struct task *t_force = NULL;
  struct task *t_limiter = NULL;
  struct task *t_star_density = NULL;
  struct task *t_star_feedback = NULL;
  struct task *t_bh_density = NULL;
  struct task *t_bh_swallow = NULL;
  struct task *t_do_gas_swallow = NULL;
  struct task *t_do_bh_swallow = NULL;
  struct task *t_bh_feedback = NULL;

  for (int ind = 0; ind < num_elements; ind++) {
    struct task *t = &((struct task *)map_data)[ind];
    const enum task_types t_type = t->type;
    const enum task_subtypes t_subtype = t->subtype;
    const long long flags = t->flags;
    struct cell *ci = t->ci;
    struct cell *cj = t->cj;

    /* Sort tasks depend on the drift of the cell (gas version). */
    if (t_type == task_type_sort && ci->nodeID == nodeID) {
      scheduler_addunlock(sched, ci->hydro.super->hydro.drift, t);
    }

    /* Sort tasks depend on the drift of the cell (stars version). */
    else if (t_type == task_type_stars_sort && ci->nodeID == nodeID) {
      scheduler_addunlock(sched, ci->hydro.super->stars.drift, t);
    }

    /* Self-interaction? */
    else if (t_type == task_type_self && t_subtype == task_subtype_density) {
      const int bcount_i = ci->black_holes.count;

      /* Make the self-density tasks depend on the drift only. */
      scheduler_addunlock(sched, ci->hydro.super->hydro.drift, t);

      /* Task for the second hydro loop, */
      t_force = scheduler_addtask(sched, task_type_self, task_subtype_force,
                                  flags, 0, ci, NULL);

      /* the task for the time-step limiter */
      if (with_limiter) {
        t_limiter = scheduler_addtask(sched, task_type_self,
                                      task_subtype_limiter, flags, 0, ci, NULL);
      }

      /* The stellar feedback tasks */
      if (with_feedback) {
        t_star_density =
            scheduler_addtask(sched, task_type_self, task_subtype_stars_density,
                              flags, 0, ci, NULL);
        t_star_feedback =
            scheduler_addtask(sched, task_type_self,
                              task_subtype_stars_feedback, flags, 0, ci, NULL);
      }

      /* The black hole feedback tasks */
      if (with_black_holes && bcount_i > 0) {
        t_bh_density = scheduler_addtask(
            sched, task_type_self, task_subtype_bh_density, flags, 0, ci, NULL);
        t_bh_swallow = scheduler_addtask(
            sched, task_type_self, task_subtype_bh_swallow, flags, 0, ci, NULL);
        t_do_gas_swallow =
            scheduler_addtask(sched, task_type_self,
                              task_subtype_do_gas_swallow, flags, 0, ci, NULL);
        t_do_bh_swallow =
            scheduler_addtask(sched, task_type_self, task_subtype_do_bh_swallow,
                              flags, 0, ci, NULL);
        t_bh_feedback =
            scheduler_addtask(sched, task_type_self, task_subtype_bh_feedback,
                              flags, 0, ci, NULL);
      }

      /* Link the tasks to the cells */
      engine_addlink(e, &ci->hydro.force, t_force);
      if (with_limiter) {
        engine_addlink(e, &ci->hydro.limiter, t_limiter);
      }
      if (with_feedback) {
        engine_addlink(e, &ci->stars.density, t_star_density);
        engine_addlink(e, &ci->stars.feedback, t_star_feedback);
      }
      if (with_black_holes && bcount_i > 0) {
        engine_addlink(e, &ci->black_holes.density, t_bh_density);
        engine_addlink(e, &ci->black_holes.swallow, t_bh_swallow);
        engine_addlink(e, &ci->black_holes.do_gas_swallow, t_do_gas_swallow);
        engine_addlink(e, &ci->black_holes.do_bh_swallow, t_do_bh_swallow);
        engine_addlink(e, &ci->black_holes.feedback, t_bh_feedback);
      }

#ifdef EXTRA_HYDRO_LOOP

      /* Same work for the additional hydro loop */
      t_gradient = scheduler_addtask(sched, task_type_self,
                                     task_subtype_gradient, flags, 0, ci, NULL);

      /* Add the link between the new loops and the cell */
      engine_addlink(e, &ci->hydro.gradient, t_gradient);

      /* Now, build all the dependencies for the hydro */
      engine_make_hydro_loops_dependencies(sched, t, t_gradient, t_force,
                                           t_limiter, ci, with_cooling,
                                           with_limiter);
#else

      /* Now, build all the dependencies for the hydro */
      engine_make_hydro_loops_dependencies(sched, t, t_force, t_limiter, ci,
                                           with_cooling, with_limiter);
#endif

      /* Create the task dependencies */
      scheduler_addunlock(sched, t_force, ci->hydro.super->hydro.end_force);

      if (with_feedback) {
        scheduler_addunlock(sched, ci->hydro.super->stars.drift,
                            t_star_density);
        scheduler_addunlock(sched, ci->hydro.super->hydro.drift,
                            t_star_density);
        scheduler_addunlock(sched, ci->hydro.super->stars.stars_in,
                            t_star_density);
        scheduler_addunlock(sched, t_star_density,
                            ci->hydro.super->stars.ghost);
        scheduler_addunlock(sched, ci->hydro.super->stars.ghost,
                            t_star_feedback);
        scheduler_addunlock(sched, t_star_feedback,
                            ci->hydro.super->stars.stars_out);
      }

      if (with_black_holes && bcount_i > 0) {

        scheduler_addunlock(sched, ci->hydro.super->black_holes.drift,
                            t_bh_density);
        scheduler_addunlock(sched, ci->hydro.super->hydro.drift, t_bh_density);
        scheduler_addunlock(sched, ci->hydro.super->black_holes.black_holes_in,
                            t_bh_density);
        scheduler_addunlock(sched, t_bh_density,
                            ci->hydro.super->black_holes.density_ghost);

        scheduler_addunlock(sched, ci->hydro.super->black_holes.density_ghost,
                            t_bh_swallow);
        scheduler_addunlock(sched, t_bh_swallow,
                            ci->hydro.super->black_holes.swallow_ghost[0]);

        scheduler_addunlock(sched,
                            ci->hydro.super->black_holes.swallow_ghost[0],
                            t_do_gas_swallow);
        scheduler_addunlock(sched, t_do_gas_swallow,
                            ci->hydro.super->black_holes.swallow_ghost[1]);

        scheduler_addunlock(sched,
                            ci->hydro.super->black_holes.swallow_ghost[1],
                            t_do_bh_swallow);
        scheduler_addunlock(sched, t_do_bh_swallow,
                            ci->hydro.super->black_holes.swallow_ghost[2]);

        scheduler_addunlock(sched,
                            ci->hydro.super->black_holes.swallow_ghost[2],
                            t_bh_feedback);
        scheduler_addunlock(sched, t_bh_feedback,
                            ci->hydro.super->black_holes.black_holes_out);
      }

      if (with_limiter) {
        scheduler_addunlock(sched, ci->super->kick2, t_limiter);
        scheduler_addunlock(sched, t_limiter, ci->super->timestep);
        scheduler_addunlock(sched, t_limiter, ci->super->timestep_limiter);
      }
    }

    /* Otherwise, pair interaction? */
    else if (t_type == task_type_pair && t_subtype == task_subtype_density) {
      const int bcount_i = ci->black_holes.count;
      const int bcount_j = cj->black_holes.count;

      /* Make all density tasks depend on the drift */
      if (ci->nodeID == nodeID) {
        scheduler_addunlock(sched, ci->hydro.super->hydro.drift, t);
      }
      if ((cj->nodeID == nodeID) && (ci->hydro.super != cj->hydro.super)) {
        scheduler_addunlock(sched, cj->hydro.super->hydro.drift, t);
      }

      /* Make all density tasks depend on the sorts */
      scheduler_addunlock(sched, ci->hydro.super->hydro.sorts, t);
      if (ci->hydro.super != cj->hydro.super) {
        scheduler_addunlock(sched, cj->hydro.super->hydro.sorts, t);
      }

      /* New task for the force */
      t_force = scheduler_addtask(sched, task_type_pair, task_subtype_force,
                                  flags, 0, ci, cj);

      /* and the task for the time-step limiter */
      if (with_limiter) {
        t_limiter = scheduler_addtask(sched, task_type_pair,
                                      task_subtype_limiter, flags, 0, ci, cj);
      }

      /* The stellar feedback tasks */
      if (with_feedback) {
        t_star_density =
            scheduler_addtask(sched, task_type_pair, task_subtype_stars_density,
                              flags, 0, ci, cj);
        t_star_feedback =
            scheduler_addtask(sched, task_type_pair,
                              task_subtype_stars_feedback, flags, 0, ci, cj);
      }

      /* The black hole feedback tasks */
      if (with_black_holes && (bcount_i > 0 || bcount_j > 0)) {
        t_bh_density = scheduler_addtask(
            sched, task_type_pair, task_subtype_bh_density, flags, 0, ci, cj);
        t_bh_swallow = scheduler_addtask(
            sched, task_type_pair, task_subtype_bh_swallow, flags, 0, ci, cj);
        t_do_gas_swallow =
            scheduler_addtask(sched, task_type_pair,
                              task_subtype_do_gas_swallow, flags, 0, ci, cj);
        t_do_bh_swallow =
            scheduler_addtask(sched, task_type_pair, task_subtype_do_bh_swallow,
                              flags, 0, ci, cj);
        t_bh_feedback = scheduler_addtask(
            sched, task_type_pair, task_subtype_bh_feedback, flags, 0, ci, cj);
      }

      engine_addlink(e, &ci->hydro.force, t_force);
      engine_addlink(e, &cj->hydro.force, t_force);
      if (with_limiter) {
        engine_addlink(e, &ci->hydro.limiter, t_limiter);
        engine_addlink(e, &cj->hydro.limiter, t_limiter);
      }
      if (with_feedback) {
        engine_addlink(e, &ci->stars.density, t_star_density);
        engine_addlink(e, &cj->stars.density, t_star_density);
        engine_addlink(e, &ci->stars.feedback, t_star_feedback);
        engine_addlink(e, &cj->stars.feedback, t_star_feedback);
      }
      if (with_black_holes && (bcount_i > 0 || bcount_j > 0)) {
        engine_addlink(e, &ci->black_holes.density, t_bh_density);
        engine_addlink(e, &cj->black_holes.density, t_bh_density);
        engine_addlink(e, &ci->black_holes.swallow, t_bh_swallow);
        engine_addlink(e, &cj->black_holes.swallow, t_bh_swallow);
        engine_addlink(e, &ci->black_holes.do_gas_swallow, t_do_gas_swallow);
        engine_addlink(e, &cj->black_holes.do_gas_swallow, t_do_gas_swallow);
        engine_addlink(e, &ci->black_holes.do_bh_swallow, t_do_bh_swallow);
        engine_addlink(e, &cj->black_holes.do_bh_swallow, t_do_bh_swallow);
        engine_addlink(e, &ci->black_holes.feedback, t_bh_feedback);
        engine_addlink(e, &cj->black_holes.feedback, t_bh_feedback);
      }

#ifdef EXTRA_HYDRO_LOOP

      /* Start by constructing the task for the second and third hydro loop */
      t_gradient = scheduler_addtask(sched, task_type_pair,
                                     task_subtype_gradient, flags, 0, ci, cj);

      /* Add the link between the new loop and both cells */
      engine_addlink(e, &ci->hydro.gradient, t_gradient);
      engine_addlink(e, &cj->hydro.gradient, t_gradient);

      /* Now, build all the dependencies for the hydro for the cells */
      /* that are local and are not descendant of the same super_hydro-cells */
      if (ci->nodeID == nodeID) {
        engine_make_hydro_loops_dependencies(sched, t, t_gradient, t_force,
                                             t_limiter, ci, with_cooling,
                                             with_limiter);
      }
      if ((cj->nodeID == nodeID) && (ci->hydro.super != cj->hydro.super)) {
        engine_make_hydro_loops_dependencies(sched, t, t_gradient, t_force,
                                             t_limiter, cj, with_cooling,
                                             with_limiter);
      }
#else

      /* Now, build all the dependencies for the hydro for the cells */
      /* that are local and are not descendant of the same super_hydro-cells */
      if (ci->nodeID == nodeID) {
        engine_make_hydro_loops_dependencies(sched, t, t_force, t_limiter, ci,
                                             with_cooling, with_limiter);
      }
      if ((cj->nodeID == nodeID) && (ci->hydro.super != cj->hydro.super)) {
        engine_make_hydro_loops_dependencies(sched, t, t_force, t_limiter, cj,
                                             with_cooling, with_limiter);
      }
#endif

      if (with_feedback) {
        scheduler_addunlock(sched, ci->hydro.super->hydro.sorts,
                            t_star_density);

        if (ci->hydro.super != cj->hydro.super) {
          scheduler_addunlock(sched, cj->hydro.super->hydro.sorts,
                              t_star_density);
        }
      }

      if (ci->nodeID == nodeID) {
        scheduler_addunlock(sched, t_force, ci->hydro.super->hydro.end_force);

        if (with_feedback) {
          scheduler_addunlock(sched, ci->hydro.super->stars.drift,
                              t_star_density);
          scheduler_addunlock(sched, ci->hydro.super->stars.sorts,
                              t_star_density);
          scheduler_addunlock(sched, ci->hydro.super->hydro.drift,
                              t_star_density);
          scheduler_addunlock(sched, ci->hydro.super->stars.stars_in,
                              t_star_density);
          scheduler_addunlock(sched, t_star_density,
                              ci->hydro.super->stars.ghost);
          scheduler_addunlock(sched, ci->hydro.super->stars.ghost,
                              t_star_feedback);
          scheduler_addunlock(sched, t_star_feedback,
                              ci->hydro.super->stars.stars_out);
        }

        if (with_black_holes && (bcount_i > 0 || bcount_j > 0)) {

          scheduler_addunlock(sched, ci->hydro.super->black_holes.drift,
                              t_bh_density);
          scheduler_addunlock(sched, ci->hydro.super->hydro.drift,
                              t_bh_density);
          scheduler_addunlock(
              sched, ci->hydro.super->black_holes.black_holes_in, t_bh_density);
          scheduler_addunlock(sched, t_bh_density,
                              ci->hydro.super->black_holes.density_ghost);

          scheduler_addunlock(sched, ci->hydro.super->black_holes.density_ghost,
                              t_bh_swallow);
          scheduler_addunlock(sched, t_bh_swallow,
                              ci->hydro.super->black_holes.swallow_ghost[0]);

          scheduler_addunlock(sched,
                              ci->hydro.super->black_holes.swallow_ghost[0],
                              t_do_gas_swallow);
          scheduler_addunlock(sched, t_do_gas_swallow,
                              ci->hydro.super->black_holes.swallow_ghost[1]);

          scheduler_addunlock(sched,
                              ci->hydro.super->black_holes.swallow_ghost[1],
                              t_do_bh_swallow);
          scheduler_addunlock(sched, t_do_bh_swallow,
                              ci->hydro.super->black_holes.swallow_ghost[2]);

          scheduler_addunlock(sched,
                              ci->hydro.super->black_holes.swallow_ghost[2],
                              t_bh_feedback);
          scheduler_addunlock(sched, t_bh_feedback,
                              ci->hydro.super->black_holes.black_holes_out);
        }

        if (with_limiter) {
          scheduler_addunlock(sched, ci->super->kick2, t_limiter);
          scheduler_addunlock(sched, t_limiter, ci->super->timestep);
          scheduler_addunlock(sched, t_limiter, ci->super->timestep_limiter);
        }
      } else /*(ci->nodeID != nodeID) */ {
        if (with_feedback) {
          scheduler_addunlock(sched, ci->hydro.super->stars.sorts,
                              t_star_feedback);
        }

        if (with_black_holes && (bcount_i > 0 || bcount_j > 0)) {
          scheduler_addunlock(sched, t_bh_swallow,
                              ci->hydro.super->black_holes.swallow_ghost[0]);
        }
      }

      if (cj->nodeID == nodeID) {
        if (ci->hydro.super != cj->hydro.super) {
          scheduler_addunlock(sched, t_force, cj->hydro.super->hydro.end_force);

          if (with_feedback) {
            scheduler_addunlock(sched, cj->hydro.super->stars.sorts,
                                t_star_density);
            scheduler_addunlock(sched, cj->hydro.super->stars.drift,
                                t_star_density);
            scheduler_addunlock(sched, cj->hydro.super->hydro.drift,
                                t_star_density);
            scheduler_addunlock(sched, cj->hydro.super->stars.stars_in,
                                t_star_density);
            scheduler_addunlock(sched, t_star_density,
                                cj->hydro.super->stars.ghost);
            scheduler_addunlock(sched, cj->hydro.super->stars.ghost,
                                t_star_feedback);
            scheduler_addunlock(sched, t_star_feedback,
                                cj->hydro.super->stars.stars_out);
          }

          if (with_black_holes && (bcount_i > 0 || bcount_j > 0)) {

            scheduler_addunlock(sched, cj->hydro.super->black_holes.drift,
                                t_bh_density);
            scheduler_addunlock(sched, cj->hydro.super->hydro.drift,
                                t_bh_density);
            scheduler_addunlock(sched,
                                cj->hydro.super->black_holes.black_holes_in,
                                t_bh_density);
            scheduler_addunlock(sched, t_bh_density,
                                cj->hydro.super->black_holes.density_ghost);

            scheduler_addunlock(sched,
                                cj->hydro.super->black_holes.density_ghost,
                                t_bh_swallow);
            scheduler_addunlock(sched, t_bh_swallow,
                                cj->hydro.super->black_holes.swallow_ghost[0]);

            scheduler_addunlock(sched,
                                cj->hydro.super->black_holes.swallow_ghost[0],
                                t_do_gas_swallow);
            scheduler_addunlock(sched, t_do_gas_swallow,
                                cj->hydro.super->black_holes.swallow_ghost[1]);

            scheduler_addunlock(sched,
                                cj->hydro.super->black_holes.swallow_ghost[1],
                                t_do_bh_swallow);
            scheduler_addunlock(sched, t_do_bh_swallow,
                                cj->hydro.super->black_holes.swallow_ghost[2]);

            scheduler_addunlock(sched,
                                cj->hydro.super->black_holes.swallow_ghost[2],
                                t_bh_feedback);
            scheduler_addunlock(sched, t_bh_feedback,
                                cj->hydro.super->black_holes.black_holes_out);
          }

          if (with_limiter) {
            scheduler_addunlock(sched, cj->super->kick2, t_limiter);
            scheduler_addunlock(sched, t_limiter, cj->super->timestep);
            scheduler_addunlock(sched, t_limiter, cj->super->timestep_limiter);
          }
        }
      } else /*(cj->nodeID != nodeID) */ {
        if (with_feedback) {
          scheduler_addunlock(sched, cj->hydro.super->stars.sorts,
                              t_star_feedback);
        }

        if (with_black_holes && (bcount_i > 0 || bcount_j > 0)) {

          scheduler_addunlock(sched, t_bh_swallow,
                              cj->hydro.super->black_holes.swallow_ghost[0]);
        }
      }
    }

    /* Otherwise, sub-self interaction? */
    else if (t_type == task_type_sub_self &&
             t_subtype == task_subtype_density) {
      const int bcount_i = ci->black_holes.count;

      /* Make all density tasks depend on the drift and sorts. */
      scheduler_addunlock(sched, ci->hydro.super->hydro.drift, t);
      scheduler_addunlock(sched, ci->hydro.super->hydro.sorts, t);

      /* Start by constructing the task for the second hydro loop */
      t_force = scheduler_addtask(sched, task_type_sub_self, task_subtype_force,
                                  flags, 0, ci, NULL);

      /* and the task for the time-step limiter */
      if (with_limiter) {
        t_limiter = scheduler_addtask(sched, task_type_sub_self,
                                      task_subtype_limiter, flags, 0, ci, NULL);
      }

      /* The stellar feedback tasks */
      if (with_feedback) {
        t_star_density =
            scheduler_addtask(sched, task_type_sub_self,
                              task_subtype_stars_density, flags, 0, ci, NULL);
        t_star_feedback =
            scheduler_addtask(sched, task_type_sub_self,
                              task_subtype_stars_feedback, flags, 0, ci, NULL);
      }

      /* The black hole feedback tasks */
      if (with_black_holes && bcount_i > 0) {
        t_bh_density =
            scheduler_addtask(sched, task_type_sub_self,
                              task_subtype_bh_density, flags, 0, ci, NULL);
        t_bh_swallow =
            scheduler_addtask(sched, task_type_sub_self,
                              task_subtype_bh_swallow, flags, 0, ci, NULL);

        t_do_gas_swallow =
            scheduler_addtask(sched, task_type_sub_self,
                              task_subtype_do_gas_swallow, flags, 0, ci, NULL);

        t_do_bh_swallow =
            scheduler_addtask(sched, task_type_sub_self,
                              task_subtype_do_bh_swallow, flags, 0, ci, NULL);

        t_bh_feedback =
            scheduler_addtask(sched, task_type_sub_self,
                              task_subtype_bh_feedback, flags, 0, ci, NULL);
      }

      /* Add the link between the new loop and the cell */
      engine_addlink(e, &ci->hydro.force, t_force);
      if (with_limiter) {
        engine_addlink(e, &ci->hydro.limiter, t_limiter);
      }
      if (with_feedback) {
        engine_addlink(e, &ci->stars.density, t_star_density);
        engine_addlink(e, &ci->stars.feedback, t_star_feedback);
      }
      if (with_black_holes && bcount_i > 0) {
        engine_addlink(e, &ci->black_holes.density, t_bh_density);
        engine_addlink(e, &ci->black_holes.swallow, t_bh_swallow);
        engine_addlink(e, &ci->black_holes.do_gas_swallow, t_do_gas_swallow);
        engine_addlink(e, &ci->black_holes.do_bh_swallow, t_do_bh_swallow);
        engine_addlink(e, &ci->black_holes.feedback, t_bh_feedback);
      }

#ifdef EXTRA_HYDRO_LOOP

      /* Start by constructing the task for the second and third hydro loop */
      t_gradient = scheduler_addtask(sched, task_type_sub_self,
                                     task_subtype_gradient, flags, 0, ci, NULL);

      /* Add the link between the new loop and the cell */
      engine_addlink(e, &ci->hydro.gradient, t_gradient);

      /* Now, build all the dependencies for the hydro for the cells */
      /* that are local and are not descendant of the same super_hydro-cells */
      engine_make_hydro_loops_dependencies(sched, t, t_gradient, t_force,
                                           t_limiter, ci, with_cooling,
                                           with_limiter);
#else

      /* Now, build all the dependencies for the hydro for the cells */
      /* that are local and are not descendant of the same super_hydro-cells */
      engine_make_hydro_loops_dependencies(sched, t, t_force, t_limiter, ci,
                                           with_cooling, with_limiter);
#endif

      /* Create the task dependencies */
      scheduler_addunlock(sched, t_force, ci->hydro.super->hydro.end_force);

      if (with_feedback) {
        scheduler_addunlock(sched, ci->hydro.super->stars.drift,
                            t_star_density);
        scheduler_addunlock(sched, ci->hydro.super->stars.sorts,
                            t_star_density);
        scheduler_addunlock(sched, ci->hydro.super->hydro.drift,
                            t_star_density);
        scheduler_addunlock(sched, ci->hydro.super->hydro.sorts,
                            t_star_density);
        scheduler_addunlock(sched, ci->hydro.super->stars.stars_in,
                            t_star_density);
        scheduler_addunlock(sched, t_star_density,
                            ci->hydro.super->stars.ghost);
        scheduler_addunlock(sched, ci->hydro.super->stars.ghost,
                            t_star_feedback);
        scheduler_addunlock(sched, t_star_feedback,
                            ci->hydro.super->stars.stars_out);
      }

      if (with_black_holes && bcount_i > 0) {

        scheduler_addunlock(sched, ci->hydro.super->black_holes.drift,
                            t_bh_density);
        scheduler_addunlock(sched, ci->hydro.super->hydro.drift, t_bh_density);
        scheduler_addunlock(sched, ci->hydro.super->black_holes.black_holes_in,
                            t_bh_density);
        scheduler_addunlock(sched, t_bh_density,
                            ci->hydro.super->black_holes.density_ghost);

        scheduler_addunlock(sched, ci->hydro.super->black_holes.density_ghost,
                            t_bh_swallow);
        scheduler_addunlock(sched, t_bh_swallow,
                            ci->hydro.super->black_holes.swallow_ghost[0]);

        scheduler_addunlock(sched,
                            ci->hydro.super->black_holes.swallow_ghost[0],
                            t_do_gas_swallow);
        scheduler_addunlock(sched, t_do_gas_swallow,
                            ci->hydro.super->black_holes.swallow_ghost[1]);

        scheduler_addunlock(sched,
                            ci->hydro.super->black_holes.swallow_ghost[1],
                            t_do_bh_swallow);
        scheduler_addunlock(sched, t_do_bh_swallow,
                            ci->hydro.super->black_holes.swallow_ghost[2]);

        scheduler_addunlock(sched,
                            ci->hydro.super->black_holes.swallow_ghost[2],
                            t_bh_feedback);
        scheduler_addunlock(sched, t_bh_feedback,
                            ci->hydro.super->black_holes.black_holes_out);
      }

      if (with_limiter) {
        scheduler_addunlock(sched, ci->super->kick2, t_limiter);
        scheduler_addunlock(sched, t_limiter, ci->super->timestep);
        scheduler_addunlock(sched, t_limiter, ci->super->timestep_limiter);
      }

    }

    /* Otherwise, sub-pair interaction? */
    else if (t_type == task_type_sub_pair &&
             t_subtype == task_subtype_density) {
      const int bcount_i = ci->black_holes.count;
      const int bcount_j = cj->black_holes.count;

      /* Make all density tasks depend on the drift */
      if (ci->nodeID == nodeID) {
        scheduler_addunlock(sched, ci->hydro.super->hydro.drift, t);
      }
      if ((cj->nodeID == nodeID) && (ci->hydro.super != cj->hydro.super)) {
        scheduler_addunlock(sched, cj->hydro.super->hydro.drift, t);
      }

      /* Make all density tasks depend on the sorts */
      scheduler_addunlock(sched, ci->hydro.super->hydro.sorts, t);
      if (ci->hydro.super != cj->hydro.super) {
        scheduler_addunlock(sched, cj->hydro.super->hydro.sorts, t);
      }

      /* New task for the force */
      t_force = scheduler_addtask(sched, task_type_sub_pair, task_subtype_force,
                                  flags, 0, ci, cj);

      /* and the task for the time-step limiter */
      if (with_limiter) {
        t_limiter = scheduler_addtask(sched, task_type_sub_pair,
                                      task_subtype_limiter, flags, 0, ci, cj);
      }

      /* The stellar feedback tasks */
      if (with_feedback) {
        t_star_density =
            scheduler_addtask(sched, task_type_sub_pair,
                              task_subtype_stars_density, flags, 0, ci, cj);
        t_star_feedback =
            scheduler_addtask(sched, task_type_sub_pair,
                              task_subtype_stars_feedback, flags, 0, ci, cj);
      }

      /* The black hole feedback tasks */
      if (with_black_holes && (bcount_i > 0 || bcount_j > 0)) {
        t_bh_density =
            scheduler_addtask(sched, task_type_sub_pair,
                              task_subtype_bh_density, flags, 0, ci, cj);
        t_bh_swallow =
            scheduler_addtask(sched, task_type_sub_pair,
                              task_subtype_bh_swallow, flags, 0, ci, cj);
        t_do_gas_swallow =
            scheduler_addtask(sched, task_type_sub_pair,
                              task_subtype_do_gas_swallow, flags, 0, ci, cj);
        t_do_bh_swallow =
            scheduler_addtask(sched, task_type_sub_pair,
                              task_subtype_do_bh_swallow, flags, 0, ci, cj);
        t_bh_feedback =
            scheduler_addtask(sched, task_type_sub_pair,
                              task_subtype_bh_feedback, flags, 0, ci, cj);
      }

      engine_addlink(e, &ci->hydro.force, t_force);
      engine_addlink(e, &cj->hydro.force, t_force);
      if (with_limiter) {
        engine_addlink(e, &ci->hydro.limiter, t_limiter);
        engine_addlink(e, &cj->hydro.limiter, t_limiter);
      }
      if (with_feedback) {
        engine_addlink(e, &ci->stars.density, t_star_density);
        engine_addlink(e, &cj->stars.density, t_star_density);
        engine_addlink(e, &ci->stars.feedback, t_star_feedback);
        engine_addlink(e, &cj->stars.feedback, t_star_feedback);
      }
      if (with_black_holes && (bcount_i > 0 || bcount_j > 0)) {
        engine_addlink(e, &ci->black_holes.density, t_bh_density);
        engine_addlink(e, &cj->black_holes.density, t_bh_density);
        engine_addlink(e, &ci->black_holes.swallow, t_bh_swallow);
        engine_addlink(e, &cj->black_holes.swallow, t_bh_swallow);
        engine_addlink(e, &ci->black_holes.do_gas_swallow, t_do_gas_swallow);
        engine_addlink(e, &cj->black_holes.do_gas_swallow, t_do_gas_swallow);
        engine_addlink(e, &ci->black_holes.do_bh_swallow, t_do_bh_swallow);
        engine_addlink(e, &cj->black_holes.do_bh_swallow, t_do_bh_swallow);
        engine_addlink(e, &ci->black_holes.feedback, t_bh_feedback);
        engine_addlink(e, &cj->black_holes.feedback, t_bh_feedback);
      }

#ifdef EXTRA_HYDRO_LOOP

      /* Start by constructing the task for the second and third hydro loop */
      t_gradient = scheduler_addtask(sched, task_type_sub_pair,
                                     task_subtype_gradient, flags, 0, ci, cj);

      /* Add the link between the new loop and both cells */
      engine_addlink(e, &ci->hydro.gradient, t_gradient);
      engine_addlink(e, &cj->hydro.gradient, t_gradient);

      /* Now, build all the dependencies for the hydro for the cells */
      /* that are local and are not descendant of the same super_hydro-cells */
      if (ci->nodeID == nodeID) {
        engine_make_hydro_loops_dependencies(sched, t, t_gradient, t_force,
                                             t_limiter, ci, with_cooling,
                                             with_limiter);
      }
      if ((cj->nodeID == nodeID) && (ci->hydro.super != cj->hydro.super)) {
        engine_make_hydro_loops_dependencies(sched, t, t_gradient, t_force,
                                             t_limiter, cj, with_cooling,
                                             with_limiter);
      }
#else

      /* Now, build all the dependencies for the hydro for the cells */
      /* that are local and are not descendant of the same super_hydro-cells */
      if (ci->nodeID == nodeID) {
        engine_make_hydro_loops_dependencies(sched, t, t_force, t_limiter, ci,
                                             with_cooling, with_limiter);
      }
      if ((cj->nodeID == nodeID) && (ci->hydro.super != cj->hydro.super)) {
        engine_make_hydro_loops_dependencies(sched, t, t_force, t_limiter, cj,
                                             with_cooling, with_limiter);
      }
#endif

      if (with_feedback) {
        scheduler_addunlock(sched, ci->hydro.super->hydro.sorts,
                            t_star_density);
        if (ci->hydro.super != cj->hydro.super) {
          scheduler_addunlock(sched, cj->hydro.super->hydro.sorts,
                              t_star_density);
        }
      }

      if (ci->nodeID == nodeID) {
        scheduler_addunlock(sched, t_force, ci->hydro.super->hydro.end_force);

        if (with_feedback) {
          scheduler_addunlock(sched, ci->hydro.super->stars.sorts,
                              t_star_density);
          scheduler_addunlock(sched, ci->hydro.super->stars.drift,
                              t_star_density);
          scheduler_addunlock(sched, ci->hydro.super->hydro.drift,
                              t_star_density);
          scheduler_addunlock(sched, ci->hydro.super->stars.stars_in,
                              t_star_density);
          scheduler_addunlock(sched, t_star_density,
                              ci->hydro.super->stars.ghost);
          scheduler_addunlock(sched, ci->hydro.super->stars.ghost,
                              t_star_feedback);
          scheduler_addunlock(sched, t_star_feedback,
                              ci->hydro.super->stars.stars_out);
        }

        if (with_black_holes && (bcount_i > 0 || bcount_j > 0)) {

          scheduler_addunlock(sched, ci->hydro.super->black_holes.drift,
                              t_bh_density);
          scheduler_addunlock(sched, ci->hydro.super->hydro.drift,
                              t_bh_density);
          scheduler_addunlock(
              sched, ci->hydro.super->black_holes.black_holes_in, t_bh_density);
          scheduler_addunlock(sched, t_bh_density,
                              ci->hydro.super->black_holes.density_ghost);

          scheduler_addunlock(sched, ci->hydro.super->black_holes.density_ghost,
                              t_bh_swallow);
          scheduler_addunlock(sched, t_bh_swallow,
                              ci->hydro.super->black_holes.swallow_ghost[0]);

          scheduler_addunlock(sched,
                              ci->hydro.super->black_holes.swallow_ghost[0],
                              t_do_gas_swallow);
          scheduler_addunlock(sched, t_do_gas_swallow,
                              ci->hydro.super->black_holes.swallow_ghost[1]);

          scheduler_addunlock(sched,
                              ci->hydro.super->black_holes.swallow_ghost[1],
                              t_do_bh_swallow);
          scheduler_addunlock(sched, t_do_bh_swallow,
                              ci->hydro.super->black_holes.swallow_ghost[2]);

          scheduler_addunlock(sched,
                              ci->hydro.super->black_holes.swallow_ghost[2],
                              t_bh_feedback);
          scheduler_addunlock(sched, t_bh_feedback,
                              ci->hydro.super->black_holes.black_holes_out);
        }

        if (with_limiter) {
          scheduler_addunlock(sched, ci->super->kick2, t_limiter);
          scheduler_addunlock(sched, t_limiter, ci->super->timestep);
          scheduler_addunlock(sched, t_limiter, ci->super->timestep_limiter);
        }
      } else /* ci->nodeID != nodeID */ {
        if (with_feedback) {
          /* message("%p/%p",ci->hydro.super->stars.sorts, t_star_feedback); */
          scheduler_addunlock(sched, ci->hydro.super->stars.sorts,
                              t_star_feedback);
        }
        if (with_black_holes && (bcount_i > 0 || bcount_j > 0)) {

          scheduler_addunlock(sched, t_bh_swallow,
                              ci->hydro.super->black_holes.swallow_ghost[0]);
        }
      }

      if (cj->nodeID == nodeID) {
        if (ci->hydro.super != cj->hydro.super) {
          scheduler_addunlock(sched, t_force, cj->hydro.super->hydro.end_force);

          if (with_feedback) {
            scheduler_addunlock(sched, cj->hydro.super->stars.sorts,
                                t_star_density);
            scheduler_addunlock(sched, cj->hydro.super->stars.drift,
                                t_star_density);
            scheduler_addunlock(sched, cj->hydro.super->hydro.drift,
                                t_star_density);
            scheduler_addunlock(sched, cj->hydro.super->stars.stars_in,
                                t_star_density);
            scheduler_addunlock(sched, t_star_density,
                                cj->hydro.super->stars.ghost);
            scheduler_addunlock(sched, cj->hydro.super->stars.ghost,
                                t_star_feedback);
            scheduler_addunlock(sched, t_star_feedback,
                                cj->hydro.super->stars.stars_out);
          }

          if (with_black_holes && (bcount_i > 0 || bcount_j > 0)) {

            scheduler_addunlock(sched, cj->hydro.super->black_holes.drift,
                                t_bh_density);
            scheduler_addunlock(sched, cj->hydro.super->hydro.drift,
                                t_bh_density);
            scheduler_addunlock(sched,
                                cj->hydro.super->black_holes.black_holes_in,
                                t_bh_density);
            scheduler_addunlock(sched, t_bh_density,
                                cj->hydro.super->black_holes.density_ghost);

            scheduler_addunlock(sched,
                                cj->hydro.super->black_holes.density_ghost,
                                t_bh_swallow);
            scheduler_addunlock(sched, t_bh_swallow,
                                cj->hydro.super->black_holes.swallow_ghost[0]);

            scheduler_addunlock(sched,
                                cj->hydro.super->black_holes.swallow_ghost[0],
                                t_do_gas_swallow);
            scheduler_addunlock(sched, t_do_gas_swallow,
                                cj->hydro.super->black_holes.swallow_ghost[1]);

            scheduler_addunlock(sched,
                                cj->hydro.super->black_holes.swallow_ghost[1],
                                t_do_bh_swallow);
            scheduler_addunlock(sched, t_do_bh_swallow,
                                cj->hydro.super->black_holes.swallow_ghost[2]);

            scheduler_addunlock(sched,
                                cj->hydro.super->black_holes.swallow_ghost[2],
                                t_bh_feedback);
            scheduler_addunlock(sched, t_bh_feedback,
                                cj->hydro.super->black_holes.black_holes_out);
          }

          if (with_limiter) {
            scheduler_addunlock(sched, cj->super->kick2, t_limiter);
            scheduler_addunlock(sched, t_limiter, cj->super->timestep);
            scheduler_addunlock(sched, t_limiter, cj->super->timestep_limiter);
          }
        }
      } else /* cj->nodeID != nodeID */ {
        if (with_feedback) {
          scheduler_addunlock(sched, cj->hydro.super->stars.sorts,
                              t_star_feedback);
        }

        if (with_black_holes && (bcount_i > 0 || bcount_j > 0)) {
          scheduler_addunlock(sched, t_bh_swallow,
                              cj->hydro.super->black_holes.swallow_ghost[0]);
        }
      }
    }
  }
}

/**
 * @brief Constructs the top-level pair tasks for the first hydro loop over
 * neighbours
 *
 * Here we construct all the tasks for all possible neighbouring non-empty
 * local cells in the hierarchy. No dependencies are being added thus far.
 * Additional loop over neighbours can later be added by simply duplicating
 * all the tasks created by this function.
 *
 * @param map_data Offset of first two indices disguised as a pointer.
 * @param num_elements Number of cells to traverse.
 * @param extra_data The #engine.
 */
void engine_make_hydroloop_tasks_mapper(void *map_data, int num_elements,
                                        void *extra_data) {
  /* Extract the engine pointer. */
  struct engine *e = (struct engine *)extra_data;
  const int periodic = e->s->periodic;
  const int with_feedback = (e->policy & engine_policy_feedback);
  const int with_stars = (e->policy & engine_policy_stars);
  const int with_black_holes = (e->policy & engine_policy_black_holes);

  struct space *s = e->s;
  struct scheduler *sched = &e->sched;
  const int nodeID = e->nodeID;
  const int *cdim = s->cdim;
  struct cell *cells = s->cells_top;

  /* Loop through the elements, which are just byte offsets from NULL. */
  for (int ind = 0; ind < num_elements; ind++) {
    /* Get the cell index. */
    const int cid = (size_t)(map_data) + ind;

    /* Integer indices of the cell in the top-level grid */
    const int i = cid / (cdim[1] * cdim[2]);
    const int j = (cid / cdim[2]) % cdim[1];
    const int k = cid % cdim[2];

    /* Get the cell */
    struct cell *ci = &cells[cid];

    /* Skip cells without hydro or star particles */
    if ((ci->hydro.count == 0) && (!with_stars || ci->stars.count == 0) &&
        (!with_black_holes || ci->black_holes.count == 0))
      continue;

    /* If the cell is local build a self-interaction */
    if (ci->nodeID == nodeID) {
      scheduler_addtask(sched, task_type_self, task_subtype_density, 0, 0, ci,
                        NULL);
    }

    /* Now loop over all the neighbours of this cell */
    for (int ii = -1; ii < 2; ii++) {
      int iii = i + ii;
      if (!periodic && (iii < 0 || iii >= cdim[0])) continue;
      iii = (iii + cdim[0]) % cdim[0];
      for (int jj = -1; jj < 2; jj++) {
        int jjj = j + jj;
        if (!periodic && (jjj < 0 || jjj >= cdim[1])) continue;
        jjj = (jjj + cdim[1]) % cdim[1];
        for (int kk = -1; kk < 2; kk++) {
          int kkk = k + kk;
          if (!periodic && (kkk < 0 || kkk >= cdim[2])) continue;
          kkk = (kkk + cdim[2]) % cdim[2];

          /* Get the neighbouring cell */
          const int cjd = cell_getid(cdim, iii, jjj, kkk);
          struct cell *cj = &cells[cjd];

          /* Is that neighbour local and does it have gas or star particles ? */
          if ((cid >= cjd) ||
              ((cj->hydro.count == 0) &&
               (!with_feedback || cj->stars.count == 0) &&
               (!with_black_holes || cj->black_holes.count == 0)) ||
              (ci->nodeID != nodeID && cj->nodeID != nodeID))
            continue;

          /* Construct the pair task */
          const int sid = sortlistID[(kk + 1) + 3 * ((jj + 1) + 3 * (ii + 1))];
          scheduler_addtask(sched, task_type_pair, task_subtype_density, sid, 0,
                            ci, cj);

#ifdef SWIFT_DEBUG_CHECKS
#ifdef WITH_MPI

          /* Let's cross-check that we had a proxy for that cell */
          if (ci->nodeID == nodeID && cj->nodeID != engine_rank) {
            /* Find the proxy for this node */
            const int proxy_id = e->proxy_ind[cj->nodeID];
            if (proxy_id < 0)
              error("No proxy exists for that foreign node %d!", cj->nodeID);

            const struct proxy *p = &e->proxies[proxy_id];

            /* Check whether the cell exists in the proxy */
            int n = 0;
            for (n = 0; n < p->nr_cells_in; n++)
              if (p->cells_in[n] == cj) break;
            if (n == p->nr_cells_in)
              error(
                  "Cell %d not found in the proxy but trying to construct "
                  "hydro task!",
                  cjd);
          } else if (cj->nodeID == nodeID && ci->nodeID != engine_rank) {
            /* Find the proxy for this node */
            const int proxy_id = e->proxy_ind[ci->nodeID];
            if (proxy_id < 0)
              error("No proxy exists for that foreign node %d!", ci->nodeID);

            const struct proxy *p = &e->proxies[proxy_id];

            /* Check whether the cell exists in the proxy */
            int n = 0;
            for (n = 0; n < p->nr_cells_in; n++)
              if (p->cells_in[n] == ci) break;
            if (n == p->nr_cells_in)
              error(
                  "Cell %d not found in the proxy but trying to construct "
                  "hydro task!",
                  cid);
          }
#endif /* WITH_MPI */
#endif /* SWIFT_DEBUG_CHECKS */
        }
      }
    }
  }
}

struct cell_type_pair {
  struct cell *ci, *cj;
  int type;
};

void engine_addtasks_send_mapper(void *map_data, int num_elements,
                                 void *extra_data) {
  struct engine *e = (struct engine *)extra_data;
  const int with_star_formation = (e->policy & engine_policy_star_formation);
  struct cell_type_pair *cell_type_pairs = (struct cell_type_pair *)map_data;

  for (int k = 0; k < num_elements; k++) {
    struct cell *ci = cell_type_pairs[k].ci;
    struct cell *cj = cell_type_pairs[k].cj;
    const int type = cell_type_pairs[k].type;

    /* Find the proxy for this task. */
    int pid = 0;
    while (pid < e->nr_proxies && e->proxies[pid].nodeID != cj->nodeID) pid++;

    /* Add the send task for the particle timesteps. */
    // engine_addtasks_send_timestep(e, ci, cj, NULL, NULL, with_limiter);

    /* Add the send tasks for the cells in the proxy that have a hydro
     * connection. */
    if ((e->policy & engine_policy_hydro) && (type & proxy_cell_type_hydro))
      engine_addtasks_send_hydro(e, ci, cj, pid, /*t_xv=*/NULL,
                                 /*t_rho=*/NULL, /*t_gradient=*/NULL,
                                 /*t_ti=*/NULL);

    /* Add the send tasks for the cells in the proxy that have a stars
     * connection. */
    if ((e->policy & engine_policy_feedback) && (type & proxy_cell_type_hydro))
      engine_addtasks_send_stars(e, ci, cj, /*t_feedback=*/NULL,
                                 /*t_sf_counts=*/NULL, /*t_ti=*/NULL,
                                 with_star_formation);

    /* Add the send tasks for the cells in the proxy that have a black holes
     * connection. */
    if ((e->policy & engine_policy_black_holes) &&
        (type & proxy_cell_type_hydro))
      engine_addtasks_send_black_holes(e, ci, cj, /*t_rho=*/NULL,
                                       /*t_swallow=*/NULL,
                                       /*t_gas_swallow=*/NULL,
                                       /*t_feedback=*/NULL,
                                       /*t_ti=*/NULL);

    /* Add the send tasks for the cells in the proxy that have a gravity
     * connection. */
    if ((e->policy & engine_policy_self_gravity) &&
        (type & proxy_cell_type_gravity))
      engine_addtasks_send_gravity(e, ci, cj, NULL, NULL);
  }
}

void engine_addtasks_recv_mapper(void *map_data, int num_elements,
                                 void *extra_data) {
  struct engine *e = (struct engine *)extra_data;
  const int with_star_formation = (e->policy & engine_policy_star_formation);
  struct cell_type_pair *cell_type_pairs = (struct cell_type_pair *)map_data;

  for (int k = 0; k < num_elements; k++) {
    struct cell *ci = cell_type_pairs[k].ci;
    const int type = cell_type_pairs[k].type;

    /* Add the recv tasks for the cells in the proxy that have a hydro
     * connection. */
    if ((e->policy & engine_policy_hydro) && (type & proxy_cell_type_hydro))
      engine_addtasks_recv_hydro(e, ci, /*t_xv=*/NULL, /*t_rho=*/NULL,
                                 /*t_gradient=*/NULL, /*t_ti=*/NULL);

    /* Add the recv tasks for the cells in the proxy that have a stars
     * connection. */
    if ((e->policy & engine_policy_feedback) && (type & proxy_cell_type_hydro))
      engine_addtasks_recv_stars(e, ci, /*t_feedback=*/NULL,
                                 /*t_sf_counts=*/NULL, /*t_ti=*/NULL,
                                 with_star_formation);

    /* Add the recv tasks for the cells in the proxy that have a black holes
     * connection. */
    if ((e->policy & engine_policy_black_holes) &&
        (type & proxy_cell_type_hydro))
      engine_addtasks_recv_black_holes(e, ci, /*t_rho=*/NULL,
                                       /*t_swallow=*/NULL,
                                       /*t_gas_swallow=*/NULL,
                                       /*t_feedback=*/NULL,
                                       /*t_ti=*/NULL);

    /* Add the recv tasks for the cells in the proxy that have a gravity
     * connection. */
    if ((e->policy & engine_policy_self_gravity) &&
        (type & proxy_cell_type_gravity))
      engine_addtasks_recv_gravity(e, ci, /*t_grav=*/NULL, /*t_ti=*/NULL);
  }
}

/**
 * @brief Constructs the top-level self + pair tasks for the FOF loop over
 * neighbours.
 *
 * Here we construct all the tasks for all possible neighbouring non-empty
 * local cells in the hierarchy. No dependencies are being added thus far.
 * Additional loop over neighbours can later be added by simply duplicating
 * all the tasks created by this function.
 *
 * @param map_data Offset of first two indices disguised as a pointer.
 * @param num_elements Number of cells to traverse.
 * @param extra_data The #engine.
 */
void engine_make_fofloop_tasks_mapper(void *map_data, int num_elements,
                                      void *extra_data) {

  /* Extract the engine pointer. */
  struct engine *e = (struct engine *)extra_data;

  struct space *s = e->s;
  struct scheduler *sched = &e->sched;
  const int nodeID = e->nodeID;
  const int *cdim = s->cdim;
  struct cell *cells = s->cells_top;

  /* Loop through the elements, which are just byte offsets from NULL. */
  for (int ind = 0; ind < num_elements; ind++) {

    /* Get the cell index. */
    const int cid = (size_t)(map_data) + ind;
    const int i = cid / (cdim[1] * cdim[2]);
    const int j = (cid / cdim[2]) % cdim[1];
    const int k = cid % cdim[2];

    /* Get the cell */
    struct cell *ci = &cells[cid];

    /* Skip cells without gravity particles */
    if (ci->grav.count == 0) continue;

    /* If the cells is local build a self-interaction */
    if (ci->nodeID == nodeID)
      scheduler_addtask(sched, task_type_fof_self, task_subtype_none, 0, 0, ci,
                        NULL);
    else
      continue;

    /* Now loop over all the neighbours of this cell */
    for (int ii = -1; ii < 2; ii++) {
      int iii = i + ii;
      if (!s->periodic && (iii < 0 || iii >= cdim[0])) continue;
      iii = (iii + cdim[0]) % cdim[0];
      for (int jj = -1; jj < 2; jj++) {
        int jjj = j + jj;
        if (!s->periodic && (jjj < 0 || jjj >= cdim[1])) continue;
        jjj = (jjj + cdim[1]) % cdim[1];
        for (int kk = -1; kk < 2; kk++) {
          int kkk = k + kk;
          if (!s->periodic && (kkk < 0 || kkk >= cdim[2])) continue;
          kkk = (kkk + cdim[2]) % cdim[2];

          /* Get the neighbouring cell */
          const int cjd = cell_getid(cdim, iii, jjj, kkk);
          struct cell *cj = &cells[cjd];

          /* Is that neighbour local and does it have particles ? */
          if (cid >= cjd || cj->grav.count == 0 || (ci->nodeID != cj->nodeID))
            continue;

          /* Construct the pair task */
          scheduler_addtask(sched, task_type_fof_pair, task_subtype_none, 0, 0,
                            ci, cj);
        }
      }
    }
  }
}

/**
 * @brief Fill the #space's task list with FOF tasks.
 *
 * @param e The #engine we are working with.
 */
void engine_make_fof_tasks(struct engine *e) {

  struct space *s = e->s;
  struct scheduler *sched = &e->sched;
  ticks tic = getticks();

  /* Construct a FOF loop over neighbours */
  if (e->policy & engine_policy_fof)
    threadpool_map(&e->threadpool, engine_make_fofloop_tasks_mapper, NULL,
                   s->nr_cells, 1, 0, e);

  if (e->verbose)
    message("Making FOF tasks took %.3f %s.",
            clocks_from_ticks(getticks() - tic), clocks_getunit());

  tic = getticks();

  /* Split the tasks. */
  scheduler_splittasks(sched, /*fof_tasks=*/1);

  if (e->verbose)
    message("Splitting FOF tasks took %.3f %s.",
            clocks_from_ticks(getticks() - tic), clocks_getunit());

#ifdef SWIFT_DEBUG_CHECKS
  /* Verify that we are not left with invalid tasks */
  for (int i = 0; i < e->sched.nr_tasks; ++i) {
    const struct task *t = &e->sched.tasks[i];
    if (t->ci == NULL && t->cj != NULL && !t->skip) error("Invalid task");
  }
#endif

  /* Report the number of tasks we actually used */
  if (e->verbose)
    message(
        "Nr. of tasks: %d allocated tasks: %d ratio: %f memory use: %zd MB.",
        e->sched.nr_tasks, e->sched.size,
        (float)e->sched.nr_tasks / (float)e->sched.size,
        e->sched.size * sizeof(struct task) / (1024 * 1024));

  if (e->verbose)
    message("took %.3f %s (including reweight).",
            clocks_from_ticks(getticks() - tic), clocks_getunit());
}

/**
 * @brief Fill the #space's task list.
 *
 * @param e The #engine we are working with.
 */
void engine_maketasks(struct engine *e) {
  struct space *s = e->s;
  struct scheduler *sched = &e->sched;
  struct cell *cells = s->cells_top;
  const int nr_cells = s->nr_cells;
  const ticks tic = getticks();

  /* Re-set the scheduler. */
  scheduler_reset(sched, engine_estimate_nr_tasks(e));

  ticks tic2 = getticks();

  /* Construct the first hydro loop over neighbours */
  if (e->policy & engine_policy_hydro)
    threadpool_map(&e->threadpool, engine_make_hydroloop_tasks_mapper, NULL,
                   s->nr_cells, 1, 0, e);

  if (e->verbose)
    message("Making hydro tasks took %.3f %s.",
            clocks_from_ticks(getticks() - tic2), clocks_getunit());

  tic2 = getticks();

  /* Add the self gravity tasks. */
  if (e->policy & engine_policy_self_gravity) {
    threadpool_map(&e->threadpool, engine_make_self_gravity_tasks_mapper, NULL,
                   s->nr_cells, 1, 0, e);
  }

  if (e->verbose)
    message("Making gravity tasks took %.3f %s.",
            clocks_from_ticks(getticks() - tic2), clocks_getunit());

  /* Add the external gravity tasks. */
  if (e->policy & engine_policy_external_gravity)
    engine_make_external_gravity_tasks(e);

  if (e->sched.nr_tasks == 0 && (s->nr_gparts > 0 || s->nr_parts > 0))
    error("We have particles but no hydro or gravity tasks were created.");

  tic2 = getticks();

  /* Split the tasks. */
  scheduler_splittasks(sched, /*fof_tasks=*/0);

  if (e->verbose)
    message("Splitting tasks took %.3f %s.",
            clocks_from_ticks(getticks() - tic2), clocks_getunit());

#ifdef SWIFT_DEBUG_CHECKS
  /* Verify that we are not left with invalid tasks */
  for (int i = 0; i < e->sched.nr_tasks; ++i) {
    const struct task *t = &e->sched.tasks[i];
    if (t->ci == NULL && t->cj != NULL && !t->skip) error("Invalid task");
  }
#endif

  /* Free the old list of cell-task links. */
  if (e->links != NULL) swift_free("links", e->links);
  e->size_links = e->sched.nr_tasks * e->links_per_tasks;

  /* Make sure that we have space for more links than last time. */
  if (e->size_links < e->nr_links * engine_rebuild_link_alloc_margin)
    e->size_links = e->nr_links * engine_rebuild_link_alloc_margin;

  /* Allocate the new link list */
  if ((e->links = (struct link *)swift_malloc(
           "links", sizeof(struct link) * e->size_links)) == NULL)
    error("Failed to allocate cell-task links.");
  e->nr_links = 0;

  tic2 = getticks();

  /* Count the number of tasks associated with each cell and
     store the density tasks in each cell, and make each sort
     depend on the sorts of its progeny. */
  threadpool_map(&e->threadpool, engine_count_and_link_tasks_mapper,
                 sched->tasks, sched->nr_tasks, sizeof(struct task), 0, e);

  if (e->verbose)
    message("Counting and linking tasks took %.3f %s.",
            clocks_from_ticks(getticks() - tic2), clocks_getunit());

  tic2 = getticks();

  /* Re-set the tag counter. MPI tags are defined for top-level cells in
   * cell_set_super_mapper. */
#ifdef WITH_MPI
  cell_next_tag = 0;
#endif

  /* Now that the self/pair tasks are at the right level, set the super
   * pointers. */
  threadpool_map(&e->threadpool, cell_set_super_mapper, cells, nr_cells,
                 sizeof(struct cell), 0, e);

  if (e->verbose)
    message("Setting super-pointers took %.3f %s.",
            clocks_from_ticks(getticks() - tic2), clocks_getunit());

  /* Append hierarchical tasks to each cell. */
  threadpool_map(&e->threadpool, engine_make_hierarchical_tasks_mapper, cells,
                 nr_cells, sizeof(struct cell), 0, e);

  tic2 = getticks();

  /* Run through the tasks and make force tasks for each density task.
     Each force task depends on the cell ghosts and unlocks the kick task
     of its super-cell. */
  if (e->policy & engine_policy_hydro)
    threadpool_map(&e->threadpool, engine_make_extra_hydroloop_tasks_mapper,
                   sched->tasks, sched->nr_tasks, sizeof(struct task), 0, e);

  if (e->verbose)
    message("Making extra hydroloop tasks took %.3f %s.",
            clocks_from_ticks(getticks() - tic2), clocks_getunit());

  tic2 = getticks();

  /* Add the dependencies for the gravity stuff */
  if (e->policy & (engine_policy_self_gravity | engine_policy_external_gravity))
    engine_link_gravity_tasks(e);

  if (e->verbose)
    message("Linking gravity tasks took %.3f %s.",
            clocks_from_ticks(getticks() - tic2), clocks_getunit());

  tic2 = getticks();

#ifdef WITH_MPI
  /* Add the communication tasks if MPI is being used. */
  if (e->policy & engine_policy_mpi) {
    tic2 = getticks();

    /* Loop over the proxies and add the send tasks, which also generates the
     * cell tags for super-cells. */
    int max_num_send_cells = 0;
    for (int pid = 0; pid < e->nr_proxies; pid++)
      max_num_send_cells += e->proxies[pid].nr_cells_out;
    struct cell_type_pair *send_cell_type_pairs = NULL;
    if ((send_cell_type_pairs = (struct cell_type_pair *)malloc(
             sizeof(struct cell_type_pair) * max_num_send_cells)) == NULL)
      error("Failed to allocate temporary cell pointer list.");
    int num_send_cells = 0;

    for (int pid = 0; pid < e->nr_proxies; pid++) {
      /* Get a handle on the proxy. */
      struct proxy *p = &e->proxies[pid];

      for (int k = 0; k < p->nr_cells_out; k++) {
        send_cell_type_pairs[num_send_cells].ci = p->cells_out[k];
        send_cell_type_pairs[num_send_cells].cj = p->cells_in[0];
        send_cell_type_pairs[num_send_cells++].type = p->cells_out_type[k];
      }
    }

    threadpool_map(&e->threadpool, engine_addtasks_send_mapper,
                   send_cell_type_pairs, num_send_cells,
                   sizeof(struct cell_type_pair),
                   /*chunk=*/0, e);

    free(send_cell_type_pairs);

    if (e->verbose)
      message("Creating send tasks took %.3f %s.",
              clocks_from_ticks(getticks() - tic2), clocks_getunit());

    tic2 = getticks();

    /* Exchange the cell tags. */
    proxy_tags_exchange(e->proxies, e->nr_proxies, s);

    if (e->verbose)
      message("Exchanging cell tags took %.3f %s.",
              clocks_from_ticks(getticks() - tic2), clocks_getunit());

    tic2 = getticks();

    /* Loop over the proxies and add the recv tasks, which relies on having the
     * cell tags. */
    int max_num_recv_cells = 0;
    for (int pid = 0; pid < e->nr_proxies; pid++)
      max_num_recv_cells += e->proxies[pid].nr_cells_in;
    struct cell_type_pair *recv_cell_type_pairs = NULL;
    if ((recv_cell_type_pairs = (struct cell_type_pair *)malloc(
             sizeof(struct cell_type_pair) * max_num_recv_cells)) == NULL)
      error("Failed to allocate temporary cell pointer list.");
    int num_recv_cells = 0;
    for (int pid = 0; pid < e->nr_proxies; pid++) {
      /* Get a handle on the proxy. */
      struct proxy *p = &e->proxies[pid];
      for (int k = 0; k < p->nr_cells_in; k++) {
        recv_cell_type_pairs[num_recv_cells].ci = p->cells_in[k];
        recv_cell_type_pairs[num_recv_cells++].type = p->cells_in_type[k];
      }
    }
    threadpool_map(&e->threadpool, engine_addtasks_recv_mapper,
                   recv_cell_type_pairs, num_recv_cells,
                   sizeof(struct cell_type_pair),
                   /*chunk=*/0, e);
    free(recv_cell_type_pairs);

    if (e->verbose)
      message("Creating recv tasks took %.3f %s.",
              clocks_from_ticks(getticks() - tic2), clocks_getunit());
  }

  /* Allocate memory for foreign particles */
  engine_allocate_foreign_particles(e);

#endif

  /* Report the number of tasks we actually used */
  if (e->verbose)
    message(
        "Nr. of tasks: %d allocated tasks: %d ratio: %f memory use: %zd MB.",
        e->sched.nr_tasks, e->sched.size,
        (float)e->sched.nr_tasks / (float)e->sched.size,
        e->sched.size * sizeof(struct task) / (1024 * 1024));

  /* Report the number of links we actually used */
  if (e->verbose)
    message(
        "Nr. of links: %zd allocated links: %zd ratio: %f memory use: %zd MB.",
        e->nr_links, e->size_links, (float)e->nr_links / (float)e->size_links,
        e->size_links * sizeof(struct link) / (1024 * 1024));

  tic2 = getticks();

  /* Set the unlocks per task. */
  scheduler_set_unlocks(sched);

  if (e->verbose)
    message("Setting unlocks took %.3f %s.",
            clocks_from_ticks(getticks() - tic2), clocks_getunit());

  tic2 = getticks();

  /* Rank the tasks. */
  scheduler_ranktasks(sched);

  if (e->verbose)
    message("Ranking the tasks took %.3f %s.",
            clocks_from_ticks(getticks() - tic2), clocks_getunit());

  /* Weight the tasks. */
  scheduler_reweight(sched, e->verbose);

  /* Set the tasks age. */
  e->tasks_age = 0;

  if (e->verbose)
    message("took %.3f %s (including reweight).",
            clocks_from_ticks(getticks() - tic), clocks_getunit());
}<|MERGE_RESOLUTION|>--- conflicted
+++ resolved
@@ -1002,13 +1002,9 @@
  * @param star_resort_cell Pointer to the cell where the star_resort task has
  * been created. NULL above that level or if not running with star formation.
  */
-<<<<<<< HEAD
-void engine_make_hierarchical_tasks_hydro(struct engine *e, struct cell *c) {
-=======
 void engine_make_hierarchical_tasks_hydro(struct engine *e, struct cell *c,
                                           struct cell *star_resort_cell) {
 
->>>>>>> 6bfdfc08
   struct scheduler *s = &e->sched;
   const int with_stars = (e->policy & engine_policy_stars);
   const int with_feedback = (e->policy & engine_policy_feedback);
