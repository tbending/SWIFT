/*******************************************************************************
 * This file is part of SWIFT.
 * Copyright (c) 2012 Pedro Gonnet (pedro.gonnet@durham.ac.uk)
 *                    Matthieu Schaller (matthieu.schaller@durham.ac.uk)
 *               2015 Peter W. Draper (p.w.draper@durham.ac.uk)
 *                    Angus Lepper (angus.lepper@ed.ac.uk)
 *               2016 John A. Regan (john.a.regan@durham.ac.uk)
 *                    Tom Theuns (tom.theuns@durham.ac.uk)
 *
 * This program is free software: you can redistribute it and/or modify
 * it under the terms of the GNU Lesser General Public License as published
 * by the Free Software Foundation, either version 3 of the License, or
 * (at your option) any later version.
 *
 * This program is distributed in the hope that it will be useful,
 * but WITHOUT ANY WARRANTY; without even the implied warranty of
 * MERCHANTABILITY or FITNESS FOR A PARTICULAR PURPOSE.  See the
 * GNU General Public License for more details.
 *
 * You should have received a copy of the GNU Lesser General Public License
 * along with this program.  If not, see <http://www.gnu.org/licenses/>.
 *
 ******************************************************************************/

/* Config parameters. */
#include "../config.h"

/* Some standard headers. */
#include <stdlib.h>
#include <unistd.h>

/* MPI headers. */
#ifdef WITH_MPI
#include <mpi.h>
#endif

/* Load the profiler header, if needed. */
#ifdef WITH_PROFILER
#include <gperftools/profiler.h>
#endif

/* This object's header. */
#include "engine.h"

/* Local headers. */
#include "atomic.h"
#include "cell.h"
#include "clocks.h"
#include "cycle.h"
#include "debug.h"
#include "error.h"
#include "proxy.h"
<<<<<<< HEAD
#include "space_getsid.h"
=======
#include "task_order.h"
>>>>>>> 55ce5d4b
#include "timers.h"

extern int engine_max_parts_per_ghost;
extern int engine_max_sparts_per_ghost;
extern int engine_star_resort_task_depth;

/**
 * @brief Add send tasks for the gravity pairs to a hierarchy of cells.
 *
 * @param e The #engine.
 * @param ci The sending #cell.
 * @param cj Dummy cell containing the nodeID of the receiving node.
 * @param t_grav The send_grav #task, if it has already been created.
 * @param t_ti The recv_ti_end #task, if it has already been created.
 */
void engine_addtasks_send_gravity(struct engine *e, struct cell *ci,
                                  struct cell *cj, struct task *t_grav,
                                  struct task *t_ti) {
#ifdef WITH_MPI
  struct link *l = NULL;
  struct scheduler *s = &e->sched;
  const int nodeID = cj->nodeID;

  /* Early abort (are we below the level where tasks are)? */
  if (!cell_get_flag(ci, cell_flag_has_tasks)) return;

  /* Check if any of the gravity tasks are for the target node. */
  for (l = ci->grav.grav; l != NULL; l = l->next)
    if (l->t->ci->nodeID == nodeID ||
        (l->t->cj != NULL && l->t->cj->nodeID == nodeID))
      break;

  /* If so, attach send tasks. */
  if (l != NULL) {
    /* Create the tasks and their dependencies? */
    if (t_grav == NULL) {
      /* Make sure this cell is tagged. */
      cell_ensure_tagged(ci);

      t_grav = scheduler_addtask(s, task_type_send, task_subtype_gpart,
                                 ci->mpi.tag, 0, ci, cj);

      t_ti = scheduler_addtask(s, task_type_send, task_subtype_tend_gpart,
                               ci->mpi.tag, 0, ci, cj);

      /* The sends should unlock the down pass. */
      scheduler_addunlock(s, t_grav, ci->grav.super->grav.down);

      /* Drift before you send */
      scheduler_addunlock(s, ci->grav.super->grav.drift, t_grav);

      scheduler_addunlock(s, ci->super->timestep, t_ti);
    }

    /* Add them to the local cell. */
    engine_addlink(e, &ci->mpi.send, t_grav);
    engine_addlink(e, &ci->mpi.send, t_ti);
  }

  /* Recurse? */
  if (ci->split)
    for (int k = 0; k < 8; k++)
      if (ci->progeny[k] != NULL)
        engine_addtasks_send_gravity(e, ci->progeny[k], cj, t_grav, t_ti);

#else
  error("SWIFT was not compiled with MPI support.");
#endif
}

/**
 * @brief Run through the hydro tasks in a cell hierarchy and mark the cells
 *        that need to be sent to the given node.
 *
 * @params e The #engine.
 * @params ci The first #cell in a hydro pair.
 * @params cj The second #cell in a hydro pair.
 * @params proxy_id The index of the #proxy responsible for the foreign cell.
 * @params recurse Try to split this pair as if they were part of a sub-cell
 *         task.
 */
#ifdef WITH_MPI
void engine_mark_cells_for_hydro_send_recv(struct engine *e, struct cell *ci,
                                           struct cell *cj, int proxy_id,
                                           int recurse) {
  /* Should we even bother? */
  if (ci->hydro.count == 0 || cj->hydro.count == 0) return;

  /* Check if the both cells are already marked, and if so, then nothing to see
     here folks. */
  if (ci->mpi.attach_send_recv_for_proxy & (1ULL << proxy_id) &&
      cj->mpi.attach_send_recv_for_proxy & (1ULL << proxy_id))
    return;

  /* Recurse?
     Note that we don't check cell_can_recurse_pair_hydro_task, since that
     relies on the current h_max, whereas cell_can_split_pair_hydro_task takes
     the current h_max times space_stretch. This is an upper bound on which
     cells will interact. */
  if (recurse && cell_can_split_pair_hydro_task(ci) &&
      cell_can_split_pair_hydro_task(cj)) {
    double shift[3];
    int sid = space_getsid(e->s, &ci, &cj, shift);

    struct cell_split_pair *csp = &cell_split_pairs[sid];
    for (int k = 0; k < csp->count; k++) {
      struct cell *cip = ci->progeny[csp->pairs[k].pid];
      struct cell *cjp = cj->progeny[csp->pairs[k].pjd];
      if (cip && cjp) {
        engine_mark_cells_for_hydro_send_recv(e, cip, cjp, proxy_id, recurse);
      }
    }
  }

  /* If we didn't bail or recurse, then there will be an interaction between ci
     and cj, so mark both cells. */
  else {
    atomic_or(&ci->mpi.attach_send_recv_for_proxy, (1ULL << proxy_id));
    atomic_or(&cj->mpi.attach_send_recv_for_proxy, (1ULL << proxy_id));
  }
}
#endif  // WITH_MPI

/**
 * @brief Add send tasks for the hydro pairs to a hierarchy of cells.
 *
 * @param e The #engine.
 * @param ci The sending #cell.
 * @param cj Dummy cell containing the nodeID of the receiving node.
 * @param proxy_id The ID of the #proxy associated with the receiving cell.
 * @param t_xv The send_xv #task, if it has already been created.
 * @param t_rho The send_rho #task, if it has already been created.
 * @param t_gradient The send_gradient #task, if already created.
 * @param t_ti The recv_ti_end #task, if it has already been created.
 */
void engine_addtasks_send_hydro(struct engine *e, struct cell *ci,
                                struct cell *cj, int proxy_id,
                                struct task *t_xv, struct task *t_rho,
                                struct task *t_gradient, struct task *t_ti) {
#ifdef WITH_MPI
  struct scheduler *s = &e->sched;

  /* If this cell has to be sent, add no send tasks are provided, then create
   * the send tasks. */
  if (t_xv == NULL && ci->mpi.attach_send_recv_for_proxy & (1ULL << proxy_id)) {
    /* Make sure this cell is tagged. */
    cell_ensure_tagged(ci);

    t_xv = scheduler_addtask(s, task_type_send, task_subtype_xv, proxy_id, 0,
                             ci, cj);
    t_rho = scheduler_addtask(s, task_type_send, task_subtype_rho, proxy_id, 0,
                              ci, cj);

#ifdef EXTRA_HYDRO_LOOP
    t_gradient = scheduler_addtask(s, task_type_send, task_subtype_gradient,
                                   proxy_id, 0, ci, cj);
#endif

    t_ti = scheduler_addtask(s, task_type_send, task_subtype_tend_part,
                             proxy_id, 0, ci, cj);

#ifdef EXTRA_HYDRO_LOOP

    scheduler_addunlock(s, t_gradient, ci->hydro.super->hydro.end_force);

    scheduler_addunlock(s, ci->hydro.super->hydro.extra_ghost, t_gradient);

    /* The send_rho task should unlock the super_hydro-cell's extra_ghost
     * task. */
    scheduler_addunlock(s, t_rho, ci->hydro.super->hydro.extra_ghost);

    /* The send_rho task depends on the cell's ghost task. */
    scheduler_addunlock(s, ci->hydro.super->hydro.ghost_out, t_rho);

    /* The send_xv task should unlock the super_hydro-cell's ghost task. */
    scheduler_addunlock(s, t_xv, ci->hydro.super->hydro.ghost_in);

#else
    /* The send_rho task should unlock the super_hydro-cell's kick task. */
    scheduler_addunlock(s, t_rho, ci->hydro.super->hydro.end_force);

    /* The send_rho task depends on the cell's ghost task. */
    scheduler_addunlock(s, ci->hydro.super->hydro.ghost_out, t_rho);

    /* The send_xv task should unlock the super_hydro-cell's ghost task. */
    scheduler_addunlock(s, t_xv, ci->hydro.super->hydro.ghost_in);

#endif

    scheduler_addunlock(s, ci->hydro.super->hydro.drift, t_rho);

    /* Drift before you send. */
    scheduler_addunlock(s, ci->hydro.super->hydro.drift, t_xv);

    scheduler_addunlock(s, ci->super->timestep, t_ti);
  }

  /* If we have send tasks, link this cell and its task to them. */
  if (t_xv) {
    /* Add them to the local cell. */
    engine_addlink(e, &ci->mpi.send, t_xv);
    engine_addlink(e, &ci->mpi.send, t_rho);
#ifdef EXTRA_HYDRO_LOOP
    engine_addlink(e, &ci->mpi.send, t_gradient);
#endif
    engine_addlink(e, &ci->mpi.send, t_ti);
  }

  /* Recurse? */
  if (ci->split)
    for (int k = 0; k < 8; k++)
      if (ci->progeny[k] != NULL)
        engine_addtasks_send_hydro(e, ci->progeny[k], cj, proxy_id, t_xv, t_rho,
                                   t_gradient, t_ti);

#else
  error("SWIFT was not compiled with MPI support.");
#endif
}

/**
 * @brief Add send tasks for the stars pairs to a hierarchy of cells.
 *
 * @param e The #engine.
 * @param ci The sending #cell.
 * @param cj Dummy cell containing the nodeID of the receiving node.
 * @param t_feedback The send_feed #task, if it has already been created.
 * @param t_sf_counts The send_sf_counts, if it has been created.
 * @param t_ti The recv_ti_end #task, if it has already been created.
 * @param with_star_formation Are we running with star formation on?
 */
void engine_addtasks_send_stars(struct engine *e, struct cell *ci,
                                struct cell *cj, struct task *t_feedback,
                                struct task *t_sf_counts, struct task *t_ti,
                                const int with_star_formation) {
#ifdef WITH_MPI

  struct link *l = NULL;
  struct scheduler *s = &e->sched;
  const int nodeID = cj->nodeID;

  /* Early abort (are we below the level where tasks are)? */
  if (!cell_get_flag(ci, cell_flag_has_tasks)) return;

  if (task_order_star_formation_before_feedback && t_sf_counts == NULL &&
      with_star_formation && ci->hydro.count > 0) {
#ifdef SWIFT_DEBUG_CHECKS
    if (ci->depth != 0)
      error(
          "Attaching a sf_count task at a non-top level c->depth=%d "
          "c->count=%d",
          ci->depth, ci->hydro.count);
#endif
    t_sf_counts = scheduler_addtask(s, task_type_send, task_subtype_sf_counts,
                                    ci->mpi.tag, 0, ci, cj);
    scheduler_addunlock(s, ci->hydro.star_formation, t_sf_counts);
  }

  /* Check if any of the density tasks are for the target node. */
  for (l = ci->stars.density; l != NULL; l = l->next)
    if (l->t->ci->nodeID == nodeID ||
        (l->t->cj != NULL && l->t->cj->nodeID == nodeID))
      break;

  /* If so, attach send tasks. */
  if (l != NULL) {
    if (t_feedback == NULL) {
      /* Make sure this cell is tagged. */
      cell_ensure_tagged(ci);

      /* Create the tasks and their dependencies? */
      t_feedback = scheduler_addtask(s, task_type_send, task_subtype_spart,
                                     ci->mpi.tag, 0, ci, cj);

      t_ti = scheduler_addtask(s, task_type_send, task_subtype_tend_spart,
                               ci->mpi.tag, 0, ci, cj);

      /* The send_stars task should unlock the super_cell's kick task. */
      scheduler_addunlock(s, t_feedback, ci->hydro.super->stars.stars_out);

      /* Ghost before you send */
      scheduler_addunlock(s, ci->hydro.super->stars.ghost, t_feedback);

      /* Drift before you send */
      scheduler_addunlock(s, ci->hydro.super->stars.drift, t_feedback);

      scheduler_addunlock(s, ci->super->timestep, t_ti);
    }

    engine_addlink(e, &ci->mpi.send, t_feedback);
    engine_addlink(e, &ci->mpi.send, t_ti);
    if (task_order_star_formation_before_feedback && with_star_formation &&
        ci->hydro.count > 0) {
      engine_addlink(e, &ci->mpi.send, t_sf_counts);
    }
  }

  /* Recurse? */
  if (ci->split)
    for (int k = 0; k < 8; k++)
      if (ci->progeny[k] != NULL)
        engine_addtasks_send_stars(e, ci->progeny[k], cj, t_feedback,
                                   t_sf_counts, t_ti, with_star_formation);

#else
  error("SWIFT was not compiled with MPI support.");
#endif
}

/**
 * @brief Add send tasks for the black holes pairs to a hierarchy of cells.
 *
 * @param e The #engine.
 * @param ci The sending #cell.
 * @param cj Dummy cell containing the nodeID of the receiving node.
 * @param t_rho The density comm. task, if it has already been created.
 * @param t_bh_merger The BH swallow comm. task, if it has already been created.
 * @param t_gas_swallow The gas swallow comm. task, if it has already been
 * created.
 * @param t_feedback The send_feed #task, if it has already been created.
 * @param t_ti The recv_ti_end #task, if it has already been created.
 */
void engine_addtasks_send_black_holes(struct engine *e, struct cell *ci,
                                      struct cell *cj, struct task *t_rho,
                                      struct task *t_bh_merger,
                                      struct task *t_gas_swallow,
                                      struct task *t_feedback,
                                      struct task *t_ti) {
#ifdef WITH_MPI

  struct link *l = NULL;
  struct scheduler *s = &e->sched;
  const int nodeID = cj->nodeID;

  /* Early abort (are we below the level where tasks are)? */
  if (!cell_get_flag(ci, cell_flag_has_tasks)) return;

  /* Check if any of the density tasks are for the target node. */
  for (l = ci->black_holes.density; l != NULL; l = l->next)
    if (l->t->ci->nodeID == nodeID ||
        (l->t->cj != NULL && l->t->cj->nodeID == nodeID))
      break;

  /* If so, attach send tasks. */
  if (l != NULL) {
    if (t_rho == NULL) {
      /* Make sure this cell is tagged. */
      cell_ensure_tagged(ci);

      /* Create the tasks and their dependencies? */
      t_rho = scheduler_addtask(s, task_type_send, task_subtype_bpart_rho,
                                ci->mpi.tag, 0, ci, cj);

      t_bh_merger = scheduler_addtask(
          s, task_type_send, task_subtype_bpart_merger, ci->mpi.tag, 0, ci, cj);

      t_gas_swallow = scheduler_addtask(
          s, task_type_send, task_subtype_part_swallow, ci->mpi.tag, 0, ci, cj);

      t_feedback =
          scheduler_addtask(s, task_type_send, task_subtype_bpart_feedback,
                            ci->mpi.tag, 0, ci, cj);

      t_ti = scheduler_addtask(s, task_type_send, task_subtype_tend_bpart,
                               ci->mpi.tag, 0, ci, cj);

      /* The send_black_holes task should unlock the super_cell's BH exit point
       * task. */
      scheduler_addunlock(s, t_feedback,
                          ci->hydro.super->black_holes.black_holes_out);

      scheduler_addunlock(s, ci->hydro.super->black_holes.swallow_ghost[2],
                          t_feedback);

      /* Ghost before you send */
      scheduler_addunlock(s, ci->hydro.super->black_holes.drift, t_rho);
      scheduler_addunlock(s, ci->hydro.super->black_holes.density_ghost, t_rho);
      scheduler_addunlock(s, t_rho,
                          ci->hydro.super->black_holes.swallow_ghost[0]);

      scheduler_addunlock(s, ci->hydro.super->black_holes.swallow_ghost[0],
                          t_bh_merger);
      scheduler_addunlock(s, t_bh_merger,
                          ci->hydro.super->black_holes.swallow_ghost[2]);

      scheduler_addunlock(s, ci->hydro.super->black_holes.swallow_ghost[0],
                          t_gas_swallow);
      scheduler_addunlock(s, t_gas_swallow,
                          ci->hydro.super->black_holes.swallow_ghost[1]);

      scheduler_addunlock(s, ci->super->timestep, t_ti);
    }

    engine_addlink(e, &ci->mpi.send, t_rho);
    engine_addlink(e, &ci->mpi.send, t_bh_merger);
    engine_addlink(e, &ci->mpi.send, t_gas_swallow);
    engine_addlink(e, &ci->mpi.send, t_feedback);
    engine_addlink(e, &ci->mpi.send, t_ti);
  }

  /* Recurse? */
  if (ci->split)
    for (int k = 0; k < 8; k++)
      if (ci->progeny[k] != NULL)
        engine_addtasks_send_black_holes(e, ci->progeny[k], cj, t_rho,
                                         t_bh_merger, t_gas_swallow, t_feedback,
                                         t_ti);

#else
  error("SWIFT was not compiled with MPI support.");
#endif
}

/**
 * @brief Add recv tasks for hydro pairs to a hierarchy of cells.
 *
 * @param e The #engine.
 * @param c The foreign #cell.
 * @param proxy_id The ID of the #proxy associated with the receiving cell.
 * @param t_xv The recv_xv #task, if it has already been created.
 * @param t_rho The recv_rho #task, if it has already been created.
 * @param t_gradient The recv_gradient #task, if it has already been created.
 * @param t_ti The recv_ti_end #task, if it has already been created.
 */
void engine_addtasks_recv_hydro(struct engine *e, struct cell *c, int proxy_id,
                                struct task *t_xv, struct task *t_rho,
                                struct task *t_gradient, struct task *t_ti) {
#ifdef WITH_MPI
  struct scheduler *s = &e->sched;

  /* If this cell has to be received, and we don't yet have recv tasks for it,
   * then create the recv tasks. */
  if (t_xv == NULL && c->mpi.attach_send_recv_for_proxy & (1ULL << proxy_id)) {
#ifdef SWIFT_DEBUG_CHECKS
    /* Make sure this cell has a valid tag. */
    if (c->mpi.tag < 0) {
      error("Trying to receive from untagged cell %#010x.", cell_hash(c));
    }
#endif  // SWIFT_DEBUG_CHECKS

    t_xv = scheduler_addtask(s, task_type_recv, task_subtype_xv, proxy_id, 0, c,
                             NULL);
    t_rho = scheduler_addtask(s, task_type_recv, task_subtype_rho, proxy_id, 0,
                              c, NULL);
#ifdef EXTRA_HYDRO_LOOP
    t_gradient = scheduler_addtask(s, task_type_recv, task_subtype_gradient,
                                   proxy_id, 0, c, NULL);
#endif

    t_ti = scheduler_addtask(s, task_type_recv, task_subtype_tend_part,
                             proxy_id, 0, c, NULL);

    /* Add dependencies to all hydro tasks above this cell. */
    for (struct cell *finger = c->parent; finger != NULL;
         finger = finger->parent) {
      if (finger->hydro.sorts != NULL) {
        scheduler_addunlock(s, t_xv, finger->hydro.sorts);
        scheduler_addunlock(s, finger->hydro.sorts, t_rho);
      }
      for (struct link *l = finger->hydro.density; l != NULL; l = l->next) {
        scheduler_addunlock(s, t_xv, l->t);
        scheduler_addunlock(s, l->t, t_rho);
      }
#ifdef EXTRA_HYDRO_LOOP
      for (struct link *l = finger->hydro.gradient; l != NULL; l = l->next) {
        scheduler_addunlock(s, t_rho, l->t);
        scheduler_addunlock(s, l->t, t_gradient);
      }
      for (struct link *l = finger->hydro.force; l != NULL; l = l->next) {
        scheduler_addunlock(s, t_gradient, l->t);
        scheduler_addunlock(s, l->t, t_ti);
      }
#else
      for (struct link *l = finger->hydro.force; l != NULL; l = l->next) {
        scheduler_addunlock(s, t_rho, l->t);
        scheduler_addunlock(s, l->t, t_ti);
      }
#endif
    }
  }

  /* If we have recv tasks, add them to this cell and its tasks. */
  if (t_xv) {
    engine_addlink(e, &c->mpi.recv, t_xv);
    engine_addlink(e, &c->mpi.recv, t_rho);
#ifdef EXTRA_HYDRO_LOOP
    engine_addlink(e, &c->mpi.recv, t_gradient);
#endif
    engine_addlink(e, &c->mpi.recv, t_ti);

    /* Add dependencies. */
    if (c->hydro.sorts != NULL) {
      scheduler_addunlock(s, t_xv, c->hydro.sorts);
      scheduler_addunlock(s, c->hydro.sorts, t_rho);
    }
    for (struct link *l = c->hydro.density; l != NULL; l = l->next) {
      scheduler_addunlock(s, t_xv, l->t);
      scheduler_addunlock(s, l->t, t_rho);
    }
#ifdef EXTRA_HYDRO_LOOP
    for (struct link *l = c->hydro.gradient; l != NULL; l = l->next) {
      scheduler_addunlock(s, t_rho, l->t);
      scheduler_addunlock(s, l->t, t_gradient);
    }
    for (struct link *l = c->hydro.force; l != NULL; l = l->next) {
      scheduler_addunlock(s, t_gradient, l->t);
      scheduler_addunlock(s, l->t, t_ti);
    }
#else
    for (struct link *l = c->hydro.force; l != NULL; l = l->next) {
      scheduler_addunlock(s, t_rho, l->t);
      scheduler_addunlock(s, l->t, t_ti);
    }
#endif

    /* Make sure the density has been computed before the stars compute theirs.
     */
    for (struct link *l = c->stars.density; l != NULL; l = l->next) {
      scheduler_addunlock(s, t_rho, l->t);
    }

    /* Make sure the part have been received before the BHs compute their
     * accretion rates (depends on particles' rho). */
    for (struct link *l = c->black_holes.density; l != NULL; l = l->next) {
      scheduler_addunlock(s, t_rho, l->t);
    }
  }

  /* Recurse? */
  if (c->split)
    for (int k = 0; k < 8; k++)
      if (c->progeny[k] != NULL)
        engine_addtasks_recv_hydro(e, c->progeny[k], proxy_id, t_xv, t_rho,
                                   t_gradient, t_ti);

#else
  error("SWIFT was not compiled with MPI support.");
#endif
}

/**
 * @brief Add recv tasks for stars pairs to a hierarchy of cells.
 *
 * @param e The #engine.
 * @param c The foreign #cell.
 * @param t_feedback The recv_feed #task, if it has already been created.
 * @param t_sf_counts The recv_sf_counts, if it has been created.
 * @param t_ti The recv_ti_end #task, if it has already been created.
 * @param with_star_formation Are we running with star formation on?
 */
void engine_addtasks_recv_stars(struct engine *e, struct cell *c,
                                struct task *t_feedback,
                                struct task *t_sf_counts, struct task *t_ti,
                                const int with_star_formation) {
#ifdef WITH_MPI
  struct scheduler *s = &e->sched;

  /* Early abort (are we below the level where tasks are)? */
  if (!cell_get_flag(c, cell_flag_has_tasks)) return;

  if (task_order_star_formation_before_feedback && t_sf_counts == NULL &&
      with_star_formation && c->hydro.count > 0) {
#ifdef SWIFT_DEBUG_CHECKS
    if (c->depth != 0)
      error(
          "Attaching a sf_count task at a non-top level c->depth=%d "
          "c->count=%d",
          c->depth, c->hydro.count);
#endif
    t_sf_counts = scheduler_addtask(s, task_type_recv, task_subtype_sf_counts,
                                    c->mpi.tag, 0, c, NULL);
  }

  /* Have we reached a level where there are any stars tasks ? */
  if (t_feedback == NULL && c->stars.density != NULL) {
#ifdef SWIFT_DEBUG_CHECKS
    /* Make sure this cell has a valid tag. */
    if (c->mpi.tag < 0) error("Trying to receive from untagged cell.");
#endif  // SWIFT_DEBUG_CHECKS

    /* Create the tasks. */
    t_feedback = scheduler_addtask(s, task_type_recv, task_subtype_spart,
                                   c->mpi.tag, 0, c, NULL);

    t_ti = scheduler_addtask(s, task_type_recv, task_subtype_tend_spart,
                             c->mpi.tag, 0, c, NULL);

<<<<<<< HEAD
    if (with_star_formation && c->hydro.count > 0) {
=======
    if (task_order_star_formation_before_feedback && with_star_formation &&
        c->hydro.count > 0) {

>>>>>>> 55ce5d4b
      /* Receive the stars only once the counts have been received */
      scheduler_addunlock(s, t_sf_counts, t_feedback);
    }
  }

  if (t_feedback != NULL) {
    engine_addlink(e, &c->mpi.recv, t_feedback);
    engine_addlink(e, &c->mpi.recv, t_ti);
    if (task_order_star_formation_before_feedback && with_star_formation &&
        c->hydro.count > 0) {
      engine_addlink(e, &c->mpi.recv, t_sf_counts);
    }

#ifdef SWIFT_DEBUG_CHECKS
    if (c->nodeID == e->nodeID) error("Local cell!");
#endif
    if (c->stars.sorts != NULL)
      scheduler_addunlock(s, t_feedback, c->stars.sorts);

    for (struct link *l = c->stars.density; l != NULL; l = l->next) {
      scheduler_addunlock(s, l->t, t_feedback);
    }

    for (struct link *l = c->stars.feedback; l != NULL; l = l->next) {
      scheduler_addunlock(s, t_feedback, l->t);
      scheduler_addunlock(s, l->t, t_ti);
    }
  }

  /* Recurse? */
  if (c->split)
    for (int k = 0; k < 8; k++)
      if (c->progeny[k] != NULL)
        engine_addtasks_recv_stars(e, c->progeny[k], t_feedback, t_sf_counts,
                                   t_ti, with_star_formation);

#else
  error("SWIFT was not compiled with MPI support.");
#endif
}

/**
 * @brief Add recv tasks for black_holes pairs to a hierarchy of cells.
 *
 * @param e The #engine.
 * @param c The foreign #cell.
 * @param t_rho The density comm. task, if it has already been created.
 * @param t_bh_merger The BH swallow comm. task, if it has already been created.
 * @param t_gas_swallow The gas swallow comm. task, if it has already been
 * created.
 * @param t_feedback The recv_feed #task, if it has already been created.
 * @param t_ti The recv_ti_end #task, if it has already been created.
 */
void engine_addtasks_recv_black_holes(struct engine *e, struct cell *c,
                                      struct task *t_rho,
                                      struct task *t_bh_merger,
                                      struct task *t_gas_swallow,
                                      struct task *t_feedback,
                                      struct task *t_ti) {
#ifdef WITH_MPI
  struct scheduler *s = &e->sched;

  /* Early abort (are we below the level where tasks are)? */
  if (!cell_get_flag(c, cell_flag_has_tasks)) return;

  /* Have we reached a level where there are any black_holes tasks ? */
  if (t_rho == NULL && c->black_holes.density != NULL) {
#ifdef SWIFT_DEBUG_CHECKS
    /* Make sure this cell has a valid tag. */
    if (c->mpi.tag < 0) error("Trying to receive from untagged cell.");
#endif  // SWIFT_DEBUG_CHECKS

    /* Create the tasks. */
    t_rho = scheduler_addtask(s, task_type_recv, task_subtype_bpart_rho,
                              c->mpi.tag, 0, c, NULL);

    t_bh_merger = scheduler_addtask(
        s, task_type_recv, task_subtype_bpart_merger, c->mpi.tag, 0, c, NULL);

    t_gas_swallow = scheduler_addtask(
        s, task_type_recv, task_subtype_part_swallow, c->mpi.tag, 0, c, NULL);

    t_feedback = scheduler_addtask(
        s, task_type_recv, task_subtype_bpart_feedback, c->mpi.tag, 0, c, NULL);

    t_ti = scheduler_addtask(s, task_type_recv, task_subtype_tend_bpart,
                             c->mpi.tag, 0, c, NULL);
  }

  if (t_rho != NULL) {
    engine_addlink(e, &c->mpi.recv, t_rho);
    engine_addlink(e, &c->mpi.recv, t_bh_merger);
    engine_addlink(e, &c->mpi.recv, t_gas_swallow);
    engine_addlink(e, &c->mpi.recv, t_feedback);
    engine_addlink(e, &c->mpi.recv, t_ti);

#ifdef SWIFT_DEBUG_CHECKS
    if (c->nodeID == e->nodeID) error("Local cell!");
#endif

    for (struct link *l = c->black_holes.density; l != NULL; l = l->next) {
      scheduler_addunlock(s, l->t, t_rho);
    }

    for (struct link *l = c->hydro.force; l != NULL; l = l->next) {
      scheduler_addunlock(s, l->t, t_gas_swallow);
    }

    for (struct link *l = c->black_holes.swallow; l != NULL; l = l->next) {
      scheduler_addunlock(s, t_rho, l->t);
      scheduler_addunlock(s, l->t, t_gas_swallow);
      scheduler_addunlock(s, l->t, t_bh_merger);
    }
    for (struct link *l = c->black_holes.do_gas_swallow; l != NULL;
         l = l->next) {
      scheduler_addunlock(s, t_gas_swallow, l->t);
    }
    for (struct link *l = c->black_holes.do_bh_swallow; l != NULL;
         l = l->next) {
      scheduler_addunlock(s, t_bh_merger, l->t);
      scheduler_addunlock(s, l->t, t_feedback);
    }
    for (struct link *l = c->black_holes.feedback; l != NULL; l = l->next) {
      scheduler_addunlock(s, t_feedback, l->t);
      scheduler_addunlock(s, l->t, t_ti);
    }
  }

  /* Recurse? */
  if (c->split)
    for (int k = 0; k < 8; k++)
      if (c->progeny[k] != NULL)
        engine_addtasks_recv_black_holes(e, c->progeny[k], t_rho, t_bh_merger,
                                         t_gas_swallow, t_feedback, t_ti);

#else
  error("SWIFT was not compiled with MPI support.");
#endif
}

/**
 * @brief Add recv tasks for gravity pairs to a hierarchy of cells.
 *
 * @param e The #engine.
 * @param c The foreign #cell.
 * @param t_grav The recv_gpart #task, if it has already been created.
 * @param t_ti The recv_ti_end #task, if it has already been created.
 */
void engine_addtasks_recv_gravity(struct engine *e, struct cell *c,
                                  struct task *t_grav, struct task *t_ti) {
#ifdef WITH_MPI
  struct scheduler *s = &e->sched;

  /* Early abort (are we below the level where tasks are)? */
  if (!cell_get_flag(c, cell_flag_has_tasks)) return;

  /* Have we reached a level where there are any gravity tasks ? */
  if (t_grav == NULL && c->grav.grav != NULL) {
#ifdef SWIFT_DEBUG_CHECKS
    /* Make sure this cell has a valid tag. */
    if (c->mpi.tag < 0) error("Trying to receive from untagged cell.");
#endif  // SWIFT_DEBUG_CHECKS

    /* Create the tasks. */
    t_grav = scheduler_addtask(s, task_type_recv, task_subtype_gpart,
                               c->mpi.tag, 0, c, NULL);

    t_ti = scheduler_addtask(s, task_type_recv, task_subtype_tend_gpart,
                             c->mpi.tag, 0, c, NULL);
  }

  /* If we have tasks, link them. */
  if (t_grav != NULL) {
    engine_addlink(e, &c->mpi.recv, t_grav);
    engine_addlink(e, &c->mpi.recv, t_ti);

    for (struct link *l = c->grav.grav; l != NULL; l = l->next) {
      scheduler_addunlock(s, t_grav, l->t);
      scheduler_addunlock(s, l->t, t_ti);
    }
  }

  /* Recurse? */
  if (c->split)
    for (int k = 0; k < 8; k++)
      if (c->progeny[k] != NULL)
        engine_addtasks_recv_gravity(e, c->progeny[k], t_grav, t_ti);

#else
  error("SWIFT was not compiled with MPI support.");
#endif
}

/**
 * @brief Generate the hydro hierarchical tasks for a hierarchy of cells -
 * i.e. all the O(Npart) tasks -- timestep version
 *
 * Tasks are only created here. The dependencies will be added later on.
 *
 * Note that there is no need to recurse below the super-cell. Note also
 * that we only add tasks if the relevant particles are present in the cell.
 *
 * @param e The #engine.
 * @param c The #cell.
 */
void engine_make_hierarchical_tasks_common(struct engine *e, struct cell *c) {
  struct scheduler *s = &e->sched;
  const int with_star_formation = (e->policy & engine_policy_star_formation);
  const int with_timestep_limiter =
      (e->policy & engine_policy_timestep_limiter);
  const int with_timestep_sync = (e->policy & engine_policy_timestep_sync);

  /* Are we at the top-level? */
  if (c->top == c && c->nodeID == e->nodeID) {
    if (with_star_formation && c->hydro.count > 0) {
      c->hydro.star_formation = scheduler_addtask(
          s, task_type_star_formation, task_subtype_none, 0, 0, c, NULL);
    }
  }

  /* Are we in a super-cell ? */
  if (c->super == c) {
    /* Local tasks only... */
    if (c->nodeID == e->nodeID) {
      /* Add the two half kicks */
      c->kick1 = scheduler_addtask(s, task_type_kick1, task_subtype_none, 0, 0,
                                   c, NULL);

      c->kick2 = scheduler_addtask(s, task_type_kick2, task_subtype_none, 0, 0,
                                   c, NULL);

#if defined(WITH_LOGGER)
      /* Add the hydro logger task. */
      c->logger = scheduler_addtask(s, task_type_logger, task_subtype_none, 0,
                                    0, c, NULL);

      /* Add the kick2 dependency */
      scheduler_addunlock(s, c->kick2, c->logger);

      /* Create a variable in order to avoid to many ifdef */
      struct task *kick2_or_logger = c->logger;
#else
      struct task *kick2_or_logger = c->kick2;
#endif

      /* Add the time-step calculation task and its dependency */
      c->timestep = scheduler_addtask(s, task_type_timestep, task_subtype_none,
                                      0, 0, c, NULL);

      scheduler_addunlock(s, kick2_or_logger, c->timestep);
      scheduler_addunlock(s, c->timestep, c->kick1);

      /* Subgrid tasks: star formation */
      if (with_star_formation && c->hydro.count > 0) {
        scheduler_addunlock(s, kick2_or_logger, c->top->hydro.star_formation);
        scheduler_addunlock(s, c->top->hydro.star_formation, c->timestep);
      }

      /* Time-step limiter */
      if (with_timestep_limiter) {

        c->timestep_limiter = scheduler_addtask(
            s, task_type_timestep_limiter, task_subtype_none, 0, 0, c, NULL);

        scheduler_addunlock(s, c->timestep, c->timestep_limiter);
        scheduler_addunlock(s, c->timestep_limiter, c->kick1);
      }

      /* Time-step synchronization */
      if (with_timestep_sync) {

        c->timestep_sync = scheduler_addtask(s, task_type_timestep_sync,
                                             task_subtype_none, 0, 0, c, NULL);

        scheduler_addunlock(s, c->timestep, c->timestep_sync);
        scheduler_addunlock(s, c->timestep_sync, c->kick1);
      }

      if (with_timestep_limiter && with_timestep_sync) {
        scheduler_addunlock(s, c->timestep_limiter, c->timestep_sync);
      }
    }
  } else { /* We are above the super-cell so need to go deeper */

    /* Recurse. */
    if (c->split)
      for (int k = 0; k < 8; k++)
        if (c->progeny[k] != NULL)
          engine_make_hierarchical_tasks_common(e, c->progeny[k]);
  }
}

/**
 * @brief Generate the hydro hierarchical tasks for a hierarchy of cells -
 * i.e. all the O(Npart) tasks -- gravity version
 *
 * Tasks are only created here. The dependencies will be added later on.
 *
 * Note that there is no need to recurse below the super-cell. Note also
 * that we only add tasks if the relevant particles are present in the cell.
 *
 * @param e The #engine.
 * @param c The #cell.
 */
void engine_make_hierarchical_tasks_gravity(struct engine *e, struct cell *c) {
  struct scheduler *s = &e->sched;
  const int periodic = e->s->periodic;
  const int is_self_gravity = (e->policy & engine_policy_self_gravity);

  /* Are we in a super-cell ? */
  if (c->grav.super == c) {
    /* Local tasks only... */
    if (c->nodeID == e->nodeID) {
      c->grav.drift = scheduler_addtask(s, task_type_drift_gpart,
                                        task_subtype_none, 0, 0, c, NULL);

      c->grav.end_force = scheduler_addtask(s, task_type_end_grav_force,
                                            task_subtype_none, 0, 0, c, NULL);

      scheduler_addunlock(s, c->grav.end_force, c->super->kick2);

      if (is_self_gravity) {
        /* Initialisation of the multipoles */
        c->grav.init = scheduler_addtask(s, task_type_init_grav,
                                         task_subtype_none, 0, 0, c, NULL);

        /* Gravity non-neighbouring pm calculations */
        c->grav.long_range = scheduler_addtask(
            s, task_type_grav_long_range, task_subtype_none, 0, 0, c, NULL);

        /* Gravity recursive down-pass */
        c->grav.down = scheduler_addtask(s, task_type_grav_down,
                                         task_subtype_none, 0, 0, c, NULL);

        /* Implicit tasks for the up and down passes */
        c->grav.drift_out = scheduler_addtask(s, task_type_drift_gpart_out,
                                              task_subtype_none, 0, 1, c, NULL);
        c->grav.init_out = scheduler_addtask(s, task_type_init_grav_out,
                                             task_subtype_none, 0, 1, c, NULL);
        c->grav.down_in = scheduler_addtask(s, task_type_grav_down_in,
                                            task_subtype_none, 0, 1, c, NULL);

        /* Gravity mesh force propagation */
        if (periodic)
          c->grav.mesh = scheduler_addtask(s, task_type_grav_mesh,
                                           task_subtype_none, 0, 0, c, NULL);

        if (periodic) scheduler_addunlock(s, c->grav.drift, c->grav.mesh);
        if (periodic) scheduler_addunlock(s, c->grav.mesh, c->grav.down);
        scheduler_addunlock(s, c->grav.init, c->grav.long_range);
        scheduler_addunlock(s, c->grav.long_range, c->grav.down);
        scheduler_addunlock(s, c->grav.down, c->grav.super->grav.end_force);

        /* Link in the implicit tasks */
        scheduler_addunlock(s, c->grav.init, c->grav.init_out);
        scheduler_addunlock(s, c->grav.drift, c->grav.drift_out);
        scheduler_addunlock(s, c->grav.down_in, c->grav.down);
      }
    }
  }

  /* We are below the super-cell but not below the maximal splitting depth */
  else if ((c->grav.super != NULL) &&
           ((c->maxdepth - c->depth) >= space_subdepth_diff_grav)) {
    /* Local tasks only... */
    if (c->nodeID == e->nodeID) {
      if (is_self_gravity) {
        c->grav.drift_out = scheduler_addtask(s, task_type_drift_gpart_out,
                                              task_subtype_none, 0, 1, c, NULL);

        c->grav.init_out = scheduler_addtask(s, task_type_init_grav_out,
                                             task_subtype_none, 0, 1, c, NULL);

        c->grav.down_in = scheduler_addtask(s, task_type_grav_down_in,
                                            task_subtype_none, 0, 1, c, NULL);

        scheduler_addunlock(s, c->parent->grav.init_out, c->grav.init_out);
        scheduler_addunlock(s, c->parent->grav.drift_out, c->grav.drift_out);
        scheduler_addunlock(s, c->grav.down_in, c->parent->grav.down_in);
      }
    }
  }

  /* Recurse but not below the maximal splitting depth */
  if (c->split && ((c->maxdepth - c->depth) >= space_subdepth_diff_grav))
    for (int k = 0; k < 8; k++)
      if (c->progeny[k] != NULL)
        engine_make_hierarchical_tasks_gravity(e, c->progeny[k]);
}

/**
 * @brief Recursively add non-implicit ghost tasks to a cell hierarchy.
 */
void engine_add_ghosts(struct engine *e, struct cell *c, struct task *ghost_in,
                       struct task *ghost_out) {
  /* Abort as there are no hydro particles here? */
  if (c->hydro.count_total == 0) return;

  /* If we have reached the leaf OR have to few particles to play with*/
  if (!c->split || c->hydro.count_total < engine_max_parts_per_ghost) {
    /* Add the ghost task and its dependencies */
    struct scheduler *s = &e->sched;
    c->hydro.ghost =
        scheduler_addtask(s, task_type_ghost, task_subtype_none, 0, 0, c, NULL);
    scheduler_addunlock(s, ghost_in, c->hydro.ghost);
    scheduler_addunlock(s, c->hydro.ghost, ghost_out);

  } else {
    /* Keep recursing */
    for (int k = 0; k < 8; k++)
      if (c->progeny[k] != NULL)
        engine_add_ghosts(e, c->progeny[k], ghost_in, ghost_out);
  }
}

/**
 * @brief Generate the hydro hierarchical tasks for a hierarchy of cells -
 * i.e. all the O(Npart) tasks -- hydro version
 *
 * Tasks are only created here. The dependencies will be added later on.
 *
 * Note that there is no need to recurse below the super-cell. Note also
 * that we only add tasks if the relevant particles are present in the cell.
 *
 * @param e The #engine.
 * @param c The #cell.
 * @param star_resort_cell Pointer to the cell where the star_resort task has
 * been created. NULL above that level or if not running with star formation.
 */
void engine_make_hierarchical_tasks_hydro(struct engine *e, struct cell *c,
                                          struct cell *star_resort_cell) {
  struct scheduler *s = &e->sched;
  const int with_stars = (e->policy & engine_policy_stars);
  const int with_feedback = (e->policy & engine_policy_feedback);
  const int with_cooling = (e->policy & engine_policy_cooling);
  const int with_star_formation = (e->policy & engine_policy_star_formation);
  const int with_black_holes = (e->policy & engine_policy_black_holes);

  /* Are we are the level where we create the stars' resort tasks?
   * If the tree is shallow, we need to do this at the super-level if the
   * super-level is above the level we want */
  if (task_order_star_formation_before_feedback && (c->nodeID == e->nodeID) &&
      (star_resort_cell == NULL) &&
      (c->depth == engine_star_resort_task_depth || c->hydro.super == c)) {
<<<<<<< HEAD
    if (with_star_formation && c->hydro.count > 0) {
=======

    if (with_feedback && with_star_formation && c->hydro.count > 0) {

>>>>>>> 55ce5d4b
      /* Record this is the level where we re-sort */
      star_resort_cell = c;

      c->hydro.stars_resort = scheduler_addtask(
          s, task_type_stars_resort, task_subtype_none, 0, 0, c, NULL);

      scheduler_addunlock(s, c->top->hydro.star_formation,
                          c->hydro.stars_resort);
    }
  }

  /* Are we in a super-cell ? */
  if (c->hydro.super == c) {
    /* Add the sort task. */
    c->hydro.sorts =
        scheduler_addtask(s, task_type_sort, task_subtype_none, 0, 0, c, NULL);

    if (with_feedback) {
      c->stars.sorts = scheduler_addtask(s, task_type_stars_sort,
                                         task_subtype_none, 0, 0, c, NULL);
    }

    if (with_black_holes) {
      c->black_holes.swallow_ghost[0] =
          scheduler_addtask(s, task_type_bh_swallow_ghost1, task_subtype_none,
                            0, /* implicit =*/1, c, NULL);
    }

    /* Local tasks only... */
    if (c->nodeID == e->nodeID) {
      /* Add the drift task. */
      c->hydro.drift = scheduler_addtask(s, task_type_drift_part,
                                         task_subtype_none, 0, 0, c, NULL);

      /* Add the task finishing the force calculation */
      c->hydro.end_force = scheduler_addtask(s, task_type_end_hydro_force,
                                             task_subtype_none, 0, 0, c, NULL);

      /* Generate the ghost tasks. */
      c->hydro.ghost_in =
          scheduler_addtask(s, task_type_ghost_in, task_subtype_none, 0,
                            /* implicit = */ 1, c, NULL);
      c->hydro.ghost_out =
          scheduler_addtask(s, task_type_ghost_out, task_subtype_none, 0,
                            /* implicit = */ 1, c, NULL);
      engine_add_ghosts(e, c, c->hydro.ghost_in, c->hydro.ghost_out);

      /* Generate the extra ghost task. */
#ifdef EXTRA_HYDRO_LOOP
      c->hydro.extra_ghost = scheduler_addtask(
          s, task_type_extra_ghost, task_subtype_none, 0, 0, c, NULL);
#endif

      /* Stars */
      if (with_stars) {
        c->stars.drift = scheduler_addtask(s, task_type_drift_spart,
                                           task_subtype_none, 0, 0, c, NULL);
        scheduler_addunlock(s, c->stars.drift, c->super->kick2);
      }

      /* Black holes */
      if (with_black_holes) {
        c->black_holes.drift = scheduler_addtask(
            s, task_type_drift_bpart, task_subtype_none, 0, 0, c, NULL);
        scheduler_addunlock(s, c->black_holes.drift, c->super->kick2);
      }

      /* Subgrid tasks: cooling */
      if (with_cooling) {
        c->hydro.cooling = scheduler_addtask(s, task_type_cooling,
                                             task_subtype_none, 0, 0, c, NULL);

        task_order_addunlock_cooling(s, c);

      } else {
        scheduler_addunlock(s, c->hydro.end_force, c->super->kick2);
      }

      /* Subgrid tasks: feedback */
      if (with_feedback) {
        c->stars.stars_in =
            scheduler_addtask(s, task_type_stars_in, task_subtype_none, 0,
                              /* implicit = */ 1, c, NULL);

        c->stars.stars_out =
            scheduler_addtask(s, task_type_stars_out, task_subtype_none, 0,
                              /* implicit = */ 1, c, NULL);

        c->stars.ghost = scheduler_addtask(s, task_type_stars_ghost,
                                           task_subtype_none, 0, 0, c, NULL);

#ifdef WITH_LOGGER
        scheduler_addunlock(s, c->super->logger, c->stars.stars_in);
#else
        scheduler_addunlock(s, c->super->kick2, c->stars.stars_in);
#endif
        scheduler_addunlock(s, c->stars.stars_out, c->super->timestep);

        if (with_feedback && with_star_formation && c->hydro.count > 0) {
          task_order_addunlock_star_formation_feedback(s, c, star_resort_cell);
        }
      }

      /* Subgrid tasks: black hole feedback */
      if (with_black_holes) {
        c->black_holes.black_holes_in =
            scheduler_addtask(s, task_type_bh_in, task_subtype_none, 0,
                              /* implicit = */ 1, c, NULL);

        c->black_holes.black_holes_out =
            scheduler_addtask(s, task_type_bh_out, task_subtype_none, 0,
                              /* implicit = */ 1, c, NULL);

        c->black_holes.density_ghost = scheduler_addtask(
            s, task_type_bh_density_ghost, task_subtype_none, 0, 0, c, NULL);

        c->black_holes.swallow_ghost[1] =
            scheduler_addtask(s, task_type_bh_swallow_ghost2, task_subtype_none,
                              0, /* implicit =*/1, c, NULL);

        c->black_holes.swallow_ghost[2] = scheduler_addtask(
            s, task_type_bh_swallow_ghost3, task_subtype_none, 0, 0, c, NULL);

#ifdef WITH_LOGGER
        scheduler_addunlock(s, c->super->logger, c->black_holes.black_holes_in);
#else
        scheduler_addunlock(s, c->super->kick2, c->black_holes.black_holes_in);
#endif
        scheduler_addunlock(s, c->black_holes.black_holes_out,
                            c->super->timestep);
      }
    }
  } else { /* We are above the super-cell so need to go deeper */

    /* Recurse. */
    if (c->split)
      for (int k = 0; k < 8; k++)
        if (c->progeny[k] != NULL)
          engine_make_hierarchical_tasks_hydro(e, c->progeny[k],
                                               star_resort_cell);
  }
}

void engine_make_hierarchical_tasks_mapper(void *map_data, int num_elements,
                                           void *extra_data) {
  struct engine *e = (struct engine *)extra_data;
  const int with_hydro = (e->policy & engine_policy_hydro);
  const int with_self_gravity = (e->policy & engine_policy_self_gravity);
  const int with_ext_gravity = (e->policy & engine_policy_external_gravity);

  for (int ind = 0; ind < num_elements; ind++) {
    struct cell *c = &((struct cell *)map_data)[ind];
    /* Make the common tasks (time integration) */
    engine_make_hierarchical_tasks_common(e, c);
    /* Add the hydro stuff */
    if (with_hydro)
      engine_make_hierarchical_tasks_hydro(e, c, /*star_resort_cell=*/NULL);
    /* And the gravity stuff */
    if (with_self_gravity || with_ext_gravity)
      engine_make_hierarchical_tasks_gravity(e, c);
  }
}

/**
 * @brief Constructs the top-level tasks for the short-range gravity
 * and long-range gravity interactions.
 *
 * - All top-cells get a self task.
 * - All pairs within range according to the multipole acceptance
 *   criterion get a pair task.
 */
void engine_make_self_gravity_tasks_mapper(void *map_data, int num_elements,
                                           void *extra_data) {
  struct engine *e = (struct engine *)extra_data;
  struct space *s = e->s;
  struct scheduler *sched = &e->sched;
  const int nodeID = e->nodeID;
  const int periodic = s->periodic;
  const double dim[3] = {s->dim[0], s->dim[1], s->dim[2]};
  const int cdim[3] = {s->cdim[0], s->cdim[1], s->cdim[2]};
  struct cell *cells = s->cells_top;
  const double theta_crit = e->gravity_properties->theta_crit;
  const double max_distance = e->mesh->r_cut_max;
  const double max_distance2 = max_distance * max_distance;

  /* Compute how many cells away we need to walk */
  const double distance = 2.5 * cells[0].width[0] / theta_crit;
  int delta = (int)(distance / cells[0].width[0]) + 1;
  int delta_m = delta;
  int delta_p = delta;

  /* Special case where every cell is in range of every other one */
  if (delta >= cdim[0] / 2) {
    if (cdim[0] % 2 == 0) {
      delta_m = cdim[0] / 2;
      delta_p = cdim[0] / 2 - 1;
    } else {
      delta_m = cdim[0] / 2;
      delta_p = cdim[0] / 2;
    }
  }

  /* Loop through the elements, which are just byte offsets from NULL. */
  for (int ind = 0; ind < num_elements; ind++) {
    /* Get the cell index. */
    const int cid = (size_t)(map_data) + ind;

    /* Integer indices of the cell in the top-level grid */
    const int i = cid / (cdim[1] * cdim[2]);
    const int j = (cid / cdim[2]) % cdim[1];
    const int k = cid % cdim[2];

    /* Get the cell */
    struct cell *ci = &cells[cid];

    /* Skip cells without gravity particles */
    if (ci->grav.count == 0) continue;

    /* If the cell is local build a self-interaction */
    if (ci->nodeID == nodeID) {
      scheduler_addtask(sched, task_type_self, task_subtype_grav, 0, 0, ci,
                        NULL);
    }

    /* Loop over every other cell within (Manhattan) range delta */
    for (int ii = -delta_m; ii <= delta_p; ii++) {
      int iii = i + ii;
      if (!periodic && (iii < 0 || iii >= cdim[0])) continue;
      iii = (iii + cdim[0]) % cdim[0];
      for (int jj = -delta_m; jj <= delta_p; jj++) {
        int jjj = j + jj;
        if (!periodic && (jjj < 0 || jjj >= cdim[1])) continue;
        jjj = (jjj + cdim[1]) % cdim[1];
        for (int kk = -delta_m; kk <= delta_p; kk++) {
          int kkk = k + kk;
          if (!periodic && (kkk < 0 || kkk >= cdim[2])) continue;
          kkk = (kkk + cdim[2]) % cdim[2];

          /* Get the cell */
          const int cjd = cell_getid(cdim, iii, jjj, kkk);
          struct cell *cj = &cells[cjd];

          /* Avoid duplicates, empty cells and completely foreign pairs */
          if (cid >= cjd || cj->grav.count == 0 ||
              (ci->nodeID != nodeID && cj->nodeID != nodeID))
            continue;

          /* Recover the multipole information */
          const struct gravity_tensors *multi_i = ci->grav.multipole;
          const struct gravity_tensors *multi_j = cj->grav.multipole;

          if (multi_i == NULL && ci->nodeID != nodeID)
            error("Multipole of ci was not exchanged properly via the proxies");
          if (multi_j == NULL && cj->nodeID != nodeID)
            error("Multipole of cj was not exchanged properly via the proxies");

          /* Minimal distance between any pair of particles */
          const double min_radius2 =
              cell_min_dist2_same_size(ci, cj, periodic, dim);

          /* Are we beyond the distance where the truncated forces are 0 ?*/
          if (periodic && min_radius2 > max_distance2) continue;

          /* Are the cells too close for a MM interaction ? */
          if (!cell_can_use_pair_mm_rebuild(ci, cj, e, s)) {
            /* Ok, we need to add a direct pair calculation */
            scheduler_addtask(sched, task_type_pair, task_subtype_grav, 0, 0,
                              ci, cj);

#ifdef SWIFT_DEBUG_CHECKS
#ifdef WITH_MPI

            /* Let's cross-check that we had a proxy for that cell */
            if (ci->nodeID == nodeID && cj->nodeID != engine_rank) {
              /* Find the proxy for this node */
              const int proxy_id = e->proxy_ind[cj->nodeID];
              if (proxy_id < 0)
                error("No proxy exists for that foreign node %d!", cj->nodeID);

              const struct proxy *p = &e->proxies[proxy_id];

              /* Check whether the cell exists in the proxy */
              int n = 0;
              for (; n < p->nr_cells_in; n++)
                if (p->cells_in[n] == cj) {
                  break;
                }
              if (n == p->nr_cells_in)
                error(
                    "Cell %d not found in the proxy but trying to construct "
                    "grav task!",
                    cjd);
            } else if (cj->nodeID == nodeID && ci->nodeID != engine_rank) {
              /* Find the proxy for this node */
              const int proxy_id = e->proxy_ind[ci->nodeID];
              if (proxy_id < 0)
                error("No proxy exists for that foreign node %d!", ci->nodeID);

              const struct proxy *p = &e->proxies[proxy_id];

              /* Check whether the cell exists in the proxy */
              int n = 0;
              for (; n < p->nr_cells_in; n++)
                if (p->cells_in[n] == ci) {
                  break;
                }
              if (n == p->nr_cells_in)
                error(
                    "Cell %d not found in the proxy but trying to construct "
                    "grav task!",
                    cid);
            }
#endif /* WITH_MPI */
#endif /* SWIFT_DEBUG_CHECKS */
          }
        }
      }
    }
  }
}

/**
 * @brief Constructs the top-level tasks for the external gravity.
 *
 * @param e The #engine.
 */
void engine_make_external_gravity_tasks(struct engine *e) {
  struct space *s = e->s;
  struct scheduler *sched = &e->sched;
  const int nodeID = e->nodeID;
  struct cell *cells = s->cells_top;
  const int nr_cells = s->nr_cells;

  for (int cid = 0; cid < nr_cells; ++cid) {
    struct cell *ci = &cells[cid];

    /* Skip cells without gravity particles */
    if (ci->grav.count == 0) continue;

    /* Is that neighbour local ? */
    if (ci->nodeID != nodeID) continue;

    /* If the cell is local, build a self-interaction */
    scheduler_addtask(sched, task_type_self, task_subtype_external_grav, 0, 0,
                      ci, NULL);
  }
}

/**
 * @brief Counts the tasks associated with one cell and constructs the links
 *
 * For each hydrodynamic and gravity task, construct the links with
 * the corresponding cell.  Similarly, construct the dependencies for
 * all the sorting tasks.
 */
void engine_count_and_link_tasks_mapper(void *map_data, int num_elements,
                                        void *extra_data) {
  struct engine *e = (struct engine *)extra_data;
  struct scheduler *const sched = &e->sched;

  for (int ind = 0; ind < num_elements; ind++) {
    struct task *t = &((struct task *)map_data)[ind];

    struct cell *ci = t->ci;
    struct cell *cj = t->cj;
    const enum task_types t_type = t->type;
    const enum task_subtypes t_subtype = t->subtype;

#ifdef WITH_MPI
    /* Check if this is a pair task with a foreign cell, and if so, mark
       the hydro cells that will actually be used. */
    if ((t->subtype == task_subtype_density) &&
        (t->type == task_type_pair || t->type == task_type_sub_pair) &&
        (ci->nodeID != engine_rank || cj->nodeID != engine_rank)) {
      struct cell *foreign_cell = (ci->nodeID == engine_rank) ? cj : ci;
      const int proxy_id = e->proxy_ind[foreign_cell->nodeID];
      engine_mark_cells_for_hydro_send_recv(e, ci, cj, proxy_id,
                                            t->type == task_type_sub_pair);
    }
#endif

    /* Link sort tasks to all the higher sort task. */
    if (t_type == task_type_sort) {
      for (struct cell *finger = t->ci->parent; finger != NULL;
           finger = finger->parent)
        if (finger->hydro.sorts != NULL)
          scheduler_addunlock(sched, t, finger->hydro.sorts);
    }

    /* Link stars sort tasks to all the higher sort task. */
    if (t_type == task_type_stars_sort) {
      for (struct cell *finger = t->ci->parent; finger != NULL;
           finger = finger->parent) {
        if (finger->stars.sorts != NULL)
          scheduler_addunlock(sched, t, finger->stars.sorts);
      }
    }

    /* Link self tasks to cells. */
    else if (t_type == task_type_self) {
      atomic_inc(&ci->nr_tasks);

      if (t_subtype == task_subtype_density) {
        engine_addlink(e, &ci->hydro.density, t);
      } else if (t_subtype == task_subtype_grav) {
        engine_addlink(e, &ci->grav.grav, t);
      } else if (t_subtype == task_subtype_external_grav) {
        engine_addlink(e, &ci->grav.grav, t);
      } else if (t->subtype == task_subtype_stars_density) {
        engine_addlink(e, &ci->stars.density, t);
      } else if (t->subtype == task_subtype_stars_feedback) {
        engine_addlink(e, &ci->stars.feedback, t);
      } else if (t->subtype == task_subtype_bh_density) {
        engine_addlink(e, &ci->black_holes.density, t);
      } else if (t->subtype == task_subtype_bh_feedback) {
        engine_addlink(e, &ci->black_holes.feedback, t);
      }

      /* Link pair tasks to cells. */
    } else if (t_type == task_type_pair) {
      atomic_inc(&ci->nr_tasks);
      atomic_inc(&cj->nr_tasks);

      if (t_subtype == task_subtype_density) {
        engine_addlink(e, &ci->hydro.density, t);
        engine_addlink(e, &cj->hydro.density, t);
      } else if (t_subtype == task_subtype_grav) {
        engine_addlink(e, &ci->grav.grav, t);
        engine_addlink(e, &cj->grav.grav, t);
      } else if (t->subtype == task_subtype_stars_density) {
        engine_addlink(e, &ci->stars.density, t);
        engine_addlink(e, &cj->stars.density, t);
      } else if (t->subtype == task_subtype_stars_feedback) {
        engine_addlink(e, &ci->stars.feedback, t);
        engine_addlink(e, &cj->stars.feedback, t);
      } else if (t->subtype == task_subtype_bh_density) {
        engine_addlink(e, &ci->black_holes.density, t);
        engine_addlink(e, &cj->black_holes.density, t);
      } else if (t->subtype == task_subtype_bh_feedback) {
        engine_addlink(e, &ci->black_holes.feedback, t);
        engine_addlink(e, &cj->black_holes.feedback, t);
      }
#ifdef SWIFT_DEBUG_CHECKS
      else if (t_subtype == task_subtype_external_grav) {
        error("Found a pair/external-gravity task...");
      }
#endif

      /* Link sub-self tasks to cells. */
    } else if (t_type == task_type_sub_self) {
      atomic_inc(&ci->nr_tasks);

      if (t_subtype == task_subtype_density) {
        engine_addlink(e, &ci->hydro.density, t);
      } else if (t_subtype == task_subtype_grav) {
        engine_addlink(e, &ci->grav.grav, t);
      } else if (t_subtype == task_subtype_external_grav) {
        engine_addlink(e, &ci->grav.grav, t);
      } else if (t->subtype == task_subtype_stars_density) {
        engine_addlink(e, &ci->stars.density, t);
      } else if (t->subtype == task_subtype_stars_feedback) {
        engine_addlink(e, &ci->stars.feedback, t);
      } else if (t->subtype == task_subtype_bh_density) {
        engine_addlink(e, &ci->black_holes.density, t);
      } else if (t->subtype == task_subtype_bh_feedback) {
        engine_addlink(e, &ci->black_holes.feedback, t);
      }

      /* Link sub-pair tasks to cells. */
    } else if (t_type == task_type_sub_pair) {
      atomic_inc(&ci->nr_tasks);
      atomic_inc(&cj->nr_tasks);

      if (t_subtype == task_subtype_density) {
        engine_addlink(e, &ci->hydro.density, t);
        engine_addlink(e, &cj->hydro.density, t);
      } else if (t_subtype == task_subtype_grav) {
        engine_addlink(e, &ci->grav.grav, t);
        engine_addlink(e, &cj->grav.grav, t);
      } else if (t->subtype == task_subtype_stars_density) {
        engine_addlink(e, &ci->stars.density, t);
        engine_addlink(e, &cj->stars.density, t);
      } else if (t->subtype == task_subtype_stars_feedback) {
        engine_addlink(e, &ci->stars.feedback, t);
        engine_addlink(e, &cj->stars.feedback, t);
      } else if (t->subtype == task_subtype_bh_density) {
        engine_addlink(e, &ci->black_holes.density, t);
        engine_addlink(e, &cj->black_holes.density, t);
      } else if (t->subtype == task_subtype_bh_feedback) {
        engine_addlink(e, &ci->black_holes.feedback, t);
        engine_addlink(e, &cj->black_holes.feedback, t);
      }
#ifdef SWIFT_DEBUG_CHECKS
      else if (t_subtype == task_subtype_external_grav) {
        error("Found a sub-pair/external-gravity task...");
      }
#endif

      /* Multipole-multipole interaction of progenies */
    } else if (t_type == task_type_grav_mm) {
      atomic_inc(&ci->grav.nr_mm_tasks);
      atomic_inc(&cj->grav.nr_mm_tasks);
      engine_addlink(e, &ci->grav.mm, t);
      engine_addlink(e, &cj->grav.mm, t);
    }
  }
}

/**
 * @brief Creates all the task dependencies for the gravity
 *
 * @param e The #engine
 */
void engine_link_gravity_tasks(struct engine *e) {
  struct scheduler *sched = &e->sched;
  const int nodeID = e->nodeID;
  const int nr_tasks = sched->nr_tasks;

  for (int k = 0; k < nr_tasks; k++) {
    /* Get a pointer to the task. */
    struct task *t = &sched->tasks[k];

    if (t->type == task_type_none) continue;

    /* Get the cells we act on */
    struct cell *ci = t->ci;
    struct cell *cj = t->cj;
    const enum task_types t_type = t->type;
    const enum task_subtypes t_subtype = t->subtype;

    /* Pointers to the parent cells for tasks going up and down the tree
     * In the case where we are at the super-level we don't
     * want the parent as no tasks are defined above that level. */
    struct cell *ci_parent, *cj_parent;
    if (ci->parent != NULL && ci->grav.super != ci)
      ci_parent = ci->parent;
    else
      ci_parent = ci;

    if (cj != NULL && cj->parent != NULL && cj->grav.super != cj)
      cj_parent = cj->parent;
    else
      cj_parent = cj;

/* Node ID (if running with MPI) */
#ifdef WITH_MPI
    const int ci_nodeID = ci->nodeID;
    const int cj_nodeID = (cj != NULL) ? cj->nodeID : -1;
#else
    const int ci_nodeID = nodeID;
    const int cj_nodeID = nodeID;
#endif

    /* Self-interaction for self-gravity? */
    if (t_type == task_type_self && t_subtype == task_subtype_grav) {
#ifdef SWIFT_DEBUG_CHECKS
      if (ci_nodeID != nodeID) error("Non-local self task");
#endif

      /* drift ---+-> gravity --> grav_down */
      /* init  --/    */
      scheduler_addunlock(sched, ci_parent->grav.drift_out, t);
      scheduler_addunlock(sched, ci_parent->grav.init_out, t);
      scheduler_addunlock(sched, t, ci_parent->grav.down_in);
    }

    /* Self-interaction for external gravity ? */
    if (t_type == task_type_self && t_subtype == task_subtype_external_grav) {
#ifdef SWIFT_DEBUG_CHECKS
      if (ci_nodeID != nodeID) error("Non-local self task");
#endif

      /* drift -----> gravity --> end_gravity_force */
      scheduler_addunlock(sched, ci->grav.super->grav.drift, t);
      scheduler_addunlock(sched, t, ci->grav.super->grav.end_force);
    }

    /* Otherwise, pair interaction? */
    else if (t_type == task_type_pair && t_subtype == task_subtype_grav) {
      if (ci_nodeID == nodeID) {
        /* drift ---+-> gravity --> grav_down */
        /* init  --/    */
        scheduler_addunlock(sched, ci_parent->grav.drift_out, t);
        scheduler_addunlock(sched, ci_parent->grav.init_out, t);
        scheduler_addunlock(sched, t, ci_parent->grav.down_in);
      }
      if (cj_nodeID == nodeID) {
        /* drift ---+-> gravity --> grav_down */
        /* init  --/    */
        if (ci_parent != cj_parent) { /* Avoid double unlock */
          scheduler_addunlock(sched, cj_parent->grav.drift_out, t);
          scheduler_addunlock(sched, cj_parent->grav.init_out, t);
          scheduler_addunlock(sched, t, cj_parent->grav.down_in);
        }
      }
    }

    /* Otherwise, sub-self interaction? */
    else if (t_type == task_type_sub_self && t_subtype == task_subtype_grav) {
#ifdef SWIFT_DEBUG_CHECKS
      if (ci_nodeID != nodeID) error("Non-local sub-self task");
#endif
      /* drift ---+-> gravity --> grav_down */
      /* init  --/    */
      scheduler_addunlock(sched, ci_parent->grav.drift_out, t);
      scheduler_addunlock(sched, ci_parent->grav.init_out, t);
      scheduler_addunlock(sched, t, ci_parent->grav.down_in);
    }

    /* Sub-self-interaction for external gravity ? */
    else if (t_type == task_type_sub_self &&
             t_subtype == task_subtype_external_grav) {
#ifdef SWIFT_DEBUG_CHECKS
      if (ci_nodeID != nodeID) error("Non-local sub-self task");
#endif

      /* drift -----> gravity --> end_force */
      scheduler_addunlock(sched, ci->grav.super->grav.drift, t);
      scheduler_addunlock(sched, t, ci->grav.super->grav.end_force);
    }

    /* Otherwise, sub-pair interaction? */
    else if (t_type == task_type_sub_pair && t_subtype == task_subtype_grav) {
      if (ci_nodeID == nodeID) {
        /* drift ---+-> gravity --> grav_down */
        /* init  --/    */
        scheduler_addunlock(sched, ci_parent->grav.drift_out, t);
        scheduler_addunlock(sched, ci_parent->grav.init_out, t);
        scheduler_addunlock(sched, t, ci_parent->grav.down_in);
      }
      if (cj_nodeID == nodeID) {
        /* drift ---+-> gravity --> grav_down */
        /* init  --/    */
        if (ci_parent != cj_parent) { /* Avoid double unlock */
          scheduler_addunlock(sched, cj_parent->grav.drift_out, t);
          scheduler_addunlock(sched, cj_parent->grav.init_out, t);
          scheduler_addunlock(sched, t, cj_parent->grav.down_in);
        }
      }
    }

    /* Otherwise M-M interaction? */
    else if (t_type == task_type_grav_mm) {
      if (ci_nodeID == nodeID) {
        /* init -----> gravity --> grav_down */
        scheduler_addunlock(sched, ci_parent->grav.init_out, t);
        scheduler_addunlock(sched, t, ci_parent->grav.down_in);
      }
      if (cj_nodeID == nodeID) {
        /* init -----> gravity --> grav_down */
        if (ci_parent != cj_parent) { /* Avoid double unlock */
          scheduler_addunlock(sched, cj_parent->grav.init_out, t);
          scheduler_addunlock(sched, t, cj_parent->grav.down_in);
        }
      }
    }
  }
}

#ifdef EXTRA_HYDRO_LOOP

/**
 * @brief Creates the dependency network for the hydro tasks of a given cell.
 *
 * @param sched The #scheduler.
 * @param density The density task to link.
 * @param gradient The gradient task to link.
 * @param force The force task to link.
 * @param limiter The limiter task to link.
 * @param c The cell.
 * @param with_cooling Do we have a cooling task ?
 * @param with_limiter Do we have a time-step limiter ?
 */
static inline void engine_make_hydro_loops_dependencies(
    struct scheduler *sched, struct task *density, struct task *gradient,
    struct task *force, struct task *limiter, struct cell *c, int with_cooling,
    int with_limiter) {
  /* density loop --> ghost --> gradient loop --> extra_ghost */
  /* extra_ghost --> force loop  */
  scheduler_addunlock(sched, density, c->hydro.super->hydro.ghost_in);
  scheduler_addunlock(sched, c->hydro.super->hydro.ghost_out, gradient);
  scheduler_addunlock(sched, gradient, c->hydro.super->hydro.extra_ghost);
  scheduler_addunlock(sched, c->hydro.super->hydro.extra_ghost, force);
}

#else

/**
 * @brief Creates the dependency network for the hydro tasks of a given cell.
 *
 * @param sched The #scheduler.
 * @param density The density task to link.
 * @param force The force task to link.
 * @param limiter The limiter task to link.
 * @param c The cell.
 * @param with_cooling Are we running with cooling switched on?
 * @param with_limiter Are we running with limiter switched on?
 */
static inline void engine_make_hydro_loops_dependencies(
    struct scheduler *sched, struct task *density, struct task *force,
    struct task *limiter, struct cell *c, int with_cooling, int with_limiter) {
  /* density loop --> ghost --> force loop */
  scheduler_addunlock(sched, density, c->hydro.super->hydro.ghost_in);
  scheduler_addunlock(sched, c->hydro.super->hydro.ghost_out, force);
}

#endif

/**
 * @brief Duplicates the first hydro loop and construct all the
 * dependencies for the hydro part
 *
 * This is done by looping over all the previously constructed tasks
 * and adding another task involving the same cells but this time
 * corresponding to the second hydro loop over neighbours.
 * With all the relevant tasks for a given cell available, we construct
 * all the dependencies for that cell.
 */
void engine_make_extra_hydroloop_tasks_mapper(void *map_data, int num_elements,
                                              void *extra_data) {
  struct engine *e = (struct engine *)extra_data;
  struct scheduler *sched = &e->sched;
  const int nodeID = e->nodeID;
  const int with_cooling = (e->policy & engine_policy_cooling);
  const int with_timestep_limiter =
      (e->policy & engine_policy_timestep_limiter);
  const int with_timestep_sync = (e->policy & engine_policy_timestep_sync);
  const int with_feedback = (e->policy & engine_policy_feedback);
  const int with_black_holes = (e->policy & engine_policy_black_holes);
#ifdef EXTRA_HYDRO_LOOP
  struct task *t_gradient = NULL;
#endif
  struct task *t_force = NULL;
  struct task *t_limiter = NULL;
  struct task *t_star_density = NULL;
  struct task *t_star_feedback = NULL;
  struct task *t_bh_density = NULL;
  struct task *t_bh_swallow = NULL;
  struct task *t_do_gas_swallow = NULL;
  struct task *t_do_bh_swallow = NULL;
  struct task *t_bh_feedback = NULL;

  for (int ind = 0; ind < num_elements; ind++) {
    struct task *t = &((struct task *)map_data)[ind];
    const enum task_types t_type = t->type;
    const enum task_subtypes t_subtype = t->subtype;
    const long long flags = t->flags;
    struct cell *const ci = t->ci;
    struct cell *const cj = t->cj;

    /* Escape early */
    if (t->type == task_type_none) continue;
    if (t->type == task_type_stars_resort) continue;
    if (t->type == task_type_star_formation) continue;

    /* Sort tasks depend on the drift of the cell (gas version). */
    if (t_type == task_type_sort && ci->nodeID == nodeID) {
      scheduler_addunlock(sched, ci->hydro.super->hydro.drift, t);
    }

    /* Sort tasks depend on the drift of the cell (stars version). */
    else if (t_type == task_type_stars_sort && ci->nodeID == nodeID) {
      scheduler_addunlock(sched, ci->hydro.super->stars.drift, t);
    }

    /* Self-interaction? */
    else if (t_type == task_type_self && t_subtype == task_subtype_density) {
      const int bcount_i = ci->black_holes.count;

      /* Make the self-density tasks depend on the drift only. */
      scheduler_addunlock(sched, ci->hydro.super->hydro.drift, t);

      /* Task for the second hydro loop, */
      t_force = scheduler_addtask(sched, task_type_self, task_subtype_force,
                                  flags, 0, ci, NULL);

      /* the task for the time-step limiter */
      if (with_timestep_limiter) {
        t_limiter = scheduler_addtask(sched, task_type_self,
                                      task_subtype_limiter, flags, 0, ci, NULL);
      }

      /* The stellar feedback tasks */
      if (with_feedback) {
        t_star_density =
            scheduler_addtask(sched, task_type_self, task_subtype_stars_density,
                              flags, 0, ci, NULL);
        t_star_feedback =
            scheduler_addtask(sched, task_type_self,
                              task_subtype_stars_feedback, flags, 0, ci, NULL);
      }

      /* The black hole feedback tasks */
      if (with_black_holes && bcount_i > 0) {
        t_bh_density = scheduler_addtask(
            sched, task_type_self, task_subtype_bh_density, flags, 0, ci, NULL);
        t_bh_swallow = scheduler_addtask(
            sched, task_type_self, task_subtype_bh_swallow, flags, 0, ci, NULL);
        t_do_gas_swallow =
            scheduler_addtask(sched, task_type_self,
                              task_subtype_do_gas_swallow, flags, 0, ci, NULL);
        t_do_bh_swallow =
            scheduler_addtask(sched, task_type_self, task_subtype_do_bh_swallow,
                              flags, 0, ci, NULL);
        t_bh_feedback =
            scheduler_addtask(sched, task_type_self, task_subtype_bh_feedback,
                              flags, 0, ci, NULL);
      }

      /* Link the tasks to the cells */
      engine_addlink(e, &ci->hydro.force, t_force);
      if (with_timestep_limiter) {
        engine_addlink(e, &ci->hydro.limiter, t_limiter);
      }
      if (with_feedback) {
        engine_addlink(e, &ci->stars.density, t_star_density);
        engine_addlink(e, &ci->stars.feedback, t_star_feedback);
      }
      if (with_black_holes && bcount_i > 0) {
        engine_addlink(e, &ci->black_holes.density, t_bh_density);
        engine_addlink(e, &ci->black_holes.swallow, t_bh_swallow);
        engine_addlink(e, &ci->black_holes.do_gas_swallow, t_do_gas_swallow);
        engine_addlink(e, &ci->black_holes.do_bh_swallow, t_do_bh_swallow);
        engine_addlink(e, &ci->black_holes.feedback, t_bh_feedback);
      }

#ifdef EXTRA_HYDRO_LOOP

      /* Same work for the additional hydro loop */
      t_gradient = scheduler_addtask(sched, task_type_self,
                                     task_subtype_gradient, flags, 0, ci, NULL);

      /* Add the link between the new loops and the cell */
      engine_addlink(e, &ci->hydro.gradient, t_gradient);

      /* Now, build all the dependencies for the hydro */
      engine_make_hydro_loops_dependencies(sched, t, t_gradient, t_force,
                                           t_limiter, ci, with_cooling,
                                           with_timestep_limiter);
#else

      /* Now, build all the dependencies for the hydro */
      engine_make_hydro_loops_dependencies(sched, t, t_force, t_limiter, ci,
                                           with_cooling, with_timestep_limiter);
#endif

      /* Create the task dependencies */
      scheduler_addunlock(sched, t_force, ci->hydro.super->hydro.end_force);

      if (with_feedback) {
        scheduler_addunlock(sched, ci->hydro.super->stars.drift,
                            t_star_density);
        scheduler_addunlock(sched, ci->hydro.super->hydro.drift,
                            t_star_density);
        scheduler_addunlock(sched, ci->hydro.super->stars.stars_in,
                            t_star_density);
        scheduler_addunlock(sched, t_star_density,
                            ci->hydro.super->stars.ghost);
        scheduler_addunlock(sched, ci->hydro.super->stars.ghost,
                            t_star_feedback);
        scheduler_addunlock(sched, t_star_feedback,
                            ci->hydro.super->stars.stars_out);
      }

      if (with_black_holes && bcount_i > 0) {
        scheduler_addunlock(sched, ci->hydro.super->black_holes.drift,
                            t_bh_density);
        scheduler_addunlock(sched, ci->hydro.super->hydro.drift, t_bh_density);
        scheduler_addunlock(sched, ci->hydro.super->black_holes.black_holes_in,
                            t_bh_density);
        scheduler_addunlock(sched, t_bh_density,
                            ci->hydro.super->black_holes.density_ghost);

        scheduler_addunlock(sched, ci->hydro.super->black_holes.density_ghost,
                            t_bh_swallow);
        scheduler_addunlock(sched, t_bh_swallow,
                            ci->hydro.super->black_holes.swallow_ghost[0]);

        scheduler_addunlock(sched,
                            ci->hydro.super->black_holes.swallow_ghost[0],
                            t_do_gas_swallow);
        scheduler_addunlock(sched, t_do_gas_swallow,
                            ci->hydro.super->black_holes.swallow_ghost[1]);

        scheduler_addunlock(sched,
                            ci->hydro.super->black_holes.swallow_ghost[1],
                            t_do_bh_swallow);
        scheduler_addunlock(sched, t_do_bh_swallow,
                            ci->hydro.super->black_holes.swallow_ghost[2]);

        scheduler_addunlock(sched,
                            ci->hydro.super->black_holes.swallow_ghost[2],
                            t_bh_feedback);
        scheduler_addunlock(sched, t_bh_feedback,
                            ci->hydro.super->black_holes.black_holes_out);
      }

      if (with_timestep_limiter) {
        scheduler_addunlock(sched, ci->super->timestep, t_limiter);
        scheduler_addunlock(sched, ci->hydro.super->hydro.drift, t_limiter);
        scheduler_addunlock(sched, t_limiter, ci->super->kick1);
        scheduler_addunlock(sched, t_limiter, ci->super->timestep_limiter);
      }

      if (with_timestep_sync && with_feedback) {
        scheduler_addunlock(sched, t_star_feedback, ci->super->timestep_sync);
      }
      if (with_timestep_sync && with_black_holes && bcount_i > 0) {
        scheduler_addunlock(sched, t_bh_feedback, ci->super->timestep_sync);
      }
    }

    /* Otherwise, pair interaction? */
    else if (t_type == task_type_pair && t_subtype == task_subtype_density) {
      const int bcount_i = ci->black_holes.count;
      const int bcount_j = cj->black_holes.count;

      /* Make all density tasks depend on the drift */
      if (ci->nodeID == nodeID) {
        scheduler_addunlock(sched, ci->hydro.super->hydro.drift, t);
      }
      if ((cj->nodeID == nodeID) && (ci->hydro.super != cj->hydro.super)) {
        scheduler_addunlock(sched, cj->hydro.super->hydro.drift, t);
      }

      /* Make all density tasks depend on the sorts */
      scheduler_addunlock(sched, ci->hydro.super->hydro.sorts, t);
      if (ci->hydro.super != cj->hydro.super) {
        scheduler_addunlock(sched, cj->hydro.super->hydro.sorts, t);
      }

      /* New task for the force */
      t_force = scheduler_addtask(sched, task_type_pair, task_subtype_force,
                                  flags, 0, ci, cj);

      /* and the task for the time-step limiter */
      if (with_timestep_limiter) {
        t_limiter = scheduler_addtask(sched, task_type_pair,
                                      task_subtype_limiter, flags, 0, ci, cj);
      }

      /* The stellar feedback tasks */
      if (with_feedback) {
        t_star_density =
            scheduler_addtask(sched, task_type_pair, task_subtype_stars_density,
                              flags, 0, ci, cj);
        t_star_feedback =
            scheduler_addtask(sched, task_type_pair,
                              task_subtype_stars_feedback, flags, 0, ci, cj);
      }

      /* The black hole feedback tasks */
      if (with_black_holes && (bcount_i > 0 || bcount_j > 0)) {
        t_bh_density = scheduler_addtask(
            sched, task_type_pair, task_subtype_bh_density, flags, 0, ci, cj);
        t_bh_swallow = scheduler_addtask(
            sched, task_type_pair, task_subtype_bh_swallow, flags, 0, ci, cj);
        t_do_gas_swallow =
            scheduler_addtask(sched, task_type_pair,
                              task_subtype_do_gas_swallow, flags, 0, ci, cj);
        t_do_bh_swallow =
            scheduler_addtask(sched, task_type_pair, task_subtype_do_bh_swallow,
                              flags, 0, ci, cj);
        t_bh_feedback = scheduler_addtask(
            sched, task_type_pair, task_subtype_bh_feedback, flags, 0, ci, cj);
      }

      engine_addlink(e, &ci->hydro.force, t_force);
      engine_addlink(e, &cj->hydro.force, t_force);
      if (with_timestep_limiter) {
        engine_addlink(e, &ci->hydro.limiter, t_limiter);
        engine_addlink(e, &cj->hydro.limiter, t_limiter);
      }
      if (with_feedback) {
        engine_addlink(e, &ci->stars.density, t_star_density);
        engine_addlink(e, &cj->stars.density, t_star_density);
        engine_addlink(e, &ci->stars.feedback, t_star_feedback);
        engine_addlink(e, &cj->stars.feedback, t_star_feedback);
      }
      if (with_black_holes && (bcount_i > 0 || bcount_j > 0)) {
        engine_addlink(e, &ci->black_holes.density, t_bh_density);
        engine_addlink(e, &cj->black_holes.density, t_bh_density);
        engine_addlink(e, &ci->black_holes.swallow, t_bh_swallow);
        engine_addlink(e, &cj->black_holes.swallow, t_bh_swallow);
        engine_addlink(e, &ci->black_holes.do_gas_swallow, t_do_gas_swallow);
        engine_addlink(e, &cj->black_holes.do_gas_swallow, t_do_gas_swallow);
        engine_addlink(e, &ci->black_holes.do_bh_swallow, t_do_bh_swallow);
        engine_addlink(e, &cj->black_holes.do_bh_swallow, t_do_bh_swallow);
        engine_addlink(e, &ci->black_holes.feedback, t_bh_feedback);
        engine_addlink(e, &cj->black_holes.feedback, t_bh_feedback);
      }

#ifdef EXTRA_HYDRO_LOOP

      /* Start by constructing the task for the second and third hydro loop */
      t_gradient = scheduler_addtask(sched, task_type_pair,
                                     task_subtype_gradient, flags, 0, ci, cj);

      /* Add the link between the new loop and both cells */
      engine_addlink(e, &ci->hydro.gradient, t_gradient);
      engine_addlink(e, &cj->hydro.gradient, t_gradient);

      /* Now, build all the dependencies for the hydro for the cells */
      /* that are local and are not descendant of the same super_hydro-cells */
      if (ci->nodeID == nodeID) {
        engine_make_hydro_loops_dependencies(sched, t, t_gradient, t_force,
                                             t_limiter, ci, with_cooling,
                                             with_timestep_limiter);
      }
      if ((cj->nodeID == nodeID) && (ci->hydro.super != cj->hydro.super)) {
        engine_make_hydro_loops_dependencies(sched, t, t_gradient, t_force,
                                             t_limiter, cj, with_cooling,
                                             with_timestep_limiter);
      }
#else

      /* Now, build all the dependencies for the hydro for the cells */
      /* that are local and are not descendant of the same super_hydro-cells */
      if (ci->nodeID == nodeID) {
        engine_make_hydro_loops_dependencies(sched, t, t_force, t_limiter, ci,
                                             with_cooling,
                                             with_timestep_limiter);
      }
      if ((cj->nodeID == nodeID) && (ci->hydro.super != cj->hydro.super)) {
        engine_make_hydro_loops_dependencies(sched, t, t_force, t_limiter, cj,
                                             with_cooling,
                                             with_timestep_limiter);
      }
#endif

      if (with_feedback) {
        scheduler_addunlock(sched, ci->hydro.super->hydro.sorts,
                            t_star_density);

        if (ci->hydro.super != cj->hydro.super) {
          scheduler_addunlock(sched, cj->hydro.super->hydro.sorts,
                              t_star_density);
        }
      }

      if (ci->nodeID == nodeID) {
        scheduler_addunlock(sched, t_force, ci->hydro.super->hydro.end_force);

        if (with_feedback) {
          scheduler_addunlock(sched, ci->hydro.super->stars.drift,
                              t_star_density);
          scheduler_addunlock(sched, ci->hydro.super->stars.sorts,
                              t_star_density);
          scheduler_addunlock(sched, ci->hydro.super->hydro.drift,
                              t_star_density);
          scheduler_addunlock(sched, ci->hydro.super->stars.stars_in,
                              t_star_density);
          scheduler_addunlock(sched, t_star_density,
                              ci->hydro.super->stars.ghost);
          scheduler_addunlock(sched, ci->hydro.super->stars.ghost,
                              t_star_feedback);
          scheduler_addunlock(sched, t_star_feedback,
                              ci->hydro.super->stars.stars_out);
        }

        if (with_black_holes && (bcount_i > 0 || bcount_j > 0)) {
          scheduler_addunlock(sched, ci->hydro.super->black_holes.drift,
                              t_bh_density);
          scheduler_addunlock(sched, ci->hydro.super->hydro.drift,
                              t_bh_density);
          scheduler_addunlock(
              sched, ci->hydro.super->black_holes.black_holes_in, t_bh_density);
          scheduler_addunlock(sched, t_bh_density,
                              ci->hydro.super->black_holes.density_ghost);

          scheduler_addunlock(sched, ci->hydro.super->black_holes.density_ghost,
                              t_bh_swallow);
          scheduler_addunlock(sched, t_bh_swallow,
                              ci->hydro.super->black_holes.swallow_ghost[0]);

          scheduler_addunlock(sched,
                              ci->hydro.super->black_holes.swallow_ghost[0],
                              t_do_gas_swallow);
          scheduler_addunlock(sched, t_do_gas_swallow,
                              ci->hydro.super->black_holes.swallow_ghost[1]);

          scheduler_addunlock(sched,
                              ci->hydro.super->black_holes.swallow_ghost[1],
                              t_do_bh_swallow);
          scheduler_addunlock(sched, t_do_bh_swallow,
                              ci->hydro.super->black_holes.swallow_ghost[2]);

          scheduler_addunlock(sched,
                              ci->hydro.super->black_holes.swallow_ghost[2],
                              t_bh_feedback);
          scheduler_addunlock(sched, t_bh_feedback,
                              ci->hydro.super->black_holes.black_holes_out);
        }

        if (with_timestep_limiter) {
          scheduler_addunlock(sched, ci->hydro.super->hydro.drift, t_limiter);
          scheduler_addunlock(sched, ci->super->timestep, t_limiter);
          scheduler_addunlock(sched, t_limiter, ci->super->kick1);
          scheduler_addunlock(sched, t_limiter, ci->super->timestep_limiter);
        }

        if (with_timestep_sync && with_feedback) {
          scheduler_addunlock(sched, t_star_feedback, ci->super->timestep_sync);
        }
        if (with_timestep_sync && with_black_holes &&
            (bcount_i > 0 || bcount_j > 0)) {
          scheduler_addunlock(sched, t_bh_feedback, ci->super->timestep_sync);
        }
      } else /*(ci->nodeID != nodeID) */ {
        if (with_feedback) {
          scheduler_addunlock(sched, ci->hydro.super->stars.sorts,
                              t_star_feedback);
        }

        if (with_black_holes && (bcount_i > 0 || bcount_j > 0)) {
          scheduler_addunlock(sched, t_bh_swallow,
                              ci->hydro.super->black_holes.swallow_ghost[0]);
        }
      }

      if (cj->nodeID == nodeID) {
        if (ci->hydro.super != cj->hydro.super) {
          scheduler_addunlock(sched, t_force, cj->hydro.super->hydro.end_force);

          if (with_feedback) {
            scheduler_addunlock(sched, cj->hydro.super->stars.sorts,
                                t_star_density);
            scheduler_addunlock(sched, cj->hydro.super->stars.drift,
                                t_star_density);
            scheduler_addunlock(sched, cj->hydro.super->hydro.drift,
                                t_star_density);
            scheduler_addunlock(sched, cj->hydro.super->stars.stars_in,
                                t_star_density);
            scheduler_addunlock(sched, t_star_density,
                                cj->hydro.super->stars.ghost);
            scheduler_addunlock(sched, cj->hydro.super->stars.ghost,
                                t_star_feedback);
            scheduler_addunlock(sched, t_star_feedback,
                                cj->hydro.super->stars.stars_out);
          }

          if (with_black_holes && (bcount_i > 0 || bcount_j > 0)) {
            scheduler_addunlock(sched, cj->hydro.super->black_holes.drift,
                                t_bh_density);
            scheduler_addunlock(sched, cj->hydro.super->hydro.drift,
                                t_bh_density);
            scheduler_addunlock(sched,
                                cj->hydro.super->black_holes.black_holes_in,
                                t_bh_density);
            scheduler_addunlock(sched, t_bh_density,
                                cj->hydro.super->black_holes.density_ghost);

            scheduler_addunlock(sched,
                                cj->hydro.super->black_holes.density_ghost,
                                t_bh_swallow);
            scheduler_addunlock(sched, t_bh_swallow,
                                cj->hydro.super->black_holes.swallow_ghost[0]);

            scheduler_addunlock(sched,
                                cj->hydro.super->black_holes.swallow_ghost[0],
                                t_do_gas_swallow);
            scheduler_addunlock(sched, t_do_gas_swallow,
                                cj->hydro.super->black_holes.swallow_ghost[1]);

            scheduler_addunlock(sched,
                                cj->hydro.super->black_holes.swallow_ghost[1],
                                t_do_bh_swallow);
            scheduler_addunlock(sched, t_do_bh_swallow,
                                cj->hydro.super->black_holes.swallow_ghost[2]);

            scheduler_addunlock(sched,
                                cj->hydro.super->black_holes.swallow_ghost[2],
                                t_bh_feedback);
            scheduler_addunlock(sched, t_bh_feedback,
                                cj->hydro.super->black_holes.black_holes_out);
          }

          if (with_timestep_limiter) {
            scheduler_addunlock(sched, cj->hydro.super->hydro.drift, t_limiter);
          }
        }

        if (ci->super != cj->super) {

          if (with_timestep_limiter) {
            scheduler_addunlock(sched, cj->super->timestep, t_limiter);
            scheduler_addunlock(sched, t_limiter, cj->super->kick1);
            scheduler_addunlock(sched, t_limiter, cj->super->timestep_limiter);
          }

          if (with_timestep_sync && with_feedback) {
            scheduler_addunlock(sched, t_star_feedback,
                                cj->super->timestep_sync);
          }
          if (with_timestep_sync && with_black_holes &&
              (bcount_i > 0 || bcount_j > 0)) {
            scheduler_addunlock(sched, t_bh_feedback, cj->super->timestep_sync);
          }
        }

      } else /*(cj->nodeID != nodeID) */ {
        if (with_feedback) {
          scheduler_addunlock(sched, cj->hydro.super->stars.sorts,
                              t_star_feedback);
        }

        if (with_black_holes && (bcount_i > 0 || bcount_j > 0)) {
          scheduler_addunlock(sched, t_bh_swallow,
                              cj->hydro.super->black_holes.swallow_ghost[0]);
        }
      }
    }

    /* Otherwise, sub-self interaction? */
    else if (t_type == task_type_sub_self &&
             t_subtype == task_subtype_density) {
      const int bcount_i = ci->black_holes.count;

      /* Make all density tasks depend on the drift and sorts. */
      scheduler_addunlock(sched, ci->hydro.super->hydro.drift, t);
      scheduler_addunlock(sched, ci->hydro.super->hydro.sorts, t);

      /* Start by constructing the task for the second hydro loop */
      t_force = scheduler_addtask(sched, task_type_sub_self, task_subtype_force,
                                  flags, 0, ci, NULL);

      /* and the task for the time-step limiter */
      if (with_timestep_limiter) {
        t_limiter = scheduler_addtask(sched, task_type_sub_self,
                                      task_subtype_limiter, flags, 0, ci, NULL);
      }

      /* The stellar feedback tasks */
      if (with_feedback) {
        t_star_density =
            scheduler_addtask(sched, task_type_sub_self,
                              task_subtype_stars_density, flags, 0, ci, NULL);
        t_star_feedback =
            scheduler_addtask(sched, task_type_sub_self,
                              task_subtype_stars_feedback, flags, 0, ci, NULL);
      }

      /* The black hole feedback tasks */
      if (with_black_holes && bcount_i > 0) {
        t_bh_density =
            scheduler_addtask(sched, task_type_sub_self,
                              task_subtype_bh_density, flags, 0, ci, NULL);
        t_bh_swallow =
            scheduler_addtask(sched, task_type_sub_self,
                              task_subtype_bh_swallow, flags, 0, ci, NULL);

        t_do_gas_swallow =
            scheduler_addtask(sched, task_type_sub_self,
                              task_subtype_do_gas_swallow, flags, 0, ci, NULL);

        t_do_bh_swallow =
            scheduler_addtask(sched, task_type_sub_self,
                              task_subtype_do_bh_swallow, flags, 0, ci, NULL);

        t_bh_feedback =
            scheduler_addtask(sched, task_type_sub_self,
                              task_subtype_bh_feedback, flags, 0, ci, NULL);
      }

      /* Add the link between the new loop and the cell */
      engine_addlink(e, &ci->hydro.force, t_force);
      if (with_timestep_limiter) {
        engine_addlink(e, &ci->hydro.limiter, t_limiter);
      }
      if (with_feedback) {
        engine_addlink(e, &ci->stars.density, t_star_density);
        engine_addlink(e, &ci->stars.feedback, t_star_feedback);
      }
      if (with_black_holes && bcount_i > 0) {
        engine_addlink(e, &ci->black_holes.density, t_bh_density);
        engine_addlink(e, &ci->black_holes.swallow, t_bh_swallow);
        engine_addlink(e, &ci->black_holes.do_gas_swallow, t_do_gas_swallow);
        engine_addlink(e, &ci->black_holes.do_bh_swallow, t_do_bh_swallow);
        engine_addlink(e, &ci->black_holes.feedback, t_bh_feedback);
      }

#ifdef EXTRA_HYDRO_LOOP

      /* Start by constructing the task for the second and third hydro loop */
      t_gradient = scheduler_addtask(sched, task_type_sub_self,
                                     task_subtype_gradient, flags, 0, ci, NULL);

      /* Add the link between the new loop and the cell */
      engine_addlink(e, &ci->hydro.gradient, t_gradient);

      /* Now, build all the dependencies for the hydro for the cells */
      /* that are local and are not descendant of the same super_hydro-cells */
      engine_make_hydro_loops_dependencies(sched, t, t_gradient, t_force,
                                           t_limiter, ci, with_cooling,
                                           with_timestep_limiter);
#else

      /* Now, build all the dependencies for the hydro for the cells */
      /* that are local and are not descendant of the same super_hydro-cells */
      engine_make_hydro_loops_dependencies(sched, t, t_force, t_limiter, ci,
                                           with_cooling, with_timestep_limiter);
#endif

      /* Create the task dependencies */
      scheduler_addunlock(sched, t_force, ci->hydro.super->hydro.end_force);

      if (with_feedback) {
        scheduler_addunlock(sched, ci->hydro.super->stars.drift,
                            t_star_density);
        scheduler_addunlock(sched, ci->hydro.super->stars.sorts,
                            t_star_density);
        scheduler_addunlock(sched, ci->hydro.super->hydro.drift,
                            t_star_density);
        scheduler_addunlock(sched, ci->hydro.super->hydro.sorts,
                            t_star_density);
        scheduler_addunlock(sched, ci->hydro.super->stars.stars_in,
                            t_star_density);
        scheduler_addunlock(sched, t_star_density,
                            ci->hydro.super->stars.ghost);
        scheduler_addunlock(sched, ci->hydro.super->stars.ghost,
                            t_star_feedback);
        scheduler_addunlock(sched, t_star_feedback,
                            ci->hydro.super->stars.stars_out);
      }

      if (with_black_holes && bcount_i > 0) {
        scheduler_addunlock(sched, ci->hydro.super->black_holes.drift,
                            t_bh_density);
        scheduler_addunlock(sched, ci->hydro.super->hydro.drift, t_bh_density);
        scheduler_addunlock(sched, ci->hydro.super->black_holes.black_holes_in,
                            t_bh_density);
        scheduler_addunlock(sched, t_bh_density,
                            ci->hydro.super->black_holes.density_ghost);

        scheduler_addunlock(sched, ci->hydro.super->black_holes.density_ghost,
                            t_bh_swallow);
        scheduler_addunlock(sched, t_bh_swallow,
                            ci->hydro.super->black_holes.swallow_ghost[0]);

        scheduler_addunlock(sched,
                            ci->hydro.super->black_holes.swallow_ghost[0],
                            t_do_gas_swallow);
        scheduler_addunlock(sched, t_do_gas_swallow,
                            ci->hydro.super->black_holes.swallow_ghost[1]);

        scheduler_addunlock(sched,
                            ci->hydro.super->black_holes.swallow_ghost[1],
                            t_do_bh_swallow);
        scheduler_addunlock(sched, t_do_bh_swallow,
                            ci->hydro.super->black_holes.swallow_ghost[2]);

        scheduler_addunlock(sched,
                            ci->hydro.super->black_holes.swallow_ghost[2],
                            t_bh_feedback);
        scheduler_addunlock(sched, t_bh_feedback,
                            ci->hydro.super->black_holes.black_holes_out);
      }

      if (with_timestep_limiter) {
        scheduler_addunlock(sched, ci->hydro.super->hydro.drift, t_limiter);
        scheduler_addunlock(sched, ci->super->timestep, t_limiter);
        scheduler_addunlock(sched, t_limiter, ci->super->kick1);
        scheduler_addunlock(sched, t_limiter, ci->super->timestep_limiter);
      }

      if (with_timestep_sync && with_feedback) {
        scheduler_addunlock(sched, t_star_feedback, ci->super->timestep_sync);
      }
      if (with_timestep_sync && with_black_holes && bcount_i > 0) {
        scheduler_addunlock(sched, t_bh_feedback, ci->super->timestep_sync);
      }
    }

    /* Otherwise, sub-pair interaction? */
    else if (t_type == task_type_sub_pair &&
             t_subtype == task_subtype_density) {
      const int bcount_i = ci->black_holes.count;
      const int bcount_j = cj->black_holes.count;

      /* Make all density tasks depend on the drift */
      if (ci->nodeID == nodeID) {
        scheduler_addunlock(sched, ci->hydro.super->hydro.drift, t);
      }
      if ((cj->nodeID == nodeID) && (ci->hydro.super != cj->hydro.super)) {
        scheduler_addunlock(sched, cj->hydro.super->hydro.drift, t);
      }

      /* Make all density tasks depend on the sorts */
      scheduler_addunlock(sched, ci->hydro.super->hydro.sorts, t);
      if (ci->hydro.super != cj->hydro.super) {
        scheduler_addunlock(sched, cj->hydro.super->hydro.sorts, t);
      }

      /* New task for the force */
      t_force = scheduler_addtask(sched, task_type_sub_pair, task_subtype_force,
                                  flags, 0, ci, cj);

      /* and the task for the time-step limiter */
      if (with_timestep_limiter) {
        t_limiter = scheduler_addtask(sched, task_type_sub_pair,
                                      task_subtype_limiter, flags, 0, ci, cj);
      }

      /* The stellar feedback tasks */
      if (with_feedback) {
        t_star_density =
            scheduler_addtask(sched, task_type_sub_pair,
                              task_subtype_stars_density, flags, 0, ci, cj);
        t_star_feedback =
            scheduler_addtask(sched, task_type_sub_pair,
                              task_subtype_stars_feedback, flags, 0, ci, cj);
      }

      /* The black hole feedback tasks */
      if (with_black_holes && (bcount_i > 0 || bcount_j > 0)) {
        t_bh_density =
            scheduler_addtask(sched, task_type_sub_pair,
                              task_subtype_bh_density, flags, 0, ci, cj);
        t_bh_swallow =
            scheduler_addtask(sched, task_type_sub_pair,
                              task_subtype_bh_swallow, flags, 0, ci, cj);
        t_do_gas_swallow =
            scheduler_addtask(sched, task_type_sub_pair,
                              task_subtype_do_gas_swallow, flags, 0, ci, cj);
        t_do_bh_swallow =
            scheduler_addtask(sched, task_type_sub_pair,
                              task_subtype_do_bh_swallow, flags, 0, ci, cj);
        t_bh_feedback =
            scheduler_addtask(sched, task_type_sub_pair,
                              task_subtype_bh_feedback, flags, 0, ci, cj);
      }

      engine_addlink(e, &ci->hydro.force, t_force);
      engine_addlink(e, &cj->hydro.force, t_force);
      if (with_timestep_limiter) {
        engine_addlink(e, &ci->hydro.limiter, t_limiter);
        engine_addlink(e, &cj->hydro.limiter, t_limiter);
      }
      if (with_feedback) {
        engine_addlink(e, &ci->stars.density, t_star_density);
        engine_addlink(e, &cj->stars.density, t_star_density);
        engine_addlink(e, &ci->stars.feedback, t_star_feedback);
        engine_addlink(e, &cj->stars.feedback, t_star_feedback);
      }
      if (with_black_holes && (bcount_i > 0 || bcount_j > 0)) {
        engine_addlink(e, &ci->black_holes.density, t_bh_density);
        engine_addlink(e, &cj->black_holes.density, t_bh_density);
        engine_addlink(e, &ci->black_holes.swallow, t_bh_swallow);
        engine_addlink(e, &cj->black_holes.swallow, t_bh_swallow);
        engine_addlink(e, &ci->black_holes.do_gas_swallow, t_do_gas_swallow);
        engine_addlink(e, &cj->black_holes.do_gas_swallow, t_do_gas_swallow);
        engine_addlink(e, &ci->black_holes.do_bh_swallow, t_do_bh_swallow);
        engine_addlink(e, &cj->black_holes.do_bh_swallow, t_do_bh_swallow);
        engine_addlink(e, &ci->black_holes.feedback, t_bh_feedback);
        engine_addlink(e, &cj->black_holes.feedback, t_bh_feedback);
      }

#ifdef EXTRA_HYDRO_LOOP

      /* Start by constructing the task for the second and third hydro loop */
      t_gradient = scheduler_addtask(sched, task_type_sub_pair,
                                     task_subtype_gradient, flags, 0, ci, cj);

      /* Add the link between the new loop and both cells */
      engine_addlink(e, &ci->hydro.gradient, t_gradient);
      engine_addlink(e, &cj->hydro.gradient, t_gradient);

      /* Now, build all the dependencies for the hydro for the cells */
      /* that are local and are not descendant of the same super_hydro-cells */
      if (ci->nodeID == nodeID) {
        engine_make_hydro_loops_dependencies(sched, t, t_gradient, t_force,
                                             t_limiter, ci, with_cooling,
                                             with_timestep_limiter);
      }
      if ((cj->nodeID == nodeID) && (ci->hydro.super != cj->hydro.super)) {
        engine_make_hydro_loops_dependencies(sched, t, t_gradient, t_force,
                                             t_limiter, cj, with_cooling,
                                             with_timestep_limiter);
      }
#else

      /* Now, build all the dependencies for the hydro for the cells */
      /* that are local and are not descendant of the same super_hydro-cells */
      if (ci->nodeID == nodeID) {
        engine_make_hydro_loops_dependencies(sched, t, t_force, t_limiter, ci,
                                             with_cooling,
                                             with_timestep_limiter);
      }
      if ((cj->nodeID == nodeID) && (ci->hydro.super != cj->hydro.super)) {
        engine_make_hydro_loops_dependencies(sched, t, t_force, t_limiter, cj,
                                             with_cooling,
                                             with_timestep_limiter);
      }
#endif

      if (with_feedback) {
        scheduler_addunlock(sched, ci->hydro.super->hydro.sorts,
                            t_star_density);
        if (ci->hydro.super != cj->hydro.super) {
          scheduler_addunlock(sched, cj->hydro.super->hydro.sorts,
                              t_star_density);
        }
      }

      if (ci->nodeID == nodeID) {
        scheduler_addunlock(sched, t_force, ci->hydro.super->hydro.end_force);

        if (with_feedback) {
          scheduler_addunlock(sched, ci->hydro.super->stars.sorts,
                              t_star_density);
          scheduler_addunlock(sched, ci->hydro.super->stars.drift,
                              t_star_density);
          scheduler_addunlock(sched, ci->hydro.super->hydro.drift,
                              t_star_density);
          scheduler_addunlock(sched, ci->hydro.super->stars.stars_in,
                              t_star_density);
          scheduler_addunlock(sched, t_star_density,
                              ci->hydro.super->stars.ghost);
          scheduler_addunlock(sched, ci->hydro.super->stars.ghost,
                              t_star_feedback);
          scheduler_addunlock(sched, t_star_feedback,
                              ci->hydro.super->stars.stars_out);
        }

        if (with_black_holes && (bcount_i > 0 || bcount_j > 0)) {
          scheduler_addunlock(sched, ci->hydro.super->black_holes.drift,
                              t_bh_density);
          scheduler_addunlock(sched, ci->hydro.super->hydro.drift,
                              t_bh_density);
          scheduler_addunlock(
              sched, ci->hydro.super->black_holes.black_holes_in, t_bh_density);
          scheduler_addunlock(sched, t_bh_density,
                              ci->hydro.super->black_holes.density_ghost);

          scheduler_addunlock(sched, ci->hydro.super->black_holes.density_ghost,
                              t_bh_swallow);
          scheduler_addunlock(sched, t_bh_swallow,
                              ci->hydro.super->black_holes.swallow_ghost[0]);

          scheduler_addunlock(sched,
                              ci->hydro.super->black_holes.swallow_ghost[0],
                              t_do_gas_swallow);
          scheduler_addunlock(sched, t_do_gas_swallow,
                              ci->hydro.super->black_holes.swallow_ghost[1]);

          scheduler_addunlock(sched,
                              ci->hydro.super->black_holes.swallow_ghost[1],
                              t_do_bh_swallow);
          scheduler_addunlock(sched, t_do_bh_swallow,
                              ci->hydro.super->black_holes.swallow_ghost[2]);

          scheduler_addunlock(sched,
                              ci->hydro.super->black_holes.swallow_ghost[2],
                              t_bh_feedback);
          scheduler_addunlock(sched, t_bh_feedback,
                              ci->hydro.super->black_holes.black_holes_out);
        }

        if (with_timestep_limiter) {
          scheduler_addunlock(sched, ci->hydro.super->hydro.drift, t_limiter);
          scheduler_addunlock(sched, ci->super->timestep, t_limiter);
          scheduler_addunlock(sched, t_limiter, ci->super->kick1);
          scheduler_addunlock(sched, t_limiter, ci->super->timestep_limiter);
        }

        if (with_timestep_sync && with_feedback) {
          scheduler_addunlock(sched, t_star_feedback, ci->super->timestep_sync);
        }
        if (with_timestep_sync && with_black_holes &&
            (bcount_i > 0 || bcount_j > 0)) {
          scheduler_addunlock(sched, t_bh_feedback, ci->super->timestep_sync);
        }
      } else /* ci->nodeID != nodeID */ {
        if (with_feedback) {
          scheduler_addunlock(sched, ci->hydro.super->stars.sorts,
                              t_star_feedback);
        }
        if (with_black_holes && (bcount_i > 0 || bcount_j > 0)) {
          scheduler_addunlock(sched, t_bh_swallow,
                              ci->hydro.super->black_holes.swallow_ghost[0]);
        }
      }

      if (cj->nodeID == nodeID) {
        if (ci->hydro.super != cj->hydro.super) {
          scheduler_addunlock(sched, t_force, cj->hydro.super->hydro.end_force);

          if (with_feedback) {
            scheduler_addunlock(sched, cj->hydro.super->stars.sorts,
                                t_star_density);
            scheduler_addunlock(sched, cj->hydro.super->stars.drift,
                                t_star_density);
            scheduler_addunlock(sched, cj->hydro.super->hydro.drift,
                                t_star_density);
            scheduler_addunlock(sched, cj->hydro.super->stars.stars_in,
                                t_star_density);
            scheduler_addunlock(sched, t_star_density,
                                cj->hydro.super->stars.ghost);
            scheduler_addunlock(sched, cj->hydro.super->stars.ghost,
                                t_star_feedback);
            scheduler_addunlock(sched, t_star_feedback,
                                cj->hydro.super->stars.stars_out);
          }

          if (with_black_holes && (bcount_i > 0 || bcount_j > 0)) {
            scheduler_addunlock(sched, cj->hydro.super->black_holes.drift,
                                t_bh_density);
            scheduler_addunlock(sched, cj->hydro.super->hydro.drift,
                                t_bh_density);
            scheduler_addunlock(sched,
                                cj->hydro.super->black_holes.black_holes_in,
                                t_bh_density);
            scheduler_addunlock(sched, t_bh_density,
                                cj->hydro.super->black_holes.density_ghost);

            scheduler_addunlock(sched,
                                cj->hydro.super->black_holes.density_ghost,
                                t_bh_swallow);
            scheduler_addunlock(sched, t_bh_swallow,
                                cj->hydro.super->black_holes.swallow_ghost[0]);

            scheduler_addunlock(sched,
                                cj->hydro.super->black_holes.swallow_ghost[0],
                                t_do_gas_swallow);
            scheduler_addunlock(sched, t_do_gas_swallow,
                                cj->hydro.super->black_holes.swallow_ghost[1]);

            scheduler_addunlock(sched,
                                cj->hydro.super->black_holes.swallow_ghost[1],
                                t_do_bh_swallow);
            scheduler_addunlock(sched, t_do_bh_swallow,
                                cj->hydro.super->black_holes.swallow_ghost[2]);

            scheduler_addunlock(sched,
                                cj->hydro.super->black_holes.swallow_ghost[2],
                                t_bh_feedback);
            scheduler_addunlock(sched, t_bh_feedback,
                                cj->hydro.super->black_holes.black_holes_out);
          }

          if (with_timestep_limiter) {
            scheduler_addunlock(sched, cj->hydro.super->hydro.drift, t_limiter);
          }
        }

        if (ci->super != cj->super) {

          if (with_timestep_limiter) {
            scheduler_addunlock(sched, cj->super->timestep, t_limiter);
            scheduler_addunlock(sched, t_limiter, cj->super->kick1);
            scheduler_addunlock(sched, t_limiter, cj->super->timestep_limiter);
          }

          if (with_timestep_sync && with_feedback) {
            scheduler_addunlock(sched, t_star_feedback,
                                cj->super->timestep_sync);
          }
          if (with_timestep_sync && with_black_holes &&
              (bcount_i > 0 || bcount_j > 0)) {
            scheduler_addunlock(sched, t_bh_feedback, cj->super->timestep_sync);
          }
        }
      } else /* cj->nodeID != nodeID */ {
        if (with_feedback) {
          scheduler_addunlock(sched, cj->hydro.super->stars.sorts,
                              t_star_feedback);
        }

        if (with_black_holes && (bcount_i > 0 || bcount_j > 0)) {
          scheduler_addunlock(sched, t_bh_swallow,
                              cj->hydro.super->black_holes.swallow_ghost[0]);
        }
      }
    }
  }
}

/**
 * @brief Constructs the top-level pair tasks for the first hydro loop over
 * neighbours
 *
 * Here we construct all the tasks for all possible neighbouring non-empty
 * local cells in the hierarchy. No dependencies are being added thus far.
 * Additional loop over neighbours can later be added by simply duplicating
 * all the tasks created by this function.
 *
 * @param map_data Offset of first two indices disguised as a pointer.
 * @param num_elements Number of cells to traverse.
 * @param extra_data The #engine.
 */
void engine_make_hydroloop_tasks_mapper(void *map_data, int num_elements,
                                        void *extra_data) {
  /* Extract the engine pointer. */
  struct engine *e = (struct engine *)extra_data;
  const int periodic = e->s->periodic;
  const int with_feedback = (e->policy & engine_policy_feedback);
  const int with_stars = (e->policy & engine_policy_stars);
  const int with_black_holes = (e->policy & engine_policy_black_holes);

  struct space *s = e->s;
  struct scheduler *sched = &e->sched;
  const int nodeID = e->nodeID;
  const int *cdim = s->cdim;
  struct cell *cells = s->cells_top;

  /* Loop through the elements, which are just byte offsets from NULL. */
  for (int ind = 0; ind < num_elements; ind++) {
    /* Get the cell index. */
    const int cid = (size_t)(map_data) + ind;

    /* Integer indices of the cell in the top-level grid */
    const int i = cid / (cdim[1] * cdim[2]);
    const int j = (cid / cdim[2]) % cdim[1];
    const int k = cid % cdim[2];

    /* Get the cell */
    struct cell *ci = &cells[cid];

    /* Skip cells without hydro or star particles */
    if ((ci->hydro.count == 0) && (!with_stars || ci->stars.count == 0) &&
        (!with_black_holes || ci->black_holes.count == 0))
      continue;

    /* If the cell is local build a self-interaction */
    if (ci->nodeID == nodeID) {
      scheduler_addtask(sched, task_type_self, task_subtype_density, 0, 0, ci,
                        NULL);
    }

    /* Now loop over all the neighbours of this cell */
    for (int ii = -1; ii < 2; ii++) {
      int iii = i + ii;
      if (!periodic && (iii < 0 || iii >= cdim[0])) continue;
      iii = (iii + cdim[0]) % cdim[0];
      for (int jj = -1; jj < 2; jj++) {
        int jjj = j + jj;
        if (!periodic && (jjj < 0 || jjj >= cdim[1])) continue;
        jjj = (jjj + cdim[1]) % cdim[1];
        for (int kk = -1; kk < 2; kk++) {
          int kkk = k + kk;
          if (!periodic && (kkk < 0 || kkk >= cdim[2])) continue;
          kkk = (kkk + cdim[2]) % cdim[2];

          /* Get the neighbouring cell */
          const int cjd = cell_getid(cdim, iii, jjj, kkk);
          struct cell *cj = &cells[cjd];

          /* Is that neighbour local and does it have gas or star particles ? */
          if ((cid >= cjd) ||
              ((cj->hydro.count == 0) &&
               (!with_feedback || cj->stars.count == 0) &&
               (!with_black_holes || cj->black_holes.count == 0)) ||
              (ci->nodeID != nodeID && cj->nodeID != nodeID))
            continue;

          /* Construct the pair task */
          const int sid = sortlistID[(kk + 1) + 3 * ((jj + 1) + 3 * (ii + 1))];
          scheduler_addtask(sched, task_type_pair, task_subtype_density, sid, 0,
                            ci, cj);

#ifdef SWIFT_DEBUG_CHECKS
#ifdef WITH_MPI

          /* Let's cross-check that we had a proxy for that cell */
          if (ci->nodeID == nodeID && cj->nodeID != engine_rank) {
            /* Find the proxy for this node */
            const int proxy_id = e->proxy_ind[cj->nodeID];
            if (proxy_id < 0)
              error("No proxy exists for that foreign node %d!", cj->nodeID);

            const struct proxy *p = &e->proxies[proxy_id];

            /* Check whether the cell exists in the proxy */
            int n = 0;
            for (n = 0; n < p->nr_cells_in; n++)
              if (p->cells_in[n] == cj) break;
            if (n == p->nr_cells_in)
              error(
                  "Cell %d not found in the proxy but trying to construct "
                  "hydro task!",
                  cjd);
          } else if (cj->nodeID == nodeID && ci->nodeID != engine_rank) {
            /* Find the proxy for this node */
            const int proxy_id = e->proxy_ind[ci->nodeID];
            if (proxy_id < 0)
              error("No proxy exists for that foreign node %d!", ci->nodeID);

            const struct proxy *p = &e->proxies[proxy_id];

            /* Check whether the cell exists in the proxy */
            int n = 0;
            for (n = 0; n < p->nr_cells_in; n++)
              if (p->cells_in[n] == ci) break;
            if (n == p->nr_cells_in)
              error(
                  "Cell %d not found in the proxy but trying to construct "
                  "hydro task!",
                  cid);
          }
#endif /* WITH_MPI */
#endif /* SWIFT_DEBUG_CHECKS */
        }
      }
    }
  }
}

struct cell_type_pair {
  struct cell *ci, *cj;
  int type;
};

void engine_addtasks_send_mapper(void *map_data, int num_elements,
                                 void *extra_data) {
  struct engine *e = (struct engine *)extra_data;
  const int with_star_formation = (e->policy & engine_policy_star_formation);
  struct cell_type_pair *cell_type_pairs = (struct cell_type_pair *)map_data;

  for (int k = 0; k < num_elements; k++) {
    struct cell *ci = cell_type_pairs[k].ci;
    struct cell *cj = cell_type_pairs[k].cj;
    const int type = cell_type_pairs[k].type;

    /* Find the proxy for this task's destination node. */
    const int pid = e->proxy_ind[cj->nodeID];

    /* Add the send task for the particle timesteps. */
    // engine_addtasks_send_timestep(e, ci, cj, NULL, NULL, with_limiter);

    /* Add the send tasks for the cells in the proxy that have a hydro
     * connection. */
    if ((e->policy & engine_policy_hydro) && (type & proxy_cell_type_hydro))
      engine_addtasks_send_hydro(e, ci, cj, pid, /*t_xv=*/NULL,
                                 /*t_rho=*/NULL, /*t_gradient=*/NULL,
                                 /*t_ti=*/NULL);

    /* Add the send tasks for the cells in the proxy that have a stars
     * connection. */
    if ((e->policy & engine_policy_feedback) && (type & proxy_cell_type_hydro))
      engine_addtasks_send_stars(e, ci, cj, /*t_feedback=*/NULL,
                                 /*t_sf_counts=*/NULL, /*t_ti=*/NULL,
                                 with_star_formation);

    /* Add the send tasks for the cells in the proxy that have a black holes
     * connection. */
    if ((e->policy & engine_policy_black_holes) &&
        (type & proxy_cell_type_hydro))
      engine_addtasks_send_black_holes(e, ci, cj, /*t_rho=*/NULL,
                                       /*t_swallow=*/NULL,
                                       /*t_gas_swallow=*/NULL,
                                       /*t_feedback=*/NULL,
                                       /*t_ti=*/NULL);

    /* Add the send tasks for the cells in the proxy that have a gravity
     * connection. */
    if ((e->policy & engine_policy_self_gravity) &&
        (type & proxy_cell_type_gravity))
      engine_addtasks_send_gravity(e, ci, cj, NULL, NULL);
  }
}

void engine_addtasks_recv_mapper(void *map_data, int num_elements,
                                 void *extra_data) {
  struct engine *e = (struct engine *)extra_data;
  const int with_star_formation = (e->policy & engine_policy_star_formation);
  struct cell_type_pair *cell_type_pairs = (struct cell_type_pair *)map_data;

  for (int k = 0; k < num_elements; k++) {
    struct cell *ci = cell_type_pairs[k].ci;
    const int type = cell_type_pairs[k].type;

    /* Find the proxy for this task's source node. */
    const int pid = e->proxy_ind[ci->nodeID];

    /* Add the recv tasks for the cells in the proxy that have a hydro
     * connection. */
    if ((e->policy & engine_policy_hydro) && (type & proxy_cell_type_hydro))
      engine_addtasks_recv_hydro(e, ci, pid, /*t_xv=*/NULL, /*t_rho=*/NULL,
                                 /*t_gradient=*/NULL, /*t_ti=*/NULL);

    /* Add the recv tasks for the cells in the proxy that have a stars
     * connection. */
    if ((e->policy & engine_policy_feedback) && (type & proxy_cell_type_hydro))
      engine_addtasks_recv_stars(e, ci, /*t_feedback=*/NULL,
                                 /*t_sf_counts=*/NULL, /*t_ti=*/NULL,
                                 with_star_formation);

    /* Add the recv tasks for the cells in the proxy that have a black holes
     * connection. */
    if ((e->policy & engine_policy_black_holes) &&
        (type & proxy_cell_type_hydro))
      engine_addtasks_recv_black_holes(e, ci, /*t_rho=*/NULL,
                                       /*t_swallow=*/NULL,
                                       /*t_gas_swallow=*/NULL,
                                       /*t_feedback=*/NULL,
                                       /*t_ti=*/NULL);

    /* Add the recv tasks for the cells in the proxy that have a gravity
     * connection. */
    if ((e->policy & engine_policy_self_gravity) &&
        (type & proxy_cell_type_gravity))
      engine_addtasks_recv_gravity(e, ci, /*t_grav=*/NULL, /*t_ti=*/NULL);
  }
}

/**
 * @brief Constructs the top-level self + pair tasks for the FOF loop over
 * neighbours.
 *
 * Here we construct all the tasks for all possible neighbouring non-empty
 * local cells in the hierarchy. No dependencies are being added thus far.
 * Additional loop over neighbours can later be added by simply duplicating
 * all the tasks created by this function.
 *
 * @param map_data Offset of first two indices disguised as a pointer.
 * @param num_elements Number of cells to traverse.
 * @param extra_data The #engine.
 */
void engine_make_fofloop_tasks_mapper(void *map_data, int num_elements,
                                      void *extra_data) {
  /* Extract the engine pointer. */
  struct engine *e = (struct engine *)extra_data;

  struct space *s = e->s;
  struct scheduler *sched = &e->sched;
  const int nodeID = e->nodeID;
  const int *cdim = s->cdim;
  struct cell *cells = s->cells_top;

  /* Loop through the elements, which are just byte offsets from NULL. */
  for (int ind = 0; ind < num_elements; ind++) {
    /* Get the cell index. */
    const int cid = (size_t)(map_data) + ind;
    const int i = cid / (cdim[1] * cdim[2]);
    const int j = (cid / cdim[2]) % cdim[1];
    const int k = cid % cdim[2];

    /* Get the cell */
    struct cell *ci = &cells[cid];

    /* Skip cells without gravity particles */
    if (ci->grav.count == 0) continue;

    /* If the cells is local build a self-interaction */
    if (ci->nodeID == nodeID)
      scheduler_addtask(sched, task_type_fof_self, task_subtype_none, 0, 0, ci,
                        NULL);
    else
      continue;

    /* Now loop over all the neighbours of this cell */
    for (int ii = -1; ii < 2; ii++) {
      int iii = i + ii;
      if (!s->periodic && (iii < 0 || iii >= cdim[0])) continue;
      iii = (iii + cdim[0]) % cdim[0];
      for (int jj = -1; jj < 2; jj++) {
        int jjj = j + jj;
        if (!s->periodic && (jjj < 0 || jjj >= cdim[1])) continue;
        jjj = (jjj + cdim[1]) % cdim[1];
        for (int kk = -1; kk < 2; kk++) {
          int kkk = k + kk;
          if (!s->periodic && (kkk < 0 || kkk >= cdim[2])) continue;
          kkk = (kkk + cdim[2]) % cdim[2];

          /* Get the neighbouring cell */
          const int cjd = cell_getid(cdim, iii, jjj, kkk);
          struct cell *cj = &cells[cjd];

          /* Is that neighbour local and does it have particles ? */
          if (cid >= cjd || cj->grav.count == 0 || (ci->nodeID != cj->nodeID))
            continue;

          /* Construct the pair task */
          scheduler_addtask(sched, task_type_fof_pair, task_subtype_none, 0, 0,
                            ci, cj);
        }
      }
    }
  }
}

/**
 * @brief Fill the #space's task list with FOF tasks.
 *
 * @param e The #engine we are working with.
 */
void engine_make_fof_tasks(struct engine *e) {
  struct space *s = e->s;
  struct scheduler *sched = &e->sched;
  ticks tic = getticks();

  /* Construct a FOF loop over neighbours */
  if (e->policy & engine_policy_fof)
    threadpool_map(&e->threadpool, engine_make_fofloop_tasks_mapper, NULL,
                   s->nr_cells, 1, 0, e);

  if (e->verbose)
    message("Making FOF tasks took %.3f %s.",
            clocks_from_ticks(getticks() - tic), clocks_getunit());

  tic = getticks();

  /* Split the tasks. */
  scheduler_splittasks(sched, /*fof_tasks=*/1, e->verbose);

  if (e->verbose)
    message("Splitting FOF tasks took %.3f %s.",
            clocks_from_ticks(getticks() - tic), clocks_getunit());

#ifdef SWIFT_DEBUG_CHECKS
  /* Verify that we are not left with invalid tasks */
  for (int i = 0; i < e->sched.nr_tasks; ++i) {
    const struct task *t = &e->sched.tasks[i];
    if (t->ci == NULL && t->cj != NULL && !t->skip) error("Invalid task");
  }
#endif

  /* Report the number of tasks we actually used */
  if (e->verbose)
    message(
        "Nr. of tasks: %d allocated tasks: %d ratio: %f memory use: %zd MB.",
        e->sched.nr_tasks, e->sched.size,
        (float)e->sched.nr_tasks / (float)e->sched.size,
        e->sched.size * sizeof(struct task) / (1024 * 1024));

  if (e->verbose)
    message("took %.3f %s (including reweight).",
            clocks_from_ticks(getticks() - tic), clocks_getunit());
}

/**
 * @brief Fill the #space's task list.
 *
 * @param e The #engine we are working with.
 */
void engine_maketasks(struct engine *e) {
  struct space *s = e->s;
  struct scheduler *sched = &e->sched;
  struct cell *cells = s->cells_top;
  const int nr_cells = s->nr_cells;
  const ticks tic = getticks();

  /* Re-set the scheduler. */
  scheduler_reset(sched, engine_estimate_nr_tasks(e));

  ticks tic2 = getticks();

  /* Construct the first hydro loop over neighbours */
  if (e->policy & engine_policy_hydro)
    threadpool_map(&e->threadpool, engine_make_hydroloop_tasks_mapper, NULL,
                   s->nr_cells, 1, 0, e);

  if (e->verbose)
    message("Making hydro tasks took %.3f %s.",
            clocks_from_ticks(getticks() - tic2), clocks_getunit());

  tic2 = getticks();

  /* Add the self gravity tasks. */
  if (e->policy & engine_policy_self_gravity) {
    threadpool_map(&e->threadpool, engine_make_self_gravity_tasks_mapper, NULL,
                   s->nr_cells, 1, 0, e);
  }

  if (e->verbose)
    message("Making gravity tasks took %.3f %s.",
            clocks_from_ticks(getticks() - tic2), clocks_getunit());

  /* Add the external gravity tasks. */
  if (e->policy & engine_policy_external_gravity)
    engine_make_external_gravity_tasks(e);

  if (e->sched.nr_tasks == 0 && (s->nr_gparts > 0 || s->nr_parts > 0))
    error("We have particles but no hydro or gravity tasks were created.");

  tic2 = getticks();

  /* Split the tasks. */
  scheduler_splittasks(sched, /*fof_tasks=*/0, e->verbose);

  if (e->verbose)
    message("Splitting tasks took %.3f %s.",
            clocks_from_ticks(getticks() - tic2), clocks_getunit());

#ifdef SWIFT_DEBUG_CHECKS
  /* Verify that we are not left with invalid tasks */
  for (int i = 0; i < e->sched.nr_tasks; ++i) {
    const struct task *t = &e->sched.tasks[i];
    if (t->ci == NULL && t->cj != NULL && !t->skip) error("Invalid task");
  }
#endif

  /* Free the old list of cell-task links. */
  if (e->links != NULL) swift_free("links", e->links);
  e->size_links = e->sched.nr_tasks * e->links_per_tasks;

  /* Make sure that we have space for more links than last time. */
  if (e->size_links < e->nr_links * engine_rebuild_link_alloc_margin)
    e->size_links = e->nr_links * engine_rebuild_link_alloc_margin;

  /* Allocate the new link list */
  if ((e->links = (struct link *)swift_malloc(
           "links", sizeof(struct link) * e->size_links)) == NULL)
    error("Failed to allocate cell-task links.");
  e->nr_links = 0;

  tic2 = getticks();

  /* Count the number of tasks associated with each cell and
     store the density tasks in each cell, and make each sort
     depend on the sorts of its progeny. */
  threadpool_map(&e->threadpool, engine_count_and_link_tasks_mapper,
                 sched->tasks, sched->nr_tasks, sizeof(struct task), 0, e);

  if (e->verbose)
    message("Counting and linking tasks took %.3f %s.",
            clocks_from_ticks(getticks() - tic2), clocks_getunit());

  tic2 = getticks();

  /* Re-set the tag counter. MPI tags are defined for top-level cells in
   * cell_set_super_mapper. */
#ifdef WITH_MPI
  cell_next_tag = 0;
#endif

  /* Now that the self/pair tasks are at the right level, set the super
   * pointers. */
  threadpool_map(&e->threadpool, cell_set_super_mapper, cells, nr_cells,
                 sizeof(struct cell), 0, e);

  if (e->verbose)
    message("Setting super-pointers took %.3f %s.",
            clocks_from_ticks(getticks() - tic2), clocks_getunit());

  /* Append hierarchical tasks to each cell. */
  threadpool_map(&e->threadpool, engine_make_hierarchical_tasks_mapper, cells,
                 nr_cells, sizeof(struct cell), 0, e);

  tic2 = getticks();

  /* Run through the tasks and make force tasks for each density task.
     Each force task depends on the cell ghosts and unlocks the kick task
     of its super-cell. */
  if (e->policy & engine_policy_hydro)
    threadpool_map(&e->threadpool, engine_make_extra_hydroloop_tasks_mapper,
                   sched->tasks, sched->nr_tasks, sizeof(struct task), 0, e);

  if (e->verbose)
    message("Making extra hydroloop tasks took %.3f %s.",
            clocks_from_ticks(getticks() - tic2), clocks_getunit());

  tic2 = getticks();

  /* Add the dependencies for the gravity stuff */
  if (e->policy & (engine_policy_self_gravity | engine_policy_external_gravity))
    engine_link_gravity_tasks(e);

  if (e->verbose)
    message("Linking gravity tasks took %.3f %s.",
            clocks_from_ticks(getticks() - tic2), clocks_getunit());

  tic2 = getticks();

#ifdef WITH_MPI
  /* Add the communication tasks if MPI is being used. */
  if (e->policy & engine_policy_mpi) {
    tic2 = getticks();

    /* Loop over the proxies and add the send tasks, which also generates the
     * cell tags for super-cells. */
    int max_num_send_cells = 0;
    for (int pid = 0; pid < e->nr_proxies; pid++)
      max_num_send_cells += e->proxies[pid].nr_cells_out;
    struct cell_type_pair *send_cell_type_pairs = NULL;
    if ((send_cell_type_pairs = (struct cell_type_pair *)malloc(
             sizeof(struct cell_type_pair) * max_num_send_cells)) == NULL)
      error("Failed to allocate temporary cell pointer list.");
    int num_send_cells = 0;

    for (int pid = 0; pid < e->nr_proxies; pid++) {
      /* Get a handle on the proxy. */
      struct proxy *p = &e->proxies[pid];

      for (int k = 0; k < p->nr_cells_out; k++) {
        send_cell_type_pairs[num_send_cells].ci = p->cells_out[k];
        send_cell_type_pairs[num_send_cells].cj = p->cells_in[0];
        send_cell_type_pairs[num_send_cells++].type = p->cells_out_type[k];
      }
    }

    threadpool_map(&e->threadpool, engine_addtasks_send_mapper,
                   send_cell_type_pairs, num_send_cells,
                   sizeof(struct cell_type_pair),
                   /*chunk=*/0, e);

    free(send_cell_type_pairs);

    if (e->verbose)
      message("Creating send tasks took %.3f %s.",
              clocks_from_ticks(getticks() - tic2), clocks_getunit());

    tic2 = getticks();

    /* Exchange the cell tags. */
    proxy_tags_exchange(e->proxies, e->nr_proxies, s);

    if (e->verbose)
      message("Exchanging cell tags took %.3f %s.",
              clocks_from_ticks(getticks() - tic2), clocks_getunit());

    tic2 = getticks();

    /* Loop over the proxies and add the recv tasks, which relies on having the
     * cell tags. */
    int max_num_recv_cells = 0;
    for (int pid = 0; pid < e->nr_proxies; pid++)
      max_num_recv_cells += e->proxies[pid].nr_cells_in;
    struct cell_type_pair *recv_cell_type_pairs = NULL;
    if ((recv_cell_type_pairs = (struct cell_type_pair *)malloc(
             sizeof(struct cell_type_pair) * max_num_recv_cells)) == NULL)
      error("Failed to allocate temporary cell pointer list.");
    int num_recv_cells = 0;
    for (int pid = 0; pid < e->nr_proxies; pid++) {
      /* Get a handle on the proxy. */
      struct proxy *p = &e->proxies[pid];
      for (int k = 0; k < p->nr_cells_in; k++) {
        recv_cell_type_pairs[num_recv_cells].ci = p->cells_in[k];
        recv_cell_type_pairs[num_recv_cells++].type = p->cells_in_type[k];
      }
    }
    threadpool_map(&e->threadpool, engine_addtasks_recv_mapper,
                   recv_cell_type_pairs, num_recv_cells,
                   sizeof(struct cell_type_pair),
                   /*chunk=*/0, e);
    free(recv_cell_type_pairs);

    if (e->verbose)
      message("Creating recv tasks took %.3f %s.",
              clocks_from_ticks(getticks() - tic2), clocks_getunit());
  }

  /* Allocate memory for foreign particles */
  engine_allocate_foreign_particles(e);

#endif

  /* Report the number of tasks we actually used */
  if (e->verbose)
    message(
        "Nr. of tasks: %d allocated tasks: %d ratio: %f memory use: %zd MB.",
        e->sched.nr_tasks, e->sched.size,
        (float)e->sched.nr_tasks / (float)e->sched.size,
        e->sched.size * sizeof(struct task) / (1024 * 1024));

  /* Report the number of links we actually used */
  if (e->verbose)
    message(
        "Nr. of links: %zd allocated links: %zd ratio: %f memory use: %zd MB.",
        e->nr_links, e->size_links, (float)e->nr_links / (float)e->size_links,
        e->size_links * sizeof(struct link) / (1024 * 1024));

  tic2 = getticks();

  /* Set the unlocks per task. */
  scheduler_set_unlocks(sched);

  if (e->verbose)
    message("Setting unlocks took %.3f %s.",
            clocks_from_ticks(getticks() - tic2), clocks_getunit());

  tic2 = getticks();

  /* Rank the tasks. */
  scheduler_ranktasks(sched);

  if (e->verbose)
    message("Ranking the tasks took %.3f %s.",
            clocks_from_ticks(getticks() - tic2), clocks_getunit());

  /* Weight the tasks. */
  scheduler_reweight(sched, e->verbose);

  /* Set the tasks age. */
  e->tasks_age = 0;

  if (e->verbose)
    message("took %.3f %s (including reweight).",
            clocks_from_ticks(getticks() - tic), clocks_getunit());
}<|MERGE_RESOLUTION|>--- conflicted
+++ resolved
@@ -50,11 +50,8 @@
 #include "debug.h"
 #include "error.h"
 #include "proxy.h"
-<<<<<<< HEAD
 #include "space_getsid.h"
-=======
 #include "task_order.h"
->>>>>>> 55ce5d4b
 #include "timers.h"
 
 extern int engine_max_parts_per_ghost;
@@ -642,13 +639,8 @@
     t_ti = scheduler_addtask(s, task_type_recv, task_subtype_tend_spart,
                              c->mpi.tag, 0, c, NULL);
 
-<<<<<<< HEAD
-    if (with_star_formation && c->hydro.count > 0) {
-=======
     if (task_order_star_formation_before_feedback && with_star_formation &&
         c->hydro.count > 0) {
-
->>>>>>> 55ce5d4b
       /* Receive the stars only once the counts have been received */
       scheduler_addunlock(s, t_sf_counts, t_feedback);
     }
@@ -1093,13 +1085,7 @@
   if (task_order_star_formation_before_feedback && (c->nodeID == e->nodeID) &&
       (star_resort_cell == NULL) &&
       (c->depth == engine_star_resort_task_depth || c->hydro.super == c)) {
-<<<<<<< HEAD
-    if (with_star_formation && c->hydro.count > 0) {
-=======
-
     if (with_feedback && with_star_formation && c->hydro.count > 0) {
-
->>>>>>> 55ce5d4b
       /* Record this is the level where we re-sort */
       star_resort_cell = c;
 
