--- conflicted
+++ resolved
@@ -46,10 +46,6 @@
 #include "kernel.h"
 #include "timers.h"
 
-#define to_check 5394
-#define num_checks 11
-struct task *check[num_checks];
-
 /**
  * @brief Add an unlock_task to the given task.
  *
@@ -61,43 +57,6 @@
 void scheduler_addunlock(struct scheduler *s, struct task *ta,
                          struct task *tb) {
 
-<<<<<<< HEAD
-  /* /\* Main loop. *\/ */
-  /* while (1) { */
-
-  /*   /\* Follow the links. *\/ */
-  /*   while (ta->nr_unlock_tasks == task_maxunlock + 1) */
-  /*     ta = ta->unlock_tasks[task_maxunlock]; */
-
-  /*   /\* Get the index of the next free task. *\/ */
-  /*   const int ind = atomic_inc(&ta->nr_unlock_tasks); */
-
-  /*   /\* Is there room in this task? *\/ */
-  /*   if (ind < task_maxunlock) { */
-  /*     ta->unlock_tasks[ind] = tb; */
-  /*     break; */
-  /*   } */
-
-  /*   /\* Otherwise, generate a link task. *\/ */
-  /*   else { */
-
-  /*     /\* Only one thread should have to do this. *\/ */
-  /*     if (ind == task_maxunlock) { */
-  /*       ta->unlock_tasks[task_maxunlock] = */
-  /*           scheduler_addtask(s, task_type_link, task_subtype_none,
-   * ta->flags, */
-  /*                             0, ta->ci, ta->cj, 0); */
-  /*       ta->unlock_tasks[task_maxunlock]->implicit = 1; */
-  /*     } */
-
-  /*     /\* Otherwise, reduce the count. *\/ */
-  /*     else */
-  /*       atomic_dec(&ta->nr_unlock_tasks); */
-  /*   } */
-  /* } */
-
-=======
->>>>>>> 62962a2f
   /* Lock the scheduler since re-allocating the unlocks is not
      thread-safe. */
   if (lock_lock(&s->lock) != 0) error("Unable to lock scheduler.");
@@ -995,10 +954,12 @@
  * @param s The #scheduler.
  * @param mask The task types to enqueue.
  */
+
 void scheduler_start(struct scheduler *s, unsigned int mask) {
 
   int nr_tasks = s->nr_tasks, *tid = s->tasks_ind;
   struct task *t, *tasks = s->tasks;
+  // ticks tic;
 
   /* Store the mask */
   s->mask = mask | (1 << task_type_rewait);
@@ -1009,6 +970,8 @@
     s->tasks[k].wait = 1;
     s->tasks[k].rid = -1;
   }
+  // message( "waiting tasks took %.3f ms." , (double)( getticks() - tic ) /
+  // CPU_TPS * 1000 );
 
   /* Enqueue a set of extraenous tasks to set the task waits. */
   struct task *rewait_tasks = &s->tasks[s->nr_tasks];
@@ -1039,203 +1002,20 @@
   }
   pthread_mutex_unlock(&s->sleep_mutex);
   /* message("waiting tasks took %.3f ms.",
-     (double)(getticks() - tic) / CPU_TPS * 1000); */
+          (double)(getticks() - tic) / CPU_TPS * 1000); */
 
   /* Loop over the tasks and enqueue whoever is ready. */
   // tic = getticks();
   for (int k = 0; k < s->nr_tasks; k++) {
     t = &tasks[tid[k]];
     if (atomic_dec(&t->wait) == 1 && ((1 << t->type) & s->mask) && !t->skip) {
-
       scheduler_enqueue(s, t);
       pthread_cond_broadcast(&s->sleep_cond);
     }
   }
-
   // message( "enqueueing tasks took %.3f ms." , (double)( getticks() - tic ) /
   // CPU_TPS * 1000 );
 }
-
-
-
-
-
-#if 0
-void scheduler_start(struct scheduler *s, unsigned int mask) {
-
-  int nr_tasks = s->nr_tasks, *tid = s->tasks_ind;
-  struct task *t, *tasks = s->tasks;
-<<<<<<< HEAD
-  struct task *store = NULL;
-  int count = 0;
-  // ticks tic;
-
-  // message("begin");
-  // fflush(stdout);
-
-  /* Store the mask */
-  s->mask = mask;
-
-  for (k = 0;k<num_checks; ++k)
-    check[k] = NULL;
-  
-  /* Run through the tasks and set their waits. */
-  // tic = getticks();
-  for (k = nr_tasks - 1; k >= 0; k--) {
-    t = &tasks[tid[k]];
-    t->wait = 1;
-    t->rid = -1;
-
-    if(k==to_check) {
-
-      //message("LOOP1: task %d type=%s-%s unlock=%d wait=%d", k, taskID_names[t->type], subtaskID_names[t->subtype], t->nr_unlock_tasks, t->wait);
-
-      store = t;
-      
-    }
-
-    if (!((1 << t->type) & mask) || t->skip) continue;
-    for (j = 0; j < t->nr_unlock_tasks; j++) {
-      atomic_inc(&t->unlock_tasks[j]->wait);
-
-      /* if(t->unlock_tasks[j] == store) { */
-      /* 	message("task %d type=%s-%s unlocks the pair unlock=%d wait=%d %p", k, taskID_names[t->type], subtaskID_names[t->subtype], t->nr_unlock_tasks, t->wait, t); */
-      /* 	message("Link index: %6li", t->nr_unlock_tasks == task_maxunlock + 1 ? t->unlock_tasks[task_maxunlock] - s->tasks : -1); */
-	
-      /* 	check[count] = t; */
-      /* 	++count; */
-      /* } */
-      
-      /* if(t->unlock_tasks[j] == &tasks[9563] ) { */
-      /* 	message("task %d %s %s unlocking task %d %s %s\n", */
-      /* 		k, taskID_names[t->type], subtaskID_names[t->subtype], */
-      /* 		9563, taskID_names[t->unlock_tasks[j]->type], */
-      /* subtaskID_names[t->unlock_tasks[j]->type]); */
-      /* } */
-    }
-  }
-
-  // message( "waiting tasks took %.3f ms." , (double)( getticks() - tic ) /
-  // CPU_TPS * 1000 );
-
-  scheduler_print_tasks(s, "tasks_start.dat");
-
-  //message("All waits set nr_tasks=%d", nr_tasks);
-  //fflush(stdout);
-
-  /* Don't enqueue link tasks directly. */
-  mask &= ~(1 << task_type_link);
-  s->mask = mask;
-
-  for (k = 0; k < nr_tasks; k++) {
-    t = &tasks[tid[k]];
-
-    /* if(k==to_check) { */
-    /*   message("LOOP2: task %5d type=%s-%s unlock=%d wait=%d t=%p", k, taskID_names[t->type], subtaskID_names[t->subtype], t->nr_unlock_tasks, t->wait, t); */
-    /*   fflush(stdout); */
-    /* } */
-
-    for (j = 0; j < t->nr_unlock_tasks; j++) {
-      if(t->unlock_tasks[j] == store) {
-    	//message("task %d type=%s-%s unlocks the pair unlock=%d wait=%d %p", k, taskID_names[t->type], subtaskID_names[t->subtype], t->nr_unlock_tasks, t->wait, t);
-	//message("Link index: %6li", t->nr_unlock_tasks == task_maxunlock + 1 ? t->unlock_tasks[task_maxunlock] - s->tasks : -1);
-	
-    	check[count] = t;
-    	++count;
-      }
-
-    }
-=======
-
-  /* Store the mask */
-  s->mask = mask | (1 << task_type_rewait);
-
-  /* Clear all the waits and rids. */
-  // ticks tic = getticks();
-  for (int k = 0; k < s->nr_tasks; k++) {
-    s->tasks[k].wait = 1;
-    s->tasks[k].rid = -1;
-  }
-
-  /* Enqueue a set of extraenous tasks to set the task waits. */
-  struct task *rewait_tasks = &s->tasks[s->nr_tasks];
-  const int num_rewait_tasks = s->nr_queues > s->size - s->nr_tasks
-                                   ? s->size - s->nr_tasks
-                                   : s->nr_queues;
-  const int waiting_old =
-      s->waiting;  // Remember that engine_launch may fiddle with this value.
-  for (int k = 0; k < num_rewait_tasks; k++) {
-    rewait_tasks[k].type = task_type_rewait;
-    rewait_tasks[k].ci = (struct cell *)&s->tasks[k * nr_tasks / s->nr_queues];
-    rewait_tasks[k].cj =
-        (struct cell *)&s->tasks[(k + 1) * nr_tasks / s->nr_queues];
-    rewait_tasks[k].skip = 0;
-    rewait_tasks[k].wait = 0;
-    rewait_tasks[k].rid = -1;
-    rewait_tasks[k].weight = 1;
-    rewait_tasks[k].implicit = 0;
-    rewait_tasks[k].nr_unlock_tasks = 0;
-    scheduler_enqueue(s, &rewait_tasks[k]);
-    pthread_cond_broadcast(&s->sleep_cond);
-  }
-
-  /* Wait for the rewait tasks to have executed. */
-  pthread_mutex_lock(&s->sleep_mutex);
-  while (s->waiting > waiting_old) {
-    pthread_cond_wait(&s->sleep_cond, &s->sleep_mutex);
-  }
-  pthread_mutex_unlock(&s->sleep_mutex);
-  /* message("waiting tasks took %.3f ms.",
-          (double)(getticks() - tic) / CPU_TPS * 1000); */
->>>>>>> 62962a2f
-
-  }
-  
-  /* Loop over the tasks and enqueue whoever is ready. */
-  // tic = getticks();
-<<<<<<< HEAD
-  for (k = 0; k < s->nr_tasks; k++) {
-    t = &tasks[tid[k]];
-
-
-    /* if (((1 << t->type) & mask) && !t->skip) { */
-    /*   if (t->wait == 0) { */
-    /*     scheduler_enqueue(s, t); */
-    /*     pthread_cond_broadcast(&s->sleep_cond); */
-    /*   } else */
-    /*     break; */
-    /* } */
-
-    if (atomic_dec(&t->wait) == 1 &&
-	((1 << t->type) & s->mask) &&
-	!t->skip) {
-      
-      scheduler_enqueue(s, t);
-      pthread_cond_broadcast(&s->sleep_cond);
-
-=======
-  for (int k = 0; k < s->nr_tasks; k++) {
-    t = &tasks[tid[k]];
-    if (atomic_dec(&t->wait) == 1 && ((1 << t->type) & s->mask) && !t->skip) {
-      scheduler_enqueue(s, t);
-      pthread_cond_broadcast(&s->sleep_cond);
->>>>>>> 62962a2f
-    }
-
-  }
-  scheduler_dump_queue(s);
-
-  // message("Done enqueieing");fflush(stdout);
-
-  // message( "enqueueing tasks took %.3f ms." , (double)( getticks() - tic ) /
-  // CPU_TPS * 1000 );
-}
-
-#endif
-
-
-
-
 
 /**
  * @brief Put a task on one of the queues.
@@ -1251,52 +1031,16 @@
   int err;
 #endif
 
-<<<<<<< HEAD
-  // if(t->type == task_type_pair) {
-  //  message("Enqueuing a %s", taskID_names[t->type]);
-  //  fflush(stdout);
-  // }
-
   /* Fail if this task has already been enqueued before. */
   if (t->rid >= 0) error("Task has already been enqueued.");
 
-  for (int k = 0; k < num_checks; ++k) {
-
-    if (t == check[k]) {
-      // message("task %5d type=%s-%s unlock=%d wait=%d %p", 0,
-      // taskID_names[t->type], subtaskID_names[t->subtype], t->nr_unlock_tasks,
-      // t->wait, t);
-    }
-  }
-
-=======
-  /* Fail if this task has already been enqueued before. */
-  if (t->rid >= 0) error("Task has already been enqueued.");
-
->>>>>>> 62962a2f
   /* Ignore skipped tasks and tasks not in the mask. */
   if (t->skip || (1 << t->type) & ~(s->mask)) {
     return;
   }
-<<<<<<< HEAD
-
-  for (int k = 0; k < num_checks; ++k) {
-
-    if (t == check[k]) {
-      // message("not ignored !");
-    }
-  }
-=======
->>>>>>> 62962a2f
 
   /* If this is an implicit task, just pretend it's done. */
   if (t->implicit) {
-
-    for (int k = 0; k < num_checks; ++k) {
-      if (t == check[k]) {
-        // message("implicit");
-      }
-    }
     for (int j = 0; j < t->nr_unlock_tasks; j++) {
       struct task *t2 = t->unlock_tasks[j];
       if (atomic_dec(&t2->wait) == 1) scheduler_enqueue(s, t2);
@@ -1390,18 +1134,10 @@
 
 struct task *scheduler_done(struct scheduler *s, struct task *t) {
 
-<<<<<<< HEAD
-  for (int k = 0; k < num_checks; ++k) {
-
-    if (t == check[k]) {
-      // message("task %5d type=%s-%s unlock=%d wait=%d %p", 0,
-      // taskID_names[t->type], subtaskID_names[t->subtype], t->nr_unlock_tasks,
-      // t->wait, t);
-    }
-  }
-
-=======
->>>>>>> 62962a2f
+  int k, res;
+  struct task *t2, *next = NULL;
+  struct cell *super = t->ci->super;
+
   /* Release whatever locks this task held. */
   if (!t->implicit) task_unlock(t);
 
@@ -1410,25 +1146,6 @@
   for (int k = 0; k < t->nr_unlock_tasks; k++) {
     struct task *t2 = t->unlock_tasks[k];
     int res = atomic_dec(&t2->wait);
-<<<<<<< HEAD
-    /* if (t->type == task_type_init) */
-    /*   message("Done with init ! Unlocking a %s task. %d dependencies left",
-     */
-    /*           taskID_names[t2->type], res); */
-    /* if (t->type == task_type_pair) */
-    /*   message("Done with pair ! Unlocking a %s task. %d dependencies left",
-     */
-    /*           taskID_names[t2->type], res); */
-
-    for (int k = 0; k < num_checks; ++k) {
-
-      if (t2 == check[k]) {
-        // message("Unlocking the task %p", t2);
-      }
-    }
-
-=======
->>>>>>> 62962a2f
     if (res < 1) {
       error("Negative wait!");
     } else if (res == 1) {
@@ -1462,6 +1179,9 @@
  */
 
 struct task *scheduler_unlock(struct scheduler *s, struct task *t) {
+
+  int k, res;
+  struct task *t2, *next = NULL;
 
   /* Loop through the dependencies and add them to a queue if
      they are ready. */
@@ -1621,46 +1341,6 @@
   s->tasks_next = 0;
 }
 
-/**
- * @brief Print all the tasks in the queue of the scheduler
- *
- * @param s The #scheduler.
- */
-void scheduler_dump_queue(struct scheduler *s) {
-
-  int i, j;
-  FILE *file;
-  char buffer[256];
-  struct queue *q;
-  struct task *t;
-
-  for (i = 0; i < s->nr_queues; ++i) {
-
-    /* Open file */
-    sprintf(buffer, "queue_%d.dat", i);
-    file = fopen(buffer, "w");
-
-    /* Get the queue */
-    q = &s->queues[i];
-
-    /* Some general info */
-    fprintf(file, "# Queue %d, size=%d, count=%d\n", i, q->size, q->count);
-    fprintf(file, "# Index type subtype\n");
-
-    for (j = 0; j < q->count; ++j) {
-
-      /* Get the task */
-      t = &q->tasks[j];
-
-      /* And print... */
-      fprintf(file, "%d %s %s\n", j, taskID_names[t->type],
-              subtaskID_names[t->subtype]);
-    }
-
-    /* Be nice and clean */
-    fclose(file);
-  }
-}
 
 /**
  * @brief Prints the list of tasks to a file
@@ -1668,21 +1348,21 @@
  * @param s The #scheduler
  * @param fileName Name of the file to write to
  */
-void scheduler_print_tasks(struct scheduler *s, char *fileName) {
-
-  const int nr_tasks = s->nr_tasks, *tid = s->tasks_ind;
-  struct task *t, *tasks = s->tasks;
-
-  FILE *file = fopen(fileName, "w");
-
-  fprintf(file, "# Rank  Name  Subname  unlocks  waits\n");
-
-  for (int k = nr_tasks - 1; k >= 0; k--) {
-    t = &tasks[tid[k]];
-    if (!((1 << t->type)) || t->skip) continue;
-    fprintf(file, "%d %s %s %d %d\n", k, taskID_names[t->type],
-            subtaskID_names[t->subtype], t->nr_unlock_tasks, t->wait);
-  }
-
-  fclose(file);
-}+ void scheduler_print_tasks(struct scheduler *s, char *fileName) {
+
+   const int nr_tasks = s->nr_tasks, *tid = s->tasks_ind;
+   struct task *t, *tasks = s->tasks;
+
+   FILE *file = fopen(fileName, "w");
+
+   fprintf(file, "# Rank  Name  Subname  unlocks  waits\n");
+
+   for (int k = nr_tasks - 1; k >= 0; k--) {
+     t = &tasks[tid[k]];
+     if (!((1 << t->type)) || t->skip) continue;
+     fprintf(file, "%d %s %s %d %d\n", k, taskID_names[t->type],
+	     subtaskID_names[t->subtype], t->nr_unlock_tasks, t->wait);
+   }
+
+   fclose(file);
+ }