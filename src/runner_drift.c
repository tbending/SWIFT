/*******************************************************************************
 * This file is part of SWIFT.
 * Copyright (c) 2012 Pedro Gonnet (pedro.gonnet@durham.ac.uk)
 *                    Matthieu Schaller (matthieu.schaller@durham.ac.uk)
 *               2015 Peter W. Draper (p.w.draper@durham.ac.uk)
 *
 * This program is free software: you can redistribute it and/or modify
 * it under the terms of the GNU Lesser General Public License as published
 * by the Free Software Foundation, either version 3 of the License, or
 * (at your option) any later version.
 *
 * This program is distributed in the hope that it will be useful,
 * but WITHOUT ANY WARRANTY; without even the implied warranty of
 * MERCHANTABILITY or FITNESS FOR A PARTICULAR PURPOSE.  See the
 * GNU General Public License for more details.
 *
 * You should have received a copy of the GNU Lesser General Public License
 * along with this program.  If not, see <http://www.gnu.org/licenses/>.
 *
 ******************************************************************************/

/* Config parameters. */
#include "../config.h"

/* This object's header. */
#include "runner.h"

/* Local headers. */
#include "active.h"
#include "cell.h"
#include "engine.h"
#include "timers.h"


/**
 * @brief Drift all part in a cell.
 *
 * @param r The runner thread.
 * @param c The cell.
 * @param timer Are we timing this ?
 */
void runner_do_drift_part(struct runner *r, struct cell *c, int timer) {

  TIMER_TIC;

  cell_drift_part(c, r->e, 0);

  if (timer) TIMER_TOC(timer_drift_part);
}

/**
 * @brief Drift all gpart in a cell.
 *
 * @param r The runner thread.
 * @param c The cell.
 * @param timer Are we timing this ?
 */
void runner_do_drift_gpart(struct runner *r, struct cell *c, int timer) {

  TIMER_TIC;

  cell_drift_gpart(c, r->e, 0);

  if (timer) TIMER_TOC(timer_drift_gpart);
}

/**
 * @brief Drift all spart in a cell.
 *
 * @param r The runner thread.
 * @param c The cell.
 * @param timer Are we timing this ?
 */
void runner_do_drift_spart(struct runner *r, struct cell *c, int timer) {

  TIMER_TIC;

  cell_drift_spart(c, r->e, 0);

  if (timer) TIMER_TOC(timer_drift_spart);
}

/**
 * @brief Drift all bpart in a cell.
 *
 * @param r The runner thread.
 * @param c The cell.
 * @param timer Are we timing this ?
 */
void runner_do_drift_bpart(struct runner *r, struct cell *c, int timer) {

  TIMER_TIC;

  cell_drift_bpart(c, r->e, 0);

  if (timer) TIMER_TOC(timer_drift_bpart);
}

/**
<<<<<<< HEAD
 * @brief Drift all sink in a cell.
=======
 * @brief Drift all dmpart in a cell.
>>>>>>> 4e26a0e3
 *
 * @param r The runner thread.
 * @param c The cell.
 * @param timer Are we timing this ?
 */
<<<<<<< HEAD
void runner_do_drift_sink(struct runner *r, struct cell *c, int timer) {

  TIMER_TIC;

  cell_drift_sink(c, r->e, 0);

  if (timer) TIMER_TOC(timer_drift_sink);
}
=======
void runner_do_drift_dmpart(struct runner *r, struct cell *c, int timer) {
    
    TIMER_TIC;
    
    cell_drift_dmpart(c, r->e, 0);
    
    if (timer) TIMER_TOC(timer_drift_dmpart);
}


>>>>>>> 4e26a0e3
<|MERGE_RESOLUTION|>--- conflicted
+++ resolved
@@ -30,7 +30,6 @@
 #include "cell.h"
 #include "engine.h"
 #include "timers.h"
-
 
 /**
  * @brief Drift all part in a cell.
@@ -97,17 +96,12 @@
 }
 
 /**
-<<<<<<< HEAD
  * @brief Drift all sink in a cell.
-=======
- * @brief Drift all dmpart in a cell.
->>>>>>> 4e26a0e3
  *
  * @param r The runner thread.
  * @param c The cell.
  * @param timer Are we timing this ?
  */
-<<<<<<< HEAD
 void runner_do_drift_sink(struct runner *r, struct cell *c, int timer) {
 
   TIMER_TIC;
@@ -116,7 +110,14 @@
 
   if (timer) TIMER_TOC(timer_drift_sink);
 }
-=======
+
+/**
+* @brief Drift all dmpart in a cell.
+ *
+ * @param r The runner thread.
+ * @param c The cell.
+ * @param timer Are we timing this ?
+ */
 void runner_do_drift_dmpart(struct runner *r, struct cell *c, int timer) {
     
     TIMER_TIC;
@@ -124,7 +125,4 @@
     cell_drift_dmpart(c, r->e, 0);
     
     if (timer) TIMER_TOC(timer_drift_dmpart);
-}
-
-
->>>>>>> 4e26a0e3
+}