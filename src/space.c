--- conflicted
+++ resolved
@@ -370,14 +370,6 @@
 
 void space_rebuild(struct space *s, double cell_max, int verbose) {
 
-<<<<<<< HEAD
-  int j, k, cdim[3], nr_parts, nr_gparts;
-  struct cell *restrict c, *restrict cells;
-  struct part *restrict p;
-  size_t *ind;
-  double ih[3], dim[3];
-=======
->>>>>>> 7af3ec24
   ticks tic = getticks();
 
   /* Be verbose about this. */
@@ -385,14 +377,6 @@
 
   /* Re-grid if necessary, or just re-set the cell data. */
   space_regrid(s, cell_max, verbose);
-<<<<<<< HEAD
-
-  /* Now set local space variables. */
-  nr_parts = s->nr_parts;
-  cells = s->cells;
-  nr_gparts = s->nr_gparts;
-=======
->>>>>>> 7af3ec24
 
   int nr_parts = s->nr_parts;
   int nr_gparts = s->nr_gparts;
