# This file is part of SWIFT.
# Copyright (c) 2012 Pedro Gonnet (pedro.gonnet@durham.ac.uk),
#                    Matthieu Schaller (matthieu.schaller@durham.ac.uk).
#
# This program is free software: you can redistribute it and/or modify
# it under the terms of the GNU General Public License as published by
# the Free Software Foundation, either version 3 of the License, or
# (at your option) any later version.
#
# This program is distributed in the hope that it will be useful,
# but WITHOUT ANY WARRANTY; without even the implied warranty of
# MERCHANTABILITY or FITNESS FOR A PARTICULAR PURPOSE.  See the
# GNU General Public License for more details.
#
# You should have received a copy of the GNU General Public License
# along with this program.  If not, see <http://www.gnu.org/licenses/>.

# Add the non-standard paths to the included library headers
AM_CFLAGS = $(HDF5_CPPFLAGS) $(GSL_INCS) $(FFTW_INCS) $(NUMA_INCS) $(GRACKLE_INCS) $(OPENMP_CFLAGS)

# Assign a "safe" version number
AM_LDFLAGS = $(HDF5_LDFLAGS) $(FFTW_LIBS)

# The git command, if available.
GIT_CMD = @GIT_CMD@

# Additional dependencies for shared libraries.
EXTRA_LIBS = $(HDF5_LIBS) $(FFTW_LIBS) $(NUMA_LIBS) $(PROFILER_LIBS) $(TCMALLOC_LIBS) $(JEMALLOC_LIBS) $(TBBMALLOC_LIBS) $(GRACKLE_LIBS) $(GSL_LIBS)

# MPI libraries.
MPI_LIBS = $(PARMETIS_LIBS) $(METIS_LIBS) $(MPI_THREAD_LIBS)
MPI_FLAGS = -DWITH_MPI $(PARMETIS_INCS) $(METIS_INCS)

# Build the libswiftsim library and a convenience library just for the gravity tasks
lib_LTLIBRARIES = libswiftsim.la
noinst_LTLIBRARIES = libgrav.la 
# Build a MPI-enabled version too?
if HAVEMPI
lib_LTLIBRARIES += libswiftsim_mpi.la
noinst_LTLIBRARIES += libgrav_mpi.la
endif

# List required headers
include_HEADERS = space.h runner.h queue.h task.h lock.h cell.h part.h const.h \
    engine.h swift.h serial_io.h timers.h debug.h scheduler.h proxy.h parallel_io.h \
    common_io.h single_io.h distributed_io.h map.h tools.h  partition_fixed_costs.h \
    partition.h clocks.h parser.h physical_constants.h physical_constants_cgs.h potential.h version.h \
    hydro_properties.h riemann.h threadpool.h cooling_io.h cooling.h cooling_struct.h \
    statistics.h memswap.h cache.h runner_doiact_hydro_vec.h profiler.h entropy_floor.h \
    dump.h logger.h active.h timeline.h xmf.h gravity_properties.h gravity_derivatives.h \
    gravity_softened_derivatives.h vector_power.h collectgroup.h hydro_space.h sort_part.h \
    chemistry.h chemistry_io.h chemistry_struct.h cosmology.h restart.h space_getsid.h utilities.h \
    mesh_gravity.h cbrt.h exp10.h velociraptor_interface.h swift_velociraptor_part.h outputlist.h \
    logger_io.h tracers_io.h tracers.h tracers_struct.h star_formation_io.h fof.h fof_struct.h fof_io.h \
<<<<<<< HEAD
    multipole.h multipole_accept.h multipole_struct.h binomial.h integer_power.h \
=======
    multipole.h multipole_struct.h sincos.h \
>>>>>>> dc75fcd5
    star_formation_struct.h star_formation.h star_formation_iact.h \
    star_formation_logger.h star_formation_logger_struct.h \
    pressure_floor.h pressure_floor_struct.h pressure_floor_iact.h \
    velociraptor_struct.h velociraptor_io.h random.h memuse.h mpiuse.h memuse_rnodes.h \
    black_holes.h black_holes_io.h black_holes_properties.h black_holes_struct.h \
    feedback.h feedback_struct.h feedback_properties.h task_order.h \
    space_unique_id.h line_of_sight.h

# source files for EAGLE cooling
QLA_COOLING_SOURCES =
if HAVEQLACOOLING
QLA_COOLING_SOURCES += cooling/QLA/cooling.c cooling/QLA/cooling_tables.c
endif

# source files for EAGLE cooling
EAGLE_COOLING_SOURCES =
if HAVEEAGLECOOLING
EAGLE_COOLING_SOURCES += cooling/EAGLE/cooling.c cooling/EAGLE/cooling_tables.c
endif

# source files for EAGLE feedback
EAGLE_FEEDBACK_SOURCES =
if HAVEEAGLEFEEDBACK
EAGLE_FEEDBACK_SOURCES += feedback/EAGLE/feedback.c
endif

# source files for GRACKLE cooling
GRACKLE_COOLING_SOURCES =
if HAVEGRACKLECOOLING
GRACKLE_COOLING_SOURCES += cooling/grackle/cooling.c
endif

# source files for GEAR feedback
GEAR_FEEDBACK_SOURCES =
if HAVEGEARFEEDBACK
GEAR_FEEDBACK_SOURCES += feedback/GEAR/stellar_evolution.c feedback/GEAR/feedback.c \
	feedback/GEAR/initial_mass_function.c feedback/GEAR/supernovae_ia.c feedback/GEAR/supernovae_ii.c
endif

# Common source files
AM_SOURCES = space.c runner_main.c runner_doiact_hydro.c runner_doiact_limiter.c \
    runner_doiact_stars.c runner_doiact_black_holes.c runner_ghost.c runner_recv.c \
    runner_sort.c runner_drift.c runner_black_holes.c runner_time_integration.c \
    runner_doiact_hydro_vec.c runner_others.c\
    queue.c task.c cell.c engine.c engine_maketasks.c engine_split_particles.c \
    engine_marktasks.c engine_drift.c engine_unskip.c engine_collect_end_of_step.c \
    engine_redistribute.c engine_fof.c serial_io.c timers.c debug.c scheduler.c \
    proxy.c parallel_io.c units.c common_io.c single_io.c multipole.c version.c map.c \
    kernel_hydro.c tools.c part.c partition.c clocks.c parser.c distributed_io.c \
    physical_constants.c potential.c hydro_properties.c \
    threadpool.c cooling.c star_formation.c \
    statistics.c profiler.c dump.c logger.c \
    part_type.c xmf.c gravity_properties.c gravity.c \
    collectgroup.c hydro_space.c equation_of_state.c \
    chemistry.c cosmology.c restart.c mesh_gravity.c velociraptor_interface.c \
    outputlist.c velociraptor_dummy.c logger_io.c memuse.c mpiuse.c memuse_rnodes.c fof.c \
    hashmap.c pressure_floor.c space_unique_id.c line_of_sight.c \
    $(QLA_COOLING_SOURCES) \
    $(EAGLE_COOLING_SOURCES) $(EAGLE_FEEDBACK_SOURCES) \
    $(GRACKLE_COOLING_SOURCES) $(GEAR_FEEDBACK_SOURCES)

# Include files for distribution, not installation.
nobase_noinst_HEADERS = align.h approx_math.h atomic.h barrier.h cycle.h error.h inline.h kernel_hydro.h kernel_gravity.h \
		 gravity_iact.h kernel_long_gravity.h vector.h accumulate.h cache.h \
	         runner_doiact_nosort.h runner_doiact_hydro.h runner_doiact_stars.h runner_doiact_black_holes.h runner_doiact_grav.h \
                 runner_doiact_functions_hydro.h runner_doiact_functions_stars.h runner_doiact_functions_black_holes.h \
		 runner_doiact_functions_limiter.h runner_doiact_limiter.h units.h intrinsics.h minmax.h \
                 kick.h timestep.h drift.h adiabatic_index.h io_properties.h dimension.h part_type.h periodic.h memswap.h \
                 timestep_limiter.h timestep_limiter_iact.h timestep_sync.h timestep_sync_part.h timestep_limiter_struct.h \
                 dump.h logger.h sign.h logger_io.h hashmap.h gravity.h gravity_io.h gravity_cache.h \
		 gravity/Default/gravity.h gravity/Default/gravity_iact.h gravity/Default/gravity_io.h \
		 gravity/Default/gravity_debug.h gravity/Default/gravity_part.h  \
		 gravity/Potential/gravity.h gravity/Potential/gravity_iact.h gravity/Potential/gravity_io.h \
		 gravity/Potential/gravity_debug.h gravity/Potential/gravity_part.h  \
		 gravity/MultiSoftening/gravity.h gravity/MultiSoftening/gravity_iact.h gravity/MultiSoftening/gravity_io.h \
		 gravity/MultiSoftening/gravity_debug.h gravity/MultiSoftening/gravity_part.h  \
		 equation_of_state.h \
		 equation_of_state/ideal_gas/equation_of_state.h equation_of_state/isothermal/equation_of_state.h \
	 	 hydro.h hydro_io.h hydro_parameters.h \
		 hydro/Minimal/hydro.h hydro/Minimal/hydro_iact.h hydro/Minimal/hydro_io.h \
                 hydro/Minimal/hydro_debug.h hydro/Minimal/hydro_part.h \
		 hydro/Minimal/hydro_parameters.h \
		 hydro/Default/hydro.h hydro/Default/hydro_iact.h hydro/Default/hydro_io.h \
                 hydro/Default/hydro_debug.h hydro/Default/hydro_part.h \
		 hydro/Default/hydro_parameters.h \
		 hydro/Gadget2/hydro.h hydro/Gadget2/hydro_iact.h hydro/Gadget2/hydro_io.h \
                 hydro/Gadget2/hydro_debug.h hydro/Gadget2/hydro_part.h \
		 hydro/Gadget2/hydro_parameters.h \
		 hydro/PressureEntropy/hydro.h hydro/PressureEntropy/hydro_iact.h hydro/PressureEntropy/hydro_io.h \
                 hydro/PressureEntropy/hydro_debug.h hydro/PressureEntropy/hydro_part.h \
		 hydro/PressureEntropy/hydro_parameters.h \
		 hydro/PressureEnergy/hydro.h hydro/PressureEnergy/hydro_iact.h hydro/PressureEnergy/hydro_io.h \
                 hydro/PressureEnergy/hydro_debug.h hydro/PressureEnergy/hydro_part.h \
		 hydro/PressureEnergy/hydro_parameters.h \
		 hydro/PressureEnergyMorrisMonaghanAV/hydro.h hydro/PressureEnergyMorrisMonaghanAV/hydro_iact.h hydro/PressureEnergyMorrisMonaghanAV/hydro_io.h \
                 hydro/PressureEnergyMorrisMonaghanAV/hydro_debug.h hydro/PressureEnergyMorrisMonaghanAV/hydro_part.h \
		 hydro/PressureEnergyMorrisMonaghanAV/hydro_parameters.h \
		 hydro/AnarchyPU/hydro.h hydro/AnarchyPU/hydro_iact.h hydro/AnarchyPU/hydro_io.h \
                 hydro/AnarchyPU/hydro_debug.h hydro/AnarchyPU/hydro_part.h \
		 hydro/AnarchyPU/hydro_parameters.h \
		 hydro/SPHENIX/hydro.h hydro/SPHENIX/hydro_iact.h hydro/SPHENIX/hydro_io.h \
                 hydro/SPHENIX/hydro_debug.h hydro/SPHENIX/hydro_part.h \
		 hydro/SPHENIX/hydro_parameters.h \
		 hydro/Gizmo/hydro_parameters.h \
                 hydro/Gizmo/hydro_io.h hydro/Gizmo/hydro_debug.h \
                 hydro/Gizmo/hydro.h hydro/Gizmo/hydro_iact.h \
                 hydro/Gizmo/hydro_part.h \
                 hydro/Gizmo/hydro_gradients.h \
                 hydro/Gizmo/hydro_getters.h \
                 hydro/Gizmo/hydro_setters.h \
                 hydro/Gizmo/hydro_flux.h \
                 hydro/Gizmo/hydro_slope_limiters.h \
                 hydro/Gizmo/hydro_slope_limiters_face.h \
                 hydro/Gizmo/hydro_slope_limiters_cell.h \
                 hydro/Gizmo/hydro_unphysical.h \
                 hydro/Gizmo/hydro_gradients_sph.h \
                 hydro/Gizmo/hydro_gradients_gizmo.h \
                 hydro/Gizmo/hydro_velocities.h \
                 hydro/Gizmo/hydro_lloyd.h \
                 hydro/Gizmo/MFV/hydro_debug.h \
                 hydro/Gizmo/MFV/hydro_part.h \
                 hydro/Gizmo/MFV/hydro_velocities.h \
                 hydro/Gizmo/MFV/hydro_flux.h \
                 hydro/Gizmo/MFM/hydro_debug.h \
                 hydro/Gizmo/MFM/hydro_part.h \
                 hydro/Gizmo/MFM/hydro_flux.h \
                 hydro/Gizmo/MFM/hydro_velocities.h \
                 hydro/Shadowswift/hydro_debug.h \
                 hydro/Shadowswift/hydro_gradients.h hydro/Shadowswift/hydro.h \
                 hydro/Shadowswift/hydro_iact.h \
                 hydro/Shadowswift/hydro_io.h \
                 hydro/Shadowswift/hydro_part.h \
                 hydro/Shadowswift/hydro_slope_limiters_cell.h \
                 hydro/Shadowswift/hydro_slope_limiters_face.h \
                 hydro/Shadowswift/hydro_slope_limiters.h \
                 hydro/Shadowswift/voronoi1d_algorithm.h \
                 hydro/Shadowswift/voronoi1d_cell.h \
                 hydro/Shadowswift/voronoi2d_algorithm.h \
                 hydro/Shadowswift/voronoi2d_cell.h \
                 hydro/Shadowswift/voronoi3d_algorithm.h \
                 hydro/Shadowswift/voronoi3d_cell.h \
                 hydro/Shadowswift/voronoi_algorithm.h \
                 hydro/Shadowswift/voronoi_cell.h \
                 hydro/Shadowswift/hydro_parameters.h \
	         riemann/riemann_hllc.h riemann/riemann_trrs.h \
		 riemann/riemann_exact.h riemann/riemann_vacuum.h \
                 riemann/riemann_checks.h \
	 	 stars.h stars_io.h \
		 stars/Default/stars.h stars/Default/stars_iact.h stars/Default/stars_io.h \
		 stars/Default/stars_debug.h stars/Default/stars_part.h  \
		 stars/EAGLE/stars.h stars/EAGLE/stars_iact.h stars/EAGLE/stars_io.h \
		 stars/EAGLE/stars_debug.h stars/EAGLE/stars_part.h \
		 stars/GEAR/stars.h stars/GEAR/stars_iact.h stars/GEAR/stars_io.h \
		 stars/GEAR/stars_debug.h stars/GEAR/stars_part.h \
	         potential/none/potential.h potential/point_mass/potential.h \
                 potential/isothermal/potential.h potential/disc_patch/potential.h \
                 potential/sine_wave/potential.h \
		 star_formation/none/star_formation.h star_formation/none/star_formation_struct.h \
		 star_formation/none/star_formation_io.h star_formation/none/star_formation_iact.h \
		 star_formation/QLA/star_formation.h star_formation/QLA/star_formation_struct.h \
		 star_formation/QLA/star_formation_io.h star_formation/QLA/star_formation_iact.h \
		 star_formation/EAGLE/star_formation.h star_formation/EAGLE/star_formation_struct.h \
		 star_formation/EAGLE/star_formation_io.h star_formation/EAGLE/star_formation_iact.h \
		 star_formation/GEAR/star_formation.h star_formation/GEAR/star_formation_struct.h \
		 star_formation/GEAR/star_formation_io.h star_formation/GEAR/star_formation_iact.h \
                 star_formation/EAGLE/star_formation_logger.h star_formation/EAGLE/star_formation_logger_struct.h \
                 star_formation/GEAR/star_formation_logger.h star_formation/GEAR/star_formation_logger_struct.h \
                 star_formation/none/star_formation_logger.h star_formation/none/star_formation_logger_struct.h \
                 cooling/none/cooling.h cooling/none/cooling_struct.h \
                 cooling/none/cooling_io.h \
		 cooling/Compton/cooling.h cooling/Compton/cooling_struct.h \
                 cooling/Compton/cooling_io.h \
	         cooling/const_du/cooling.h cooling/const_du/cooling_struct.h \
                 cooling/const_du/cooling_io.h \
                 cooling/const_lambda/cooling.h cooling/const_lambda/cooling_struct.h \
                 cooling/const_lambda/cooling_io.h \
                 cooling/grackle/cooling.h cooling/grackle/cooling_struct.h \
                 cooling/grackle/cooling_io.h \
		 cooling/EAGLE/cooling.h cooling/EAGLE/cooling_struct.h cooling/EAGLE/cooling_tables.h \
                 cooling/EAGLE/cooling_io.h cooling/EAGLE/interpolate.h cooling/EAGLE/cooling_rates.h \
		 cooling/QLA/cooling.h cooling/QLA/cooling_struct.h cooling/QLA/cooling_tables.h \
                 cooling/QLA/cooling_io.h cooling/QLA/interpolate.h cooling/QLA/cooling_rates.h \
                 chemistry/none/chemistry.h \
		 chemistry/none/chemistry_io.h \
		 chemistry/none/chemistry_struct.h \
		 chemistry/none/chemistry_iact.h \
                 chemistry/GEAR/chemistry.h \
		 chemistry/GEAR/chemistry_io.h \
		 chemistry/GEAR/chemistry_struct.h \
		 chemistry/GEAR/chemistry_iact.h \
                 chemistry/EAGLE/chemistry.h \
		 chemistry/EAGLE/chemistry_io.h \
		 chemistry/EAGLE/chemistry_struct.h\
		 chemistry/EAGLE/chemistry_iact.h \
                 chemistry/QLA/chemistry.h \
		 chemistry/QLA/chemistry_io.h \
		 chemistry/QLA/chemistry_struct.h\
		 chemistry/QLA/chemistry_iact.h \
	         entropy_floor/none/entropy_floor.h \
                 entropy_floor/EAGLE/entropy_floor.h \
                 entropy_floor/QLA/entropy_floor.h \
		 tracers/none/tracers.h tracers/none/tracers_struct.h \
                 tracers/none/tracers_io.h \
		 tracers/EAGLE/tracers.h tracers/EAGLE/tracers_struct.h \
                 tracers/EAGLE/tracers_io.h \
	         feedback/none/feedback.h feedback/none/feedback_struct.h feedback/none/feedback_iact.h \
                 feedback/none/feedback_properties.h \
	         feedback/EAGLE/feedback.h feedback/EAGLE/feedback_struct.h feedback/EAGLE/feedback_iact.h \
                 feedback/EAGLE/feedback_properties.h feedback/EAGLE/imf.h feedback/EAGLE/interpolate.h \
                 feedback/EAGLE/yield_tables.h \
		 feedback/GEAR/stellar_evolution_struct.h feedback/GEAR/stellar_evolution.h \
		 feedback/GEAR/feedback.h feedback/GEAR/feedback_iact.h \
		 feedback/GEAR/feedback_properties.h feedback/GEAR/feedback_struct.h \
                 feedback/GEAR/initial_mass_function.h feedback/GEAR/supernovae_ia.h feedback/GEAR/supernovae_ii.h \
                 feedback/GEAR/lifetime.h feedback/GEAR/hdf5_functions.h feedback/GEAR/interpolation.h \
                 black_holes/Default/black_holes.h black_holes/Default/black_holes_io.h \
		 black_holes/Default/black_holes_part.h black_holes/Default/black_holes_iact.h \
                 black_holes/Default/black_holes_properties.h \
                 black_holes/Default/black_holes_struct.h \
                 black_holes/EAGLE/black_holes.h black_holes/EAGLE/black_holes_io.h \
		 black_holes/EAGLE/black_holes_part.h black_holes/EAGLE/black_holes_iact.h \
                 black_holes/EAGLE/black_holes_properties.h black_holes/EAGLE/black_holes_parameters.h \
                 black_holes/EAGLE/black_holes_struct.h \
		 pressure_floor/GEAR/pressure_floor.h pressure_floor/none/pressure_floor.h \
		 pressure_floor/GEAR/pressure_floor_iact.h pressure_floor/none/pressure_floor_iact.h \
		 pressure_floor/GEAR/pressure_floor_struct.h pressure_floor/none/pressure_floor_struct.h \
	         task_order/GEAR/task_order.h task_order/EAGLE/task_order.h task_order/default/task_order.h \
     sink/Default/sink.h sink/Default/sink_io.h sink/Default/sink_part.h \
	   sink.h sink_io.h


# Sources and special flags for the gravity library
libgrav_la_SOURCES = runner_doiact_grav.c
libgrav_la_CFLAGS = $(AM_CFLAGS) $(GRAVITY_CFLAGS)
libgrav_la_LDFLAGS = $(AM_LDFLAGS) $(EXTRA_LIBS)

# Sources and special flags for the gravity MPI library
libgrav_mpi_la_SOURCES = runner_doiact_grav.c
libgrav_mpi_la_CFLAGS = $(AM_CFLAGS) $(GRAVITY_CFLAGS) -DWITH_MPI
libgrav_mpi_la_LDFLAGS = $(AM_LDFLAGS) $(MPI_LIBS) $(EXTRA_LIBS)

# Sources and flags for regular library
libswiftsim_la_SOURCES = $(AM_SOURCES)
libswiftsim_la_CFLAGS = $(AM_CFLAGS)
libswiftsim_la_LDFLAGS = $(AM_LDFLAGS) $(EXTRA_LIBS) -version-info 0:0:0
libswiftsim_la_LIBADD = $(GRACKLE_LIBS) $(VELOCIRAPTOR_LIBS) libgrav.la

# Sources and flags for MPI library
libswiftsim_mpi_la_SOURCES = $(AM_SOURCES)
libswiftsim_mpi_la_CFLAGS = $(AM_CFLAGS) $(MPI_FLAGS)
libswiftsim_mpi_la_LDFLAGS = $(AM_LDFLAGS) $(MPI_LIBS) $(EXTRA_LIBS) -version-info 0:0:0
libswiftsim_mpi_la_SHORTNAME = mpi
libswiftsim_mpi_la_LIBADD = $(GRACKLE_LIBS) $(VELOCIRAPTOR_LIBS) $(MPI_LIBS) libgrav_mpi.la

# Versioning. If any sources change then update the version_string.h file with
# the current git revision and package version.
# May have a checkout without a version_string.h file and no git command (tar/zip
# download), allow that, but make sure we know it.
version_string.h: version_string.h.in Makefile $(AM_SOURCES) $(include_HEADERS) $(noinst_HEADERS)
	if test "X$(GIT_CMD)" != "X"; then \
	    GIT_REVISION=`$(GIT_CMD) describe --abbrev=8  --always --tags --dirty 2>/dev/null`; \
	    GIT_BRANCH=`$(GIT_CMD) branch 2>/dev/null | sed -n 's/^\* \(.*\)/\1/p' 2>/dev/null`; \
            GIT_DATE=`$(GIT_CMD) log -1 --format=%ci 2>/dev/null`; \
	    sed -e "s,@PACKAGE_VERSION\@,$(PACKAGE_VERSION)," \
	        -e "s,@GIT_REVISION\@,$${GIT_REVISION}," \
	        -e "s|@GIT_BRANCH\@|$${GIT_BRANCH}|" \
	        -e "s|@GIT_DATE\@|$${GIT_DATE}|" \
	        -e "s|@SWIFT_CFLAGS\@|$(CFLAGS)|" $< > version_string.h; \
	else \
	    if test ! -f version_string.h; then \
	        sed -e "s,@PACKAGE_VERSION\@,$(PACKAGE_VERSION)," \
	            -e "s,@GIT_REVISION\@,unknown," \
		    -e "s,@GIT_BRANCH\@,unknown," \
		    -e "s,@GIT_DATE\@,unknown," \
	            -e "s|@SWIFT_CFLAGS\@|$(CFLAGS)|" $< > version_string.h; \
	    fi; \
	fi

#  Make sure version_string.h is built first.
BUILT_SOURCES = version_string.h

#  And distribute the built files.
EXTRA_DIST = version_string.h version_string.h.in<|MERGE_RESOLUTION|>--- conflicted
+++ resolved
@@ -52,11 +52,7 @@
     chemistry.h chemistry_io.h chemistry_struct.h cosmology.h restart.h space_getsid.h utilities.h \
     mesh_gravity.h cbrt.h exp10.h velociraptor_interface.h swift_velociraptor_part.h outputlist.h \
     logger_io.h tracers_io.h tracers.h tracers_struct.h star_formation_io.h fof.h fof_struct.h fof_io.h \
-<<<<<<< HEAD
-    multipole.h multipole_accept.h multipole_struct.h binomial.h integer_power.h \
-=======
-    multipole.h multipole_struct.h sincos.h \
->>>>>>> dc75fcd5
+    multipole.h multipole_accept.h multipole_struct.h binomial.h integer_power.h sincos.h \
     star_formation_struct.h star_formation.h star_formation_iact.h \
     star_formation_logger.h star_formation_logger_struct.h \
     pressure_floor.h pressure_floor_struct.h pressure_floor_iact.h \
