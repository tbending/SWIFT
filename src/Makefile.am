
# This file is part of SWIFT.
# Copyright (c) 2012 Pedro Gonnet (pedro.gonnet@durham.ac.uk),
#                    Matthieu Schaller (matthieu.schaller@durham.ac.uk).
#
# This program is free software: you can redistribute it and/or modify
# it under the terms of the GNU General Public License as published by
# the Free Software Foundation, either version 3 of the License, or
# (at your option) any later version.
#
# This program is distributed in the hope that it will be useful,
# but WITHOUT ANY WARRANTY; without even the implied warranty of
# MERCHANTABILITY or FITNESS FOR A PARTICULAR PURPOSE.  See the
# GNU General Public License for more details.
#
# You should have received a copy of the GNU General Public License
# along with this program.  If not, see <http://www.gnu.org/licenses/>.

# Add the debug flag to the whole thing
AM_CFLAGS = -DTIMER -DCOUNTER -DCPU_TPS=2.30e9 $(HDF5_CPPFLAGS)

# Assign a "safe" version number
AM_LDFLAGS = $(LAPACK_LIBS) $(BLAS_LIBS) $(HDF5_LDFLAGS) -version-info 0:0:0 # -fsanitize=address

# The git command, if available.
GIT_CMD = @GIT_CMD@

# Build the libswiftsim library
lib_LTLIBRARIES = libswiftsim.la
# Build a MPI-enabled version too?
if HAVEMPI
lib_LTLIBRARIES += libswiftsim_mpi.la
endif

# List required headers
include_HEADERS = space.h runner.h queue.h task.h lock.h cell.h part.h const.h \
    engine.h swift.h serial_io.h timers.h debug.h scheduler.h proxy.h parallel_io.h \
    common_io.h single_io.h multipole.h map.h tools.h

# Common source files
AM_SOURCES = space.c runner.c queue.c task.c cell.c engine.c \
    serial_io.c timers.c debug.c scheduler.c proxy.c parallel_io.c \
    units.c common_io.c single_io.c multipole.c version.c map.c \
    kernel.c tools.c part.c

# Include files for distribution, not installation.
noinst_HEADERS = approx_math.h atomic.h cycle.h error.h inline.h kernel.h vector.h \
		 runner_doiact.h runner_doiact_grav.h units.h intrinsics.h \
		 hydro.h hydro_io.h gravity.h \
<<<<<<< HEAD
		 hydro/Minimal/hydro.h hydro/Minimal/hydro_iact.h hydro/Minimal/hydro_io.h \
                 hydro/Minimal/hydro_debug.h hydro/Minimal/hydro_part.h
=======
		 gravity/Default/gravity.h gravity/Default/runner_iact_grav.h \
		 gravity/Default/gravity_part.h
>>>>>>> 3fd353ba
		 hydro/Default/hydro.h hydro/Default/hydro_iact.h hydro/Default/hydro_io.h \
                 hydro/Default/hydro_debug.h hydro/Default/hydro_part.h \
		 hydro/Gadget2/hydro.h hydro/Gadget2/hydro_iact.h hydro/Gadget2/hydro_io.h \
                 hydro/Gadget2/hydro_debug.h hydro/Gadget2/hydro_part.h

# Sources and flags for regular library
libswiftsim_la_SOURCES = $(AM_SOURCES)

# Sources and flags for MPI library
libswiftsim_mpi_la_SOURCES = $(AM_SOURCES)
libswiftsim_mpi_la_CFLAGS = $(AM_CFLAGS) -DWITH_MPI $(METIS_INCS)
libswiftsim_mpi_la_SHORTNAME = mpi


# Versioning. If any sources change then update the version.h file with
# the current git revision and package version.
# May have a checkout without a version.h file and no git command (tar/zip
# download), allow that, but make sure we know it.
version.h: version.h.in $(AM_SOURCES) $(include_HEADERS) $(noinst_HEADERS)
	if test "X$(GIT_CMD)" != "X"; then \
	    GIT_REVISION=`$(GIT_CMD) describe --abbrev=8  --always --tags --dirty`; \
	    GIT_BRANCH=`$(GIT_CMD) branch | sed -n 's/^\* \(.*\)/\1/p'`; \
	    sed -e "s,@PACKAGE_VERSION\@,$(PACKAGE_VERSION)," \
	        -e "s,@GIT_REVISION\@,$${GIT_REVISION}," \
	        -e "s|@GIT_BRANCH\@|$${GIT_BRANCH}|" version.h.in > version.h; \
	else \
	    if test ! -f version.h; then \
	        sed -e "s,@PACKAGE_VERSION\@,$(PACKAGE_VERSION)," \
	            -e "s,@GIT_REVISION\@,unknown," \
		    -e "s,@GIT_BRANCH\@,unknown," version.h.in > version.h; \
	    fi; \
	fi

#  Make sure version.h is built first.
BUILT_SOURCES = version.h

#  And distribute the built files.
EXTRA_DIST = version.h version.h.in<|MERGE_RESOLUTION|>--- conflicted
+++ resolved
@@ -47,13 +47,10 @@
 noinst_HEADERS = approx_math.h atomic.h cycle.h error.h inline.h kernel.h vector.h \
 		 runner_doiact.h runner_doiact_grav.h units.h intrinsics.h \
 		 hydro.h hydro_io.h gravity.h \
-<<<<<<< HEAD
+		 gravity/Default/gravity.h gravity/Default/runner_iact_grav.h \
+		 gravity/Default/gravity_part.h
 		 hydro/Minimal/hydro.h hydro/Minimal/hydro_iact.h hydro/Minimal/hydro_io.h \
                  hydro/Minimal/hydro_debug.h hydro/Minimal/hydro_part.h
-=======
-		 gravity/Default/gravity.h gravity/Default/runner_iact_grav.h \
-		 gravity/Default/gravity_part.h
->>>>>>> 3fd353ba
 		 hydro/Default/hydro.h hydro/Default/hydro_iact.h hydro/Default/hydro_io.h \
                  hydro/Default/hydro_debug.h hydro/Default/hydro_part.h \
 		 hydro/Gadget2/hydro.h hydro/Gadget2/hydro_iact.h hydro/Gadget2/hydro_io.h \
