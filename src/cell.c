/*******************************************************************************
 * This file is part of SWIFT.
 * Copyright (c) 2012 Pedro Gonnet (pedro.gonnet@durham.ac.uk)
 *                    Matthieu Schaller (matthieu.schaller@durham.ac.uk)
 *               2015 Peter W. Draper (p.w.draper@durham.ac.uk)
 *               2016 John A. Regan (john.a.regan@durham.ac.uk)
 *                    Tom Theuns (tom.theuns@durham.ac.uk)
 *
 * This program is free software: you can redistribute it and/or modify
 * it under the terms of the GNU Lesser General Public License as published
 * by the Free Software Foundation, either version 3 of the License, or
 * (at your option) any later version.
 *
 * This program is distributed in the hope that it will be useful,
 * but WITHOUT ANY WARRANTY; without even the implied warranty of
 * MERCHANTABILITY or FITNESS FOR A PARTICULAR PURPOSE.  See the
 * GNU General Public License for more details.
 *
 * You should have received a copy of the GNU Lesser General Public License
 * along with this program.  If not, see <http://www.gnu.org/licenses/>.
 *
 ******************************************************************************/

/* Config parameters. */
#include "../config.h"

/* Some standard headers. */
#include <float.h>
#include <limits.h>
#include <math.h>
#include <pthread.h>
#include <stdio.h>
#include <stdlib.h>
#include <string.h>

/* MPI headers. */
#ifdef WITH_MPI
#include <mpi.h>
#endif

/* Switch off timers. */
#ifdef TIMER
#undef TIMER
#endif

/* This object's header. */
#include "cell.h"

/* Local headers. */
#include "active.h"
#include "atomic.h"
#include "chemistry.h"
#include "drift.h"
#include "engine.h"
#include "error.h"
#include "gravity.h"
#include "hydro.h"
#include "hydro_properties.h"
#include "memswap.h"
#include "minmax.h"
#include "scheduler.h"
#include "space.h"
#include "space_getsid.h"
#include "stars.h"
#include "timers.h"
#include "tools.h"
#include "tracers.h"

/* Global variables. */
int cell_next_tag = 0;

/**
 * @brief Get the size of the cell subtree.
 *
 * @param c The #cell.
 */
int cell_getsize(struct cell *c) {

  /* Number of cells in this subtree. */
  int count = 1;

  /* Sum up the progeny if split. */
  if (c->split)
    for (int k = 0; k < 8; k++)
      if (c->progeny[k] != NULL) count += cell_getsize(c->progeny[k]);

  /* Return the final count. */
  return count;
}

/**
 * @brief Link the cells recursively to the given #part array.
 *
 * @param c The #cell.
 * @param parts The #part array.
 *
 * @return The number of particles linked.
 */
int cell_link_parts(struct cell *c, struct part *parts) {

#ifdef SWIFT_DEBUG_CHECKS
  if (c->nodeID == engine_rank)
    error("Linking foreign particles in a local cell!");

  if (c->hydro.parts != NULL)
    error("Linking parts into a cell that was already linked");
#endif

  c->hydro.parts = parts;

  /* Fill the progeny recursively, depth-first. */
  if (c->split) {
    int offset = 0;
    for (int k = 0; k < 8; k++) {
      if (c->progeny[k] != NULL)
        offset += cell_link_parts(c->progeny[k], &parts[offset]);
    }
  }

  /* Return the total number of linked particles. */
  return c->hydro.count;
}

/**
 * @brief Link the cells recursively to the given #gpart array.
 *
 * @param c The #cell.
 * @param gparts The #gpart array.
 *
 * @return The number of particles linked.
 */
int cell_link_gparts(struct cell *c, struct gpart *gparts) {

#ifdef SWIFT_DEBUG_CHECKS
  if (c->nodeID == engine_rank)
    error("Linking foreign particles in a local cell!");

  if (c->grav.parts != NULL)
    error("Linking gparts into a cell that was already linked");
#endif

  c->grav.parts = gparts;

  /* Fill the progeny recursively, depth-first. */
  if (c->split) {
    int offset = 0;
    for (int k = 0; k < 8; k++) {
      if (c->progeny[k] != NULL)
        offset += cell_link_gparts(c->progeny[k], &gparts[offset]);
    }
  }

  /* Return the total number of linked particles. */
  return c->grav.count;
}

/**
 * @brief Link the cells recursively to the given #spart array.
 *
 * @param c The #cell.
 * @param sparts The #spart array.
 *
 * @return The number of particles linked.
 */
int cell_link_sparts(struct cell *c, struct spart *sparts) {

#ifdef SWIFT_DEBUG_CHECKS
  if (c->nodeID == engine_rank)
    error("Linking foreign particles in a local cell!");

  if (c->stars.parts != NULL)
    error("Linking sparts into a cell that was already linked");
#endif

  c->stars.parts = sparts;

  /* Fill the progeny recursively, depth-first. */
  if (c->split) {
    int offset = 0;
    for (int k = 0; k < 8; k++) {
      if (c->progeny[k] != NULL)
        offset += cell_link_sparts(c->progeny[k], &sparts[offset]);
    }
  }

  /* Return the total number of linked particles. */
  return c->stars.count;
}

/**
 * @brief Recurse down foreign cells until reaching one with hydro
 * tasks; then trigger the linking of the #part array from that
 * level.
 *
 * @param c The #cell.
 * @param parts The #part array.
 *
 * @return The number of particles linked.
 */
int cell_link_foreign_parts(struct cell *c, struct part *parts) {

#ifdef WITH_MPI

#ifdef SWIFT_DEBUG_CHECKS
  if (c->nodeID == engine_rank)
    error("Linking foreign particles in a local cell!");
#endif

  /* Do we have a hydro task at this level? */
  if (c->mpi.hydro.recv_xv != NULL) {

    /* Recursively attach the parts */
    const int counts = cell_link_parts(c, parts);
#ifdef SWIFT_DEBUG_CHECKS
    if (counts != c->hydro.count)
      error("Something is wrong with the foreign counts");
#endif
    return counts;
  }

  /* Go deeper to find the level where the tasks are */
  if (c->split) {
    int count = 0;
    for (int k = 0; k < 8; k++) {
      if (c->progeny[k] != NULL) {
        count += cell_link_foreign_parts(c->progeny[k], &parts[count]);
      }
    }
    return count;
  } else {
    return 0;
  }

#else
  error("Calling linking of foregin particles in non-MPI mode.");
#endif
}

/**
 * @brief Recurse down foreign cells until reaching one with gravity
 * tasks; then trigger the linking of the #gpart array from that
 * level.
 *
 * @param c The #cell.
 * @param gparts The #gpart array.
 *
 * @return The number of particles linked.
 */
int cell_link_foreign_gparts(struct cell *c, struct gpart *gparts) {

#ifdef WITH_MPI

#ifdef SWIFT_DEBUG_CHECKS
  if (c->nodeID == engine_rank)
    error("Linking foreign particles in a local cell!");
#endif

  /* Do we have a hydro task at this level? */
  if (c->mpi.grav.recv != NULL) {

    /* Recursively attach the gparts */
    const int counts = cell_link_gparts(c, gparts);
#ifdef SWIFT_DEBUG_CHECKS
    if (counts != c->grav.count)
      error("Something is wrong with the foreign counts");
#endif
    return counts;
  }

  /* Go deeper to find the level where the tasks are */
  if (c->split) {
    int count = 0;
    for (int k = 0; k < 8; k++) {
      if (c->progeny[k] != NULL) {
        count += cell_link_foreign_gparts(c->progeny[k], &gparts[count]);
      }
    }
    return count;
  } else {
    return 0;
  }

#else
  error("Calling linking of foregin particles in non-MPI mode.");
#endif
}

/**
 * @brief Recursively count the number of #part in foreign cells that
 * are in cells with hydro-related tasks.
 *
 * @param c The #cell.
 *
 * @return The number of particles linked.
 */
int cell_count_parts_for_tasks(const struct cell *c) {

#ifdef WITH_MPI

#ifdef SWIFT_DEBUG_CHECKS
  if (c->nodeID == engine_rank)
    error("Counting foreign particles in a local cell!");
#endif

  /* Do we have a hydro task at this level? */
  if (c->mpi.hydro.recv_xv != NULL) {
    return c->hydro.count;
  }

  if (c->split) {
    int count = 0;
    for (int k = 0; k < 8; ++k) {
      if (c->progeny[k] != NULL) {
        count += cell_count_parts_for_tasks(c->progeny[k]);
      }
    }
    return count;
  } else {
    return 0;
  }

#else
  error("Calling linking of foregin particles in non-MPI mode.");
#endif
}

/**
 * @brief Recursively count the number of #gpart in foreign cells that
 * are in cells with gravity-related tasks.
 *
 * @param c The #cell.
 *
 * @return The number of particles linked.
 */
int cell_count_gparts_for_tasks(const struct cell *c) {

#ifdef WITH_MPI

#ifdef SWIFT_DEBUG_CHECKS
  if (c->nodeID == engine_rank)
    error("Counting foreign particles in a local cell!");
#endif

  /* Do we have a hydro task at this level? */
  if (c->mpi.grav.recv != NULL) {
    return c->grav.count;
  }

  if (c->split) {
    int count = 0;
    for (int k = 0; k < 8; ++k) {
      if (c->progeny[k] != NULL) {
        count += cell_count_gparts_for_tasks(c->progeny[k]);
      }
    }
    return count;
  } else {
    return 0;
  }

#else
  error("Calling linking of foregin particles in non-MPI mode.");
#endif
}

/**
 * @brief Pack the data of the given cell and all it's sub-cells.
 *
 * @param c The #cell.
 * @param pc Pointer to an array of packed cells in which the
 *      cells will be packed.
 * @param with_gravity Are we running with gravity and hence need
 *      to exchange multipoles?
 *
 * @return The number of packed cells.
 */
int cell_pack(struct cell *restrict c, struct pcell *restrict pc,
              const int with_gravity) {

#ifdef WITH_MPI

  /* Start by packing the data of the current cell. */
  pc->hydro.h_max = c->hydro.h_max;
  pc->stars.h_max = c->stars.h_max;
  pc->hydro.ti_end_min = c->hydro.ti_end_min;
  pc->hydro.ti_end_max = c->hydro.ti_end_max;
  pc->grav.ti_end_min = c->grav.ti_end_min;
  pc->grav.ti_end_max = c->grav.ti_end_max;
  pc->stars.ti_end_min = c->stars.ti_end_min;
  pc->stars.ti_end_max = c->stars.ti_end_max;
  pc->hydro.ti_old_part = c->hydro.ti_old_part;
  pc->grav.ti_old_part = c->grav.ti_old_part;
  pc->grav.ti_old_multipole = c->grav.ti_old_multipole;
  pc->stars.ti_old_part = c->stars.ti_old_part;
  pc->hydro.count = c->hydro.count;
  pc->grav.count = c->grav.count;
  pc->stars.count = c->stars.count;
  pc->maxdepth = c->maxdepth;

  /* Copy the Multipole related information */
  if (with_gravity) {
    const struct gravity_tensors *mp = c->grav.multipole;

    pc->grav.m_pole = mp->m_pole;
    pc->grav.CoM[0] = mp->CoM[0];
    pc->grav.CoM[1] = mp->CoM[1];
    pc->grav.CoM[2] = mp->CoM[2];
    pc->grav.CoM_rebuild[0] = mp->CoM_rebuild[0];
    pc->grav.CoM_rebuild[1] = mp->CoM_rebuild[1];
    pc->grav.CoM_rebuild[2] = mp->CoM_rebuild[2];
    pc->grav.r_max = mp->r_max;
    pc->grav.r_max_rebuild = mp->r_max_rebuild;
  }

#ifdef SWIFT_DEBUG_CHECKS
  pc->cellID = c->cellID;
#endif

  /* Fill in the progeny, depth-first recursion. */
  int count = 1;
  for (int k = 0; k < 8; k++)
    if (c->progeny[k] != NULL) {
      pc->progeny[k] = count;
      count += cell_pack(c->progeny[k], &pc[count], with_gravity);
    } else {
      pc->progeny[k] = -1;
    }

  /* Return the number of packed cells used. */
  c->mpi.pcell_size = count;
  return count;

#else
  error("SWIFT was not compiled with MPI support.");
  return 0;
#endif
}

/**
 * @brief Pack the tag of the given cell and all it's sub-cells.
 *
 * @param c The #cell.
 * @param tags Pointer to an array of packed tags.
 *
 * @return The number of packed tags.
 */
int cell_pack_tags(const struct cell *c, int *tags) {

#ifdef WITH_MPI

  /* Start by packing the data of the current cell. */
  tags[0] = c->mpi.tag;

  /* Fill in the progeny, depth-first recursion. */
  int count = 1;
  for (int k = 0; k < 8; k++)
    if (c->progeny[k] != NULL)
      count += cell_pack_tags(c->progeny[k], &tags[count]);

#ifdef SWIFT_DEBUG_CHECKS
  if (c->mpi.pcell_size != count) error("Inconsistent tag and pcell count!");
#endif  // SWIFT_DEBUG_CHECKS

  /* Return the number of packed tags used. */
  return count;

#else
  error("SWIFT was not compiled with MPI support.");
  return 0;
#endif
}

/**
 * @brief Unpack the data of a given cell and its sub-cells.
 *
 * @param pc An array of packed #pcell.
 * @param c The #cell in which to unpack the #pcell.
 * @param s The #space in which the cells are created.
 * @param with_gravity Are we running with gravity and hence need
 *      to exchange multipoles?
 *
 * @return The number of cells created.
 */
int cell_unpack(struct pcell *restrict pc, struct cell *restrict c,
                struct space *restrict s, const int with_gravity) {

#ifdef WITH_MPI

  /* Unpack the current pcell. */
  c->hydro.h_max = pc->hydro.h_max;
  c->stars.h_max = pc->stars.h_max;
  c->hydro.ti_end_min = pc->hydro.ti_end_min;
  c->hydro.ti_end_max = pc->hydro.ti_end_max;
  c->grav.ti_end_min = pc->grav.ti_end_min;
  c->grav.ti_end_max = pc->grav.ti_end_max;
  c->stars.ti_end_min = pc->stars.ti_end_min;
  c->stars.ti_end_max = pc->stars.ti_end_max;
  c->hydro.ti_old_part = pc->hydro.ti_old_part;
  c->grav.ti_old_part = pc->grav.ti_old_part;
  c->grav.ti_old_multipole = pc->grav.ti_old_multipole;
  c->stars.ti_old_part = pc->stars.ti_old_part;
  c->hydro.count = pc->hydro.count;
  c->grav.count = pc->grav.count;
  c->stars.count = pc->stars.count;
  c->maxdepth = pc->maxdepth;

#ifdef SWIFT_DEBUG_CHECKS
  c->cellID = pc->cellID;
#endif

  /* Copy the Multipole related information */
  if (with_gravity) {

    struct gravity_tensors *mp = c->grav.multipole;

    mp->m_pole = pc->grav.m_pole;
    mp->CoM[0] = pc->grav.CoM[0];
    mp->CoM[1] = pc->grav.CoM[1];
    mp->CoM[2] = pc->grav.CoM[2];
    mp->CoM_rebuild[0] = pc->grav.CoM_rebuild[0];
    mp->CoM_rebuild[1] = pc->grav.CoM_rebuild[1];
    mp->CoM_rebuild[2] = pc->grav.CoM_rebuild[2];
    mp->r_max = pc->grav.r_max;
    mp->r_max_rebuild = pc->grav.r_max_rebuild;
  }

  /* Number of new cells created. */
  int count = 1;

  /* Fill the progeny recursively, depth-first. */
  c->split = 0;
  for (int k = 0; k < 8; k++)
    if (pc->progeny[k] >= 0) {
      struct cell *temp;
      space_getcells(s, 1, &temp);
      temp->hydro.count = 0;
      temp->grav.count = 0;
      temp->stars.count = 0;
      temp->loc[0] = c->loc[0];
      temp->loc[1] = c->loc[1];
      temp->loc[2] = c->loc[2];
      temp->width[0] = c->width[0] / 2;
      temp->width[1] = c->width[1] / 2;
      temp->width[2] = c->width[2] / 2;
      temp->dmin = c->dmin / 2;
      if (k & 4) temp->loc[0] += temp->width[0];
      if (k & 2) temp->loc[1] += temp->width[1];
      if (k & 1) temp->loc[2] += temp->width[2];
      temp->depth = c->depth + 1;
      temp->split = 0;
      temp->hydro.dx_max_part = 0.f;
      temp->hydro.dx_max_sort = 0.f;
      temp->stars.dx_max_part = 0.f;
      temp->stars.dx_max_sort = 0.f;
      temp->nodeID = c->nodeID;
      temp->parent = c;
      c->progeny[k] = temp;
      c->split = 1;
      count += cell_unpack(&pc[pc->progeny[k]], temp, s, with_gravity);
    }

  /* Return the total number of unpacked cells. */
  c->mpi.pcell_size = count;
  return count;

#else
  error("SWIFT was not compiled with MPI support.");
  return 0;
#endif
}

/**
 * @brief Unpack the tags of a given cell and its sub-cells.
 *
 * @param tags An array of tags.
 * @param c The #cell in which to unpack the tags.
 *
 * @return The number of tags created.
 */
int cell_unpack_tags(const int *tags, struct cell *restrict c) {

#ifdef WITH_MPI

  /* Unpack the current pcell. */
  c->mpi.tag = tags[0];

  /* Number of new cells created. */
  int count = 1;

  /* Fill the progeny recursively, depth-first. */
  for (int k = 0; k < 8; k++)
    if (c->progeny[k] != NULL) {
      count += cell_unpack_tags(&tags[count], c->progeny[k]);
    }

#ifdef SWIFT_DEBUG_CHECKS
  if (c->mpi.pcell_size != count) error("Inconsistent tag and pcell count!");
#endif  // SWIFT_DEBUG_CHECKS

  /* Return the total number of unpacked tags. */
  return count;

#else
  error("SWIFT was not compiled with MPI support.");
  return 0;
#endif
}

/**
 * @brief Pack the time information of the given cell and all it's sub-cells.
 *
 * @param c The #cell.
 * @param pcells (output) The end-of-timestep information we pack into
 *
 * @return The number of packed cells.
 */
int cell_pack_end_step(struct cell *restrict c,
                       struct pcell_step *restrict pcells) {

#ifdef WITH_MPI

  /* Pack this cell's data. */
  pcells[0].hydro.ti_end_min = c->hydro.ti_end_min;
  pcells[0].hydro.ti_end_max = c->hydro.ti_end_max;
  pcells[0].grav.ti_end_min = c->grav.ti_end_min;
  pcells[0].grav.ti_end_max = c->grav.ti_end_max;
  pcells[0].stars.ti_end_min = c->stars.ti_end_min;
  pcells[0].stars.ti_end_max = c->stars.ti_end_max;
  pcells[0].hydro.dx_max_part = c->hydro.dx_max_part;
  pcells[0].stars.dx_max_part = c->stars.dx_max_part;

  /* Fill in the progeny, depth-first recursion. */
  int count = 1;
  for (int k = 0; k < 8; k++)
    if (c->progeny[k] != NULL) {
      count += cell_pack_end_step(c->progeny[k], &pcells[count]);
    }

  /* Return the number of packed values. */
  return count;

#else
  error("SWIFT was not compiled with MPI support.");
  return 0;
#endif
}

/**
 * @brief Unpack the time information of a given cell and its sub-cells.
 *
 * @param c The #cell
 * @param pcells The end-of-timestep information to unpack
 *
 * @return The number of cells created.
 */
int cell_unpack_end_step(struct cell *restrict c,
                         struct pcell_step *restrict pcells) {

#ifdef WITH_MPI

  /* Unpack this cell's data. */
  c->hydro.ti_end_min = pcells[0].hydro.ti_end_min;
  c->hydro.ti_end_max = pcells[0].hydro.ti_end_max;
  c->grav.ti_end_min = pcells[0].grav.ti_end_min;
  c->grav.ti_end_max = pcells[0].grav.ti_end_max;
  c->stars.ti_end_min = pcells[0].stars.ti_end_min;
  c->stars.ti_end_max = pcells[0].stars.ti_end_max;
  c->hydro.dx_max_part = pcells[0].hydro.dx_max_part;
  c->stars.dx_max_part = pcells[0].stars.dx_max_part;

  /* Fill in the progeny, depth-first recursion. */
  int count = 1;
  for (int k = 0; k < 8; k++)
    if (c->progeny[k] != NULL) {
      count += cell_unpack_end_step(c->progeny[k], &pcells[count]);
    }

  /* Return the number of packed values. */
  return count;

#else
  error("SWIFT was not compiled with MPI support.");
  return 0;
#endif
}

/**
 * @brief Pack the multipole information of the given cell and all it's
 * sub-cells.
 *
 * @param c The #cell.
 * @param pcells (output) The multipole information we pack into
 *
 * @return The number of packed cells.
 */
int cell_pack_multipoles(struct cell *restrict c,
                         struct gravity_tensors *restrict pcells) {

#ifdef WITH_MPI

  /* Pack this cell's data. */
  pcells[0] = *c->grav.multipole;

  /* Fill in the progeny, depth-first recursion. */
  int count = 1;
  for (int k = 0; k < 8; k++)
    if (c->progeny[k] != NULL) {
      count += cell_pack_multipoles(c->progeny[k], &pcells[count]);
    }

  /* Return the number of packed values. */
  return count;

#else
  error("SWIFT was not compiled with MPI support.");
  return 0;
#endif
}

/**
 * @brief Unpack the multipole information of a given cell and its sub-cells.
 *
 * @param c The #cell
 * @param pcells The multipole information to unpack
 *
 * @return The number of cells created.
 */
int cell_unpack_multipoles(struct cell *restrict c,
                           struct gravity_tensors *restrict pcells) {

#ifdef WITH_MPI

  /* Unpack this cell's data. */
  *c->grav.multipole = pcells[0];

  /* Fill in the progeny, depth-first recursion. */
  int count = 1;
  for (int k = 0; k < 8; k++)
    if (c->progeny[k] != NULL) {
      count += cell_unpack_multipoles(c->progeny[k], &pcells[count]);
    }

  /* Return the number of packed values. */
  return count;

#else
  error("SWIFT was not compiled with MPI support.");
  return 0;
#endif
}

/**
 * @brief Lock a cell for access to its array of #part and hold its parents.
 *
 * @param c The #cell.
 * @return 0 on success, 1 on failure
 */
int cell_locktree(struct cell *c) {

  TIMER_TIC

  /* First of all, try to lock this cell. */
  if (c->hydro.hold || lock_trylock(&c->hydro.lock) != 0) {
    TIMER_TOC(timer_locktree);
    return 1;
  }

  /* Did somebody hold this cell in the meantime? */
  if (c->hydro.hold) {

    /* Unlock this cell. */
    if (lock_unlock(&c->hydro.lock) != 0) error("Failed to unlock cell.");

    /* Admit defeat. */
    TIMER_TOC(timer_locktree);
    return 1;
  }

  /* Climb up the tree and lock/hold/unlock. */
  struct cell *finger;
  for (finger = c->parent; finger != NULL; finger = finger->parent) {

    /* Lock this cell. */
    if (lock_trylock(&finger->hydro.lock) != 0) break;

    /* Increment the hold. */
    atomic_inc(&finger->hydro.hold);

    /* Unlock the cell. */
    if (lock_unlock(&finger->hydro.lock) != 0) error("Failed to unlock cell.");
  }

  /* If we reached the top of the tree, we're done. */
  if (finger == NULL) {
    TIMER_TOC(timer_locktree);
    return 0;
  }

  /* Otherwise, we hit a snag. */
  else {

    /* Undo the holds up to finger. */
    for (struct cell *finger2 = c->parent; finger2 != finger;
         finger2 = finger2->parent)
      atomic_dec(&finger2->hydro.hold);

    /* Unlock this cell. */
    if (lock_unlock(&c->hydro.lock) != 0) error("Failed to unlock cell.");

    /* Admit defeat. */
    TIMER_TOC(timer_locktree);
    return 1;
  }
}

/**
 * @brief Lock a cell for access to its array of #gpart and hold its parents.
 *
 * @param c The #cell.
 * @return 0 on success, 1 on failure
 */
int cell_glocktree(struct cell *c) {

  TIMER_TIC

  /* First of all, try to lock this cell. */
  if (c->grav.phold || lock_trylock(&c->grav.plock) != 0) {
    TIMER_TOC(timer_locktree);
    return 1;
  }

  /* Did somebody hold this cell in the meantime? */
  if (c->grav.phold) {

    /* Unlock this cell. */
    if (lock_unlock(&c->grav.plock) != 0) error("Failed to unlock cell.");

    /* Admit defeat. */
    TIMER_TOC(timer_locktree);
    return 1;
  }

  /* Climb up the tree and lock/hold/unlock. */
  struct cell *finger;
  for (finger = c->parent; finger != NULL; finger = finger->parent) {

    /* Lock this cell. */
    if (lock_trylock(&finger->grav.plock) != 0) break;

    /* Increment the hold. */
    atomic_inc(&finger->grav.phold);

    /* Unlock the cell. */
    if (lock_unlock(&finger->grav.plock) != 0) error("Failed to unlock cell.");
  }

  /* If we reached the top of the tree, we're done. */
  if (finger == NULL) {
    TIMER_TOC(timer_locktree);
    return 0;
  }

  /* Otherwise, we hit a snag. */
  else {

    /* Undo the holds up to finger. */
    for (struct cell *finger2 = c->parent; finger2 != finger;
         finger2 = finger2->parent)
      atomic_dec(&finger2->grav.phold);

    /* Unlock this cell. */
    if (lock_unlock(&c->grav.plock) != 0) error("Failed to unlock cell.");

    /* Admit defeat. */
    TIMER_TOC(timer_locktree);
    return 1;
  }
}

/**
 * @brief Lock a cell for access to its #multipole and hold its parents.
 *
 * @param c The #cell.
 * @return 0 on success, 1 on failure
 */
int cell_mlocktree(struct cell *c) {

  TIMER_TIC

  /* First of all, try to lock this cell. */
  if (c->grav.mhold || lock_trylock(&c->grav.mlock) != 0) {
    TIMER_TOC(timer_locktree);
    return 1;
  }

  /* Did somebody hold this cell in the meantime? */
  if (c->grav.mhold) {

    /* Unlock this cell. */
    if (lock_unlock(&c->grav.mlock) != 0) error("Failed to unlock cell.");

    /* Admit defeat. */
    TIMER_TOC(timer_locktree);
    return 1;
  }

  /* Climb up the tree and lock/hold/unlock. */
  struct cell *finger;
  for (finger = c->parent; finger != NULL; finger = finger->parent) {

    /* Lock this cell. */
    if (lock_trylock(&finger->grav.mlock) != 0) break;

    /* Increment the hold. */
    atomic_inc(&finger->grav.mhold);

    /* Unlock the cell. */
    if (lock_unlock(&finger->grav.mlock) != 0) error("Failed to unlock cell.");
  }

  /* If we reached the top of the tree, we're done. */
  if (finger == NULL) {
    TIMER_TOC(timer_locktree);
    return 0;
  }

  /* Otherwise, we hit a snag. */
  else {

    /* Undo the holds up to finger. */
    for (struct cell *finger2 = c->parent; finger2 != finger;
         finger2 = finger2->parent)
      atomic_dec(&finger2->grav.mhold);

    /* Unlock this cell. */
    if (lock_unlock(&c->grav.mlock) != 0) error("Failed to unlock cell.");

    /* Admit defeat. */
    TIMER_TOC(timer_locktree);
    return 1;
  }
}

/**
 * @brief Lock a cell for access to its array of #spart and hold its parents.
 *
 * @param c The #cell.
 * @return 0 on success, 1 on failure
 */
int cell_slocktree(struct cell *c) {

  TIMER_TIC

  /* First of all, try to lock this cell. */
  if (c->stars.hold || lock_trylock(&c->stars.lock) != 0) {
    TIMER_TOC(timer_locktree);
    return 1;
  }

  /* Did somebody hold this cell in the meantime? */
  if (c->stars.hold) {

    /* Unlock this cell. */
    if (lock_unlock(&c->stars.lock) != 0) error("Failed to unlock cell.");

    /* Admit defeat. */
    TIMER_TOC(timer_locktree);
    return 1;
  }

  /* Climb up the tree and lock/hold/unlock. */
  struct cell *finger;
  for (finger = c->parent; finger != NULL; finger = finger->parent) {

    /* Lock this cell. */
    if (lock_trylock(&finger->stars.lock) != 0) break;

    /* Increment the hold. */
    atomic_inc(&finger->stars.hold);

    /* Unlock the cell. */
    if (lock_unlock(&finger->stars.lock) != 0) error("Failed to unlock cell.");
  }

  /* If we reached the top of the tree, we're done. */
  if (finger == NULL) {
    TIMER_TOC(timer_locktree);
    return 0;
  }

  /* Otherwise, we hit a snag. */
  else {

    /* Undo the holds up to finger. */
    for (struct cell *finger2 = c->parent; finger2 != finger;
         finger2 = finger2->parent)
      atomic_dec(&finger2->stars.hold);

    /* Unlock this cell. */
    if (lock_unlock(&c->stars.lock) != 0) error("Failed to unlock cell.");

    /* Admit defeat. */
    TIMER_TOC(timer_locktree);
    return 1;
  }
}

/**
 * @brief Unlock a cell's parents for access to #part array.
 *
 * @param c The #cell.
 */
void cell_unlocktree(struct cell *c) {

  TIMER_TIC

  /* First of all, try to unlock this cell. */
  if (lock_unlock(&c->hydro.lock) != 0) error("Failed to unlock cell.");

  /* Climb up the tree and unhold the parents. */
  for (struct cell *finger = c->parent; finger != NULL; finger = finger->parent)
    atomic_dec(&finger->hydro.hold);

  TIMER_TOC(timer_locktree);
}

/**
 * @brief Unlock a cell's parents for access to #gpart array.
 *
 * @param c The #cell.
 */
void cell_gunlocktree(struct cell *c) {

  TIMER_TIC

  /* First of all, try to unlock this cell. */
  if (lock_unlock(&c->grav.plock) != 0) error("Failed to unlock cell.");

  /* Climb up the tree and unhold the parents. */
  for (struct cell *finger = c->parent; finger != NULL; finger = finger->parent)
    atomic_dec(&finger->grav.phold);

  TIMER_TOC(timer_locktree);
}

/**
 * @brief Unlock a cell's parents for access to its #multipole.
 *
 * @param c The #cell.
 */
void cell_munlocktree(struct cell *c) {

  TIMER_TIC

  /* First of all, try to unlock this cell. */
  if (lock_unlock(&c->grav.mlock) != 0) error("Failed to unlock cell.");

  /* Climb up the tree and unhold the parents. */
  for (struct cell *finger = c->parent; finger != NULL; finger = finger->parent)
    atomic_dec(&finger->grav.mhold);

  TIMER_TOC(timer_locktree);
}

/**
 * @brief Unlock a cell's parents for access to #spart array.
 *
 * @param c The #cell.
 */
void cell_sunlocktree(struct cell *c) {

  TIMER_TIC

  /* First of all, try to unlock this cell. */
  if (lock_unlock(&c->stars.lock) != 0) error("Failed to unlock cell.");

  /* Climb up the tree and unhold the parents. */
  for (struct cell *finger = c->parent; finger != NULL; finger = finger->parent)
    atomic_dec(&finger->stars.hold);

  TIMER_TOC(timer_locktree);
}

/**
 * @brief Sort the parts into eight bins along the given pivots.
 *
 * @param c The #cell array to be sorted.
 * @param parts_offset Offset of the cell parts array relative to the
 *        space's parts array, i.e. c->hydro.parts - s->parts.
 * @param sparts_offset Offset of the cell sparts array relative to the
 *        space's sparts array, i.e. c->stars.parts - s->stars.parts.
 * @param buff A buffer with at least max(c->hydro.count, c->grav.count)
 * entries, used for sorting indices.
 * @param sbuff A buffer with at least max(c->stars.count, c->grav.count)
 * entries, used for sorting indices for the sparts.
 * @param gbuff A buffer with at least max(c->hydro.count, c->grav.count)
 * entries, used for sorting indices for the gparts.
 */
void cell_split(struct cell *c, ptrdiff_t parts_offset, ptrdiff_t sparts_offset,
                struct cell_buff *buff, struct cell_buff *sbuff,
                struct cell_buff *gbuff) {

  const int count = c->hydro.count, gcount = c->grav.count,
            scount = c->stars.count;
  struct part *parts = c->hydro.parts;
  struct xpart *xparts = c->hydro.xparts;
  struct gpart *gparts = c->grav.parts;
  struct spart *sparts = c->stars.parts;
  const double pivot[3] = {c->loc[0] + c->width[0] / 2,
                           c->loc[1] + c->width[1] / 2,
                           c->loc[2] + c->width[2] / 2};
  int bucket_count[8] = {0, 0, 0, 0, 0, 0, 0, 0};
  int bucket_offset[9];

#ifdef SWIFT_DEBUG_CHECKS
  /* Check that the buffs are OK. */
  for (int k = 0; k < count; k++) {
    if (buff[k].x[0] != parts[k].x[0] || buff[k].x[1] != parts[k].x[1] ||
        buff[k].x[2] != parts[k].x[2])
      error("Inconsistent buff contents.");
  }
  for (int k = 0; k < gcount; k++) {
    if (gbuff[k].x[0] != gparts[k].x[0] || gbuff[k].x[1] != gparts[k].x[1] ||
        gbuff[k].x[2] != gparts[k].x[2])
      error("Inconsistent gbuff contents.");
  }
  for (int k = 0; k < scount; k++) {
    if (sbuff[k].x[0] != sparts[k].x[0] || sbuff[k].x[1] != sparts[k].x[1] ||
        sbuff[k].x[2] != sparts[k].x[2])
      error("Inconsistent sbuff contents.");
  }
#endif /* SWIFT_DEBUG_CHECKS */

  /* Fill the buffer with the indices. */
  for (int k = 0; k < count; k++) {
    const int bid = (buff[k].x[0] >= pivot[0]) * 4 +
                    (buff[k].x[1] >= pivot[1]) * 2 + (buff[k].x[2] >= pivot[2]);
    bucket_count[bid]++;
    buff[k].ind = bid;
  }

  /* Set the buffer offsets. */
  bucket_offset[0] = 0;
  for (int k = 1; k <= 8; k++) {
    bucket_offset[k] = bucket_offset[k - 1] + bucket_count[k - 1];
    bucket_count[k - 1] = 0;
  }

  /* Run through the buckets, and swap particles to their correct spot. */
  for (int bucket = 0; bucket < 8; bucket++) {
    for (int k = bucket_offset[bucket] + bucket_count[bucket];
         k < bucket_offset[bucket + 1]; k++) {
      int bid = buff[k].ind;
      if (bid != bucket) {
        struct part part = parts[k];
        struct xpart xpart = xparts[k];
        struct cell_buff temp_buff = buff[k];
        while (bid != bucket) {
          int j = bucket_offset[bid] + bucket_count[bid]++;
          while (buff[j].ind == bid) {
            j++;
            bucket_count[bid]++;
          }
          memswap(&parts[j], &part, sizeof(struct part));
          memswap(&xparts[j], &xpart, sizeof(struct xpart));
          memswap(&buff[j], &temp_buff, sizeof(struct cell_buff));
          if (parts[j].gpart)
            parts[j].gpart->id_or_neg_offset = -(j + parts_offset);
          bid = temp_buff.ind;
        }
        parts[k] = part;
        xparts[k] = xpart;
        buff[k] = temp_buff;
        if (parts[k].gpart)
          parts[k].gpart->id_or_neg_offset = -(k + parts_offset);
      }
      bucket_count[bid]++;
    }
  }

  /* Store the counts and offsets. */
  for (int k = 0; k < 8; k++) {
    c->progeny[k]->hydro.count = bucket_count[k];
    c->progeny[k]->hydro.count_total = c->progeny[k]->hydro.count;
    c->progeny[k]->hydro.parts = &c->hydro.parts[bucket_offset[k]];
    c->progeny[k]->hydro.xparts = &c->hydro.xparts[bucket_offset[k]];
  }

#ifdef SWIFT_DEBUG_CHECKS
  /* Check that the buffs are OK. */
  for (int k = 1; k < count; k++) {
    if (buff[k].ind < buff[k - 1].ind) error("Buff not sorted.");
    if (buff[k].x[0] != parts[k].x[0] || buff[k].x[1] != parts[k].x[1] ||
        buff[k].x[2] != parts[k].x[2])
      error("Inconsistent buff contents (k=%i).", k);
  }

  /* Verify that _all_ the parts have been assigned to a cell. */
  for (int k = 1; k < 8; k++)
    if (&c->progeny[k - 1]->hydro.parts[c->progeny[k - 1]->hydro.count] !=
        c->progeny[k]->hydro.parts)
      error("Particle sorting failed (internal consistency).");
  if (c->progeny[0]->hydro.parts != c->hydro.parts)
    error("Particle sorting failed (left edge).");
  if (&c->progeny[7]->hydro.parts[c->progeny[7]->hydro.count] !=
      &c->hydro.parts[count])
    error("Particle sorting failed (right edge).");

  /* Verify a few sub-cells. */
  for (int k = 0; k < c->progeny[0]->hydro.count; k++)
    if (c->progeny[0]->hydro.parts[k].x[0] >= pivot[0] ||
        c->progeny[0]->hydro.parts[k].x[1] >= pivot[1] ||
        c->progeny[0]->hydro.parts[k].x[2] >= pivot[2])
      error("Sorting failed (progeny=0).");
  for (int k = 0; k < c->progeny[1]->hydro.count; k++)
    if (c->progeny[1]->hydro.parts[k].x[0] >= pivot[0] ||
        c->progeny[1]->hydro.parts[k].x[1] >= pivot[1] ||
        c->progeny[1]->hydro.parts[k].x[2] < pivot[2])
      error("Sorting failed (progeny=1).");
  for (int k = 0; k < c->progeny[2]->hydro.count; k++)
    if (c->progeny[2]->hydro.parts[k].x[0] >= pivot[0] ||
        c->progeny[2]->hydro.parts[k].x[1] < pivot[1] ||
        c->progeny[2]->hydro.parts[k].x[2] >= pivot[2])
      error("Sorting failed (progeny=2).");
  for (int k = 0; k < c->progeny[3]->hydro.count; k++)
    if (c->progeny[3]->hydro.parts[k].x[0] >= pivot[0] ||
        c->progeny[3]->hydro.parts[k].x[1] < pivot[1] ||
        c->progeny[3]->hydro.parts[k].x[2] < pivot[2])
      error("Sorting failed (progeny=3).");
  for (int k = 0; k < c->progeny[4]->hydro.count; k++)
    if (c->progeny[4]->hydro.parts[k].x[0] < pivot[0] ||
        c->progeny[4]->hydro.parts[k].x[1] >= pivot[1] ||
        c->progeny[4]->hydro.parts[k].x[2] >= pivot[2])
      error("Sorting failed (progeny=4).");
  for (int k = 0; k < c->progeny[5]->hydro.count; k++)
    if (c->progeny[5]->hydro.parts[k].x[0] < pivot[0] ||
        c->progeny[5]->hydro.parts[k].x[1] >= pivot[1] ||
        c->progeny[5]->hydro.parts[k].x[2] < pivot[2])
      error("Sorting failed (progeny=5).");
  for (int k = 0; k < c->progeny[6]->hydro.count; k++)
    if (c->progeny[6]->hydro.parts[k].x[0] < pivot[0] ||
        c->progeny[6]->hydro.parts[k].x[1] < pivot[1] ||
        c->progeny[6]->hydro.parts[k].x[2] >= pivot[2])
      error("Sorting failed (progeny=6).");
  for (int k = 0; k < c->progeny[7]->hydro.count; k++)
    if (c->progeny[7]->hydro.parts[k].x[0] < pivot[0] ||
        c->progeny[7]->hydro.parts[k].x[1] < pivot[1] ||
        c->progeny[7]->hydro.parts[k].x[2] < pivot[2])
      error("Sorting failed (progeny=7).");
#endif

  /* Now do the same song and dance for the sparts. */
  for (int k = 0; k < 8; k++) bucket_count[k] = 0;

  /* Fill the buffer with the indices. */
  for (int k = 0; k < scount; k++) {
    const int bid = (sbuff[k].x[0] > pivot[0]) * 4 +
                    (sbuff[k].x[1] > pivot[1]) * 2 + (sbuff[k].x[2] > pivot[2]);
    bucket_count[bid]++;
    sbuff[k].ind = bid;
  }

  /* Set the buffer offsets. */
  bucket_offset[0] = 0;
  for (int k = 1; k <= 8; k++) {
    bucket_offset[k] = bucket_offset[k - 1] + bucket_count[k - 1];
    bucket_count[k - 1] = 0;
  }

  /* Run through the buckets, and swap particles to their correct spot. */
  for (int bucket = 0; bucket < 8; bucket++) {
    for (int k = bucket_offset[bucket] + bucket_count[bucket];
         k < bucket_offset[bucket + 1]; k++) {
      int bid = sbuff[k].ind;
      if (bid != bucket) {
        struct spart spart = sparts[k];
        struct cell_buff temp_buff = sbuff[k];
        while (bid != bucket) {
          int j = bucket_offset[bid] + bucket_count[bid]++;
          while (sbuff[j].ind == bid) {
            j++;
            bucket_count[bid]++;
          }
          memswap(&sparts[j], &spart, sizeof(struct spart));
          memswap(&sbuff[j], &temp_buff, sizeof(struct cell_buff));
          if (sparts[j].gpart)
            sparts[j].gpart->id_or_neg_offset = -(j + sparts_offset);
          bid = temp_buff.ind;
        }
        sparts[k] = spart;
        sbuff[k] = temp_buff;
        if (sparts[k].gpart)
          sparts[k].gpart->id_or_neg_offset = -(k + sparts_offset);
      }
      bucket_count[bid]++;
    }
  }

  /* Store the counts and offsets. */
  for (int k = 0; k < 8; k++) {
    c->progeny[k]->stars.count = bucket_count[k];
    c->progeny[k]->stars.count_total = c->progeny[k]->stars.count;
    c->progeny[k]->stars.parts = &c->stars.parts[bucket_offset[k]];
  }

  /* Finally, do the same song and dance for the gparts. */
  for (int k = 0; k < 8; k++) bucket_count[k] = 0;

  /* Fill the buffer with the indices. */
  for (int k = 0; k < gcount; k++) {
    const int bid = (gbuff[k].x[0] > pivot[0]) * 4 +
                    (gbuff[k].x[1] > pivot[1]) * 2 + (gbuff[k].x[2] > pivot[2]);
    bucket_count[bid]++;
    gbuff[k].ind = bid;
  }

  /* Set the buffer offsets. */
  bucket_offset[0] = 0;
  for (int k = 1; k <= 8; k++) {
    bucket_offset[k] = bucket_offset[k - 1] + bucket_count[k - 1];
    bucket_count[k - 1] = 0;
  }

  /* Run through the buckets, and swap particles to their correct spot. */
  for (int bucket = 0; bucket < 8; bucket++) {
    for (int k = bucket_offset[bucket] + bucket_count[bucket];
         k < bucket_offset[bucket + 1]; k++) {
      int bid = gbuff[k].ind;
      if (bid != bucket) {
        struct gpart gpart = gparts[k];
        struct cell_buff temp_buff = gbuff[k];
        while (bid != bucket) {
          int j = bucket_offset[bid] + bucket_count[bid]++;
          while (gbuff[j].ind == bid) {
            j++;
            bucket_count[bid]++;
          }
          memswap(&gparts[j], &gpart, sizeof(struct gpart));
          memswap(&gbuff[j], &temp_buff, sizeof(struct cell_buff));
          if (gparts[j].type == swift_type_gas) {
            parts[-gparts[j].id_or_neg_offset - parts_offset].gpart =
                &gparts[j];
          } else if (gparts[j].type == swift_type_stars) {
            sparts[-gparts[j].id_or_neg_offset - sparts_offset].gpart =
                &gparts[j];
          }
          bid = temp_buff.ind;
        }
        gparts[k] = gpart;
        gbuff[k] = temp_buff;
        if (gparts[k].type == swift_type_gas) {
          parts[-gparts[k].id_or_neg_offset - parts_offset].gpart = &gparts[k];
        } else if (gparts[k].type == swift_type_stars) {
          sparts[-gparts[k].id_or_neg_offset - sparts_offset].gpart =
              &gparts[k];
        }
      }
      bucket_count[bid]++;
    }
  }

  /* Store the counts and offsets. */
  for (int k = 0; k < 8; k++) {
    c->progeny[k]->grav.count = bucket_count[k];
    c->progeny[k]->grav.count_total = c->progeny[k]->grav.count;
    c->progeny[k]->grav.parts = &c->grav.parts[bucket_offset[k]];
  }
}

/**
 * @brief Sanitizes the smoothing length values of cells by setting large
 * outliers to more sensible values.
 *
 * Each cell with <1000 part will be processed. We limit h to be the size of
 * the cell and replace 0s with a good estimate.
 *
 * @param c The cell.
 * @param treated Has the cell already been sanitized at this level ?
 */
void cell_sanitize(struct cell *c, int treated) {

  const int count = c->hydro.count;
  const int scount = c->stars.count;
  struct part *parts = c->hydro.parts;
  struct spart *sparts = c->stars.parts;
  float h_max = 0.f;
  float stars_h_max = 0.f;

  /* Treat cells will <1000 particles */
  if (count < 1000 && !treated) {

    /* Get an upper bound on h */
    const float upper_h_max = c->dmin / (1.2f * kernel_gamma);

    /* Apply it */
    for (int i = 0; i < count; ++i) {
      if (parts[i].h == 0.f || parts[i].h > upper_h_max)
        parts[i].h = upper_h_max;
    }
    for (int i = 0; i < scount; ++i) {
      if (sparts[i].h == 0.f || sparts[i].h > upper_h_max)
        sparts[i].h = upper_h_max;
    }
  }

  /* Recurse and gather the new h_max values */
  if (c->split) {

    for (int k = 0; k < 8; ++k) {
      if (c->progeny[k] != NULL) {

        /* Recurse */
        cell_sanitize(c->progeny[k], (count < 1000));

        /* And collect */
        h_max = max(h_max, c->progeny[k]->hydro.h_max);
        stars_h_max = max(stars_h_max, c->progeny[k]->stars.h_max);
      }
    }
  } else {

    /* Get the new value of h_max */
    for (int i = 0; i < count; ++i) h_max = max(h_max, parts[i].h);
    for (int i = 0; i < scount; ++i)
      stars_h_max = max(stars_h_max, sparts[i].h);
  }

  /* Record the change */
  c->hydro.h_max = h_max;
  c->stars.h_max = stars_h_max;
}

/**
 * @brief Cleans the links in a given cell.
 *
 * @param c Cell to act upon
 * @param data Unused parameter
 */
void cell_clean_links(struct cell *c, void *data) {
  c->hydro.density = NULL;
  c->hydro.gradient = NULL;
  c->hydro.force = NULL;
  c->hydro.limiter = NULL;
  c->grav.grav = NULL;
  c->grav.mm = NULL;
  c->stars.density = NULL;
  c->stars.feedback = NULL;
}

/**
 * @brief Checks that the #part in a cell are at the
 * current point in time
 *
 * Calls error() if the cell is not at the current time.
 *
 * @param c Cell to act upon
 * @param data The current time on the integer time-line
 */
void cell_check_part_drift_point(struct cell *c, void *data) {

#ifdef SWIFT_DEBUG_CHECKS

  const integertime_t ti_drift = *(integertime_t *)data;

  /* Only check local cells */
  if (c->nodeID != engine_rank) return;

  /* Only check cells with content */
  if (c->hydro.count == 0) return;

  if (c->hydro.ti_old_part != ti_drift)
    error("Cell in an incorrect time-zone! c->hydro.ti_old=%lld ti_drift=%lld",
          c->hydro.ti_old_part, ti_drift);

  for (int i = 0; i < c->hydro.count; ++i)
    if (c->hydro.parts[i].ti_drift != ti_drift &&
        c->hydro.parts[i].time_bin != time_bin_inhibited)
      error("part in an incorrect time-zone! p->ti_drift=%lld ti_drift=%lld",
            c->hydro.parts[i].ti_drift, ti_drift);
#else
  error("Calling debugging code without debugging flag activated.");
#endif
}

/**
 * @brief Checks that the #gpart in a cell are at the
 * current point in time
 *
 * Calls error() if the cell is not at the current time.
 *
 * @param c Cell to act upon
 * @param data The current time on the integer time-line
 */
void cell_check_gpart_drift_point(struct cell *c, void *data) {

#ifdef SWIFT_DEBUG_CHECKS

  const integertime_t ti_drift = *(integertime_t *)data;

  /* Only check local cells */
  if (c->nodeID != engine_rank) return;

  /* Only check cells with content */
  if (c->grav.count == 0) return;

  if (c->grav.ti_old_part != ti_drift)
    error(
        "Cell in an incorrect time-zone! c->grav.ti_old_part=%lld "
        "ti_drift=%lld",
        c->grav.ti_old_part, ti_drift);

  for (int i = 0; i < c->grav.count; ++i)
    if (c->grav.parts[i].ti_drift != ti_drift &&
        c->grav.parts[i].time_bin != time_bin_inhibited)
      error("g-part in an incorrect time-zone! gp->ti_drift=%lld ti_drift=%lld",
            c->grav.parts[i].ti_drift, ti_drift);
#else
  error("Calling debugging code without debugging flag activated.");
#endif
}

/**
 * @brief Checks that the #spart in a cell are at the
 * current point in time
 *
 * Calls error() if the cell is not at the current time.
 *
 * @param c Cell to act upon
 * @param data The current time on the integer time-line
 */
void cell_check_spart_drift_point(struct cell *c, void *data) {

#ifdef SWIFT_DEBUG_CHECKS

  const integertime_t ti_drift = *(integertime_t *)data;

  /* Only check local cells */
  if (c->nodeID != engine_rank) return;

  /* Only check cells with content */
  if (c->stars.count == 0) return;

  if (c->stars.ti_old_part != ti_drift)
    error(
        "Cell in an incorrect time-zone! c->stars.ti_old_part=%lld "
        "ti_drift=%lld",
        c->stars.ti_old_part, ti_drift);

  for (int i = 0; i < c->stars.count; ++i)
    if (c->stars.parts[i].ti_drift != ti_drift &&
        c->stars.parts[i].time_bin != time_bin_inhibited)
      error("g-part in an incorrect time-zone! gp->ti_drift=%lld ti_drift=%lld",
            c->stars.parts[i].ti_drift, ti_drift);
#else
  error("Calling debugging code without debugging flag activated.");
#endif
}

/**
 * @brief Checks that the multipole of a cell is at the current point in time
 *
 * Calls error() if the cell is not at the current time.
 *
 * @param c Cell to act upon
 * @param data The current time on the integer time-line
 */
void cell_check_multipole_drift_point(struct cell *c, void *data) {

#ifdef SWIFT_DEBUG_CHECKS

  const integertime_t ti_drift = *(integertime_t *)data;

  /* Only check local cells */
  if (c->nodeID != engine_rank) return;

  /* Only check cells with content */
  if (c->grav.count == 0) return;

  if (c->grav.ti_old_multipole != ti_drift)
    error(
        "Cell multipole in an incorrect time-zone! "
        "c->grav.ti_old_multipole=%lld "
        "ti_drift=%lld (depth=%d, node=%d)",
        c->grav.ti_old_multipole, ti_drift, c->depth, c->nodeID);

#else
  error("Calling debugging code without debugging flag activated.");
#endif
}

/**
 * @brief Resets all the individual cell task counters to 0.
 *
 * Should only be used for debugging purposes.
 *
 * @param c The #cell to reset.
 */
void cell_reset_task_counters(struct cell *c) {

#ifdef SWIFT_DEBUG_CHECKS
  for (int t = 0; t < task_type_count; ++t) c->tasks_executed[t] = 0;
  for (int t = 0; t < task_subtype_count; ++t) c->subtasks_executed[t] = 0;
#else
  error("Calling debugging code without debugging flag activated.");
#endif
}

/**
 * @brief Recursively construct all the multipoles in a cell hierarchy.
 *
 * @param c The #cell.
 * @param ti_current The current integer time.
 */
void cell_make_multipoles(struct cell *c, integertime_t ti_current) {

  /* Reset everything */
  gravity_reset(c->grav.multipole);

  if (c->split) {

    /* Start by recursing */
    for (int k = 0; k < 8; ++k) {
      if (c->progeny[k] != NULL)
        cell_make_multipoles(c->progeny[k], ti_current);
    }

    /* Compute CoM of all progenies */
    double CoM[3] = {0., 0., 0.};
    double mass = 0.;

    for (int k = 0; k < 8; ++k) {
      if (c->progeny[k] != NULL) {
        const struct gravity_tensors *m = c->progeny[k]->grav.multipole;
        CoM[0] += m->CoM[0] * m->m_pole.M_000;
        CoM[1] += m->CoM[1] * m->m_pole.M_000;
        CoM[2] += m->CoM[2] * m->m_pole.M_000;
        mass += m->m_pole.M_000;
      }
    }

    const double mass_inv = 1. / mass;
    c->grav.multipole->CoM[0] = CoM[0] * mass_inv;
    c->grav.multipole->CoM[1] = CoM[1] * mass_inv;
    c->grav.multipole->CoM[2] = CoM[2] * mass_inv;

    /* Now shift progeny multipoles and add them up */
    struct multipole temp;
    double r_max = 0.;
    for (int k = 0; k < 8; ++k) {
      if (c->progeny[k] != NULL) {
        const struct cell *cp = c->progeny[k];
        const struct multipole *m = &cp->grav.multipole->m_pole;

        /* Contribution to multipole */
        gravity_M2M(&temp, m, c->grav.multipole->CoM, cp->grav.multipole->CoM);
        gravity_multipole_add(&c->grav.multipole->m_pole, &temp);

        /* Upper limit of max CoM<->gpart distance */
        const double dx =
            c->grav.multipole->CoM[0] - cp->grav.multipole->CoM[0];
        const double dy =
            c->grav.multipole->CoM[1] - cp->grav.multipole->CoM[1];
        const double dz =
            c->grav.multipole->CoM[2] - cp->grav.multipole->CoM[2];
        const double r2 = dx * dx + dy * dy + dz * dz;
        r_max = max(r_max, cp->grav.multipole->r_max + sqrt(r2));
      }
    }
    /* Alternative upper limit of max CoM<->gpart distance */
    const double dx = c->grav.multipole->CoM[0] > c->loc[0] + c->width[0] * 0.5
                          ? c->grav.multipole->CoM[0] - c->loc[0]
                          : c->loc[0] + c->width[0] - c->grav.multipole->CoM[0];
    const double dy = c->grav.multipole->CoM[1] > c->loc[1] + c->width[1] * 0.5
                          ? c->grav.multipole->CoM[1] - c->loc[1]
                          : c->loc[1] + c->width[1] - c->grav.multipole->CoM[1];
    const double dz = c->grav.multipole->CoM[2] > c->loc[2] + c->width[2] * 0.5
                          ? c->grav.multipole->CoM[2] - c->loc[2]
                          : c->loc[2] + c->width[2] - c->grav.multipole->CoM[2];

    /* Take minimum of both limits */
    c->grav.multipole->r_max = min(r_max, sqrt(dx * dx + dy * dy + dz * dz));

  } else {

    if (c->grav.count > 0) {
      gravity_P2M(c->grav.multipole, c->grav.parts, c->grav.count);
      const double dx =
          c->grav.multipole->CoM[0] > c->loc[0] + c->width[0] * 0.5
              ? c->grav.multipole->CoM[0] - c->loc[0]
              : c->loc[0] + c->width[0] - c->grav.multipole->CoM[0];
      const double dy =
          c->grav.multipole->CoM[1] > c->loc[1] + c->width[1] * 0.5
              ? c->grav.multipole->CoM[1] - c->loc[1]
              : c->loc[1] + c->width[1] - c->grav.multipole->CoM[1];
      const double dz =
          c->grav.multipole->CoM[2] > c->loc[2] + c->width[2] * 0.5
              ? c->grav.multipole->CoM[2] - c->loc[2]
              : c->loc[2] + c->width[2] - c->grav.multipole->CoM[2];
      c->grav.multipole->r_max = sqrt(dx * dx + dy * dy + dz * dz);
    } else {
      gravity_multipole_init(&c->grav.multipole->m_pole);
      c->grav.multipole->CoM[0] = c->loc[0] + c->width[0] * 0.5;
      c->grav.multipole->CoM[1] = c->loc[1] + c->width[1] * 0.5;
      c->grav.multipole->CoM[2] = c->loc[2] + c->width[2] * 0.5;
      c->grav.multipole->r_max = 0.;
    }
  }

  /* Also update the values at rebuild time */
  c->grav.multipole->r_max_rebuild = c->grav.multipole->r_max;
  c->grav.multipole->CoM_rebuild[0] = c->grav.multipole->CoM[0];
  c->grav.multipole->CoM_rebuild[1] = c->grav.multipole->CoM[1];
  c->grav.multipole->CoM_rebuild[2] = c->grav.multipole->CoM[2];

  c->grav.ti_old_multipole = ti_current;
}

/**
 * @brief Recursively verify that the multipoles are the sum of their progenies.
 *
 * This function does not check whether the multipoles match the particle
 * content as we may not have received the particles.
 *
 * @param c The #cell to recursively search and verify.
 */
void cell_check_foreign_multipole(const struct cell *c) {

#ifdef SWIFT_DEBUG_CHECKS

  if (c->split) {

    double M_000 = 0.;
    long long num_gpart = 0;

    for (int k = 0; k < 8; k++) {
      const struct cell *cp = c->progeny[k];

      if (cp != NULL) {

        /* Check the mass */
        M_000 += cp->grav.multipole->m_pole.M_000;

        /* Check the number of particles */
        num_gpart += cp->grav.multipole->m_pole.num_gpart;

        /* Now recurse */
        cell_check_foreign_multipole(cp);
      }
    }

    if (num_gpart != c->grav.multipole->m_pole.num_gpart)
      error("Sum of particles in progenies does not match");
  }

#else
  error("Calling debugging code without debugging flag activated.");
#endif
}

/**
 * @brief Computes the multi-pole brutally and compare to the
 * recursively computed one.
 *
 * @param c Cell to act upon
 */
void cell_check_multipole(struct cell *c) {

#ifdef SWIFT_DEBUG_CHECKS
  struct gravity_tensors ma;
  const double tolerance = 1e-3; /* Relative */

  /* First recurse */
  if (c->split)
    for (int k = 0; k < 8; k++)
      if (c->progeny[k] != NULL) cell_check_multipole(c->progeny[k]);

  if (c->grav.count > 0) {

    /* Brute-force calculation */
    gravity_P2M(&ma, c->grav.parts, c->grav.count);

    /* Now  compare the multipole expansion */
    if (!gravity_multipole_equal(&ma, c->grav.multipole, tolerance)) {
      message("Multipoles are not equal at depth=%d! tol=%f", c->depth,
              tolerance);
      message("Correct answer:");
      gravity_multipole_print(&ma.m_pole);
      message("Recursive multipole:");
      gravity_multipole_print(&c->grav.multipole->m_pole);
      error("Aborting");
    }

    /* Check that the upper limit of r_max is good enough */
    if (!(1.1 * c->grav.multipole->r_max >= ma.r_max)) {
      error("Upper-limit r_max=%e too small. Should be >=%e.",
            c->grav.multipole->r_max, ma.r_max);
    } else if (c->grav.multipole->r_max * c->grav.multipole->r_max >
               3. * c->width[0] * c->width[0]) {
      error("r_max=%e larger than cell diagonal %e.", c->grav.multipole->r_max,
            sqrt(3. * c->width[0] * c->width[0]));
    }
  }
#else
  error("Calling debugging code without debugging flag activated.");
#endif
}

/**
 * @brief Frees up the memory allocated for this #cell.
 *
 * @param c The #cell.
 */
void cell_clean(struct cell *c) {

  /* Hydro */
  for (int i = 0; i < 13; i++)
    if (c->hydro.sort[i] != NULL) {
      free(c->hydro.sort[i]);
      c->hydro.sort[i] = NULL;
    }

  /* Stars */
  for (int i = 0; i < 13; i++)
    if (c->stars.sort[i] != NULL) {
      free(c->stars.sort[i]);
      c->stars.sort[i] = NULL;
    }

  /* Recurse */
  for (int k = 0; k < 8; k++)
    if (c->progeny[k]) cell_clean(c->progeny[k]);
}

/**
 * @brief Clear the drift flags on the given cell.
 */
void cell_clear_drift_flags(struct cell *c, void *data) {
  c->hydro.do_drift = 0;
  c->hydro.do_sub_drift = 0;
  c->grav.do_drift = 0;
  c->grav.do_sub_drift = 0;
  c->stars.do_drift = 0;
  c->stars.do_sub_drift = 0;
}

/**
 * @brief Clear the limiter flags on the given cell.
 */
void cell_clear_limiter_flags(struct cell *c, void *data) {
  c->hydro.do_limiter = 0;
  c->hydro.do_sub_limiter = 0;
}

/**
 * @brief Activate the #part drifts on the given cell.
 */
void cell_activate_drift_part(struct cell *c, struct scheduler *s) {

  /* If this cell is already marked for drift, quit early. */
  if (c->hydro.do_drift) return;

  /* Mark this cell for drifting. */
  c->hydro.do_drift = 1;

  /* Set the do_sub_drifts all the way up and activate the super drift
     if this has not yet been done. */
  if (c == c->hydro.super) {
#ifdef SWIFT_DEBUG_CHECKS
    if (c->hydro.drift == NULL)
      error("Trying to activate un-existing c->hydro.drift");
#endif
    scheduler_activate(s, c->hydro.drift);
  } else {
    for (struct cell *parent = c->parent;
         parent != NULL && !parent->hydro.do_sub_drift;
         parent = parent->parent) {

      /* Mark this cell for drifting */
      parent->hydro.do_sub_drift = 1;

      if (parent == c->hydro.super) {
#ifdef SWIFT_DEBUG_CHECKS
        if (parent->hydro.drift == NULL)
          error("Trying to activate un-existing parent->hydro.drift");
#endif
        scheduler_activate(s, parent->hydro.drift);
        break;
      }
    }
  }
}

/**
 * @brief Activate the #gpart drifts on the given cell.
 */
void cell_activate_drift_gpart(struct cell *c, struct scheduler *s) {

  /* If this cell is already marked for drift, quit early. */
  if (c->grav.do_drift) return;

  /* Mark this cell for drifting. */
  c->grav.do_drift = 1;

  if (c->grav.drift_out != NULL) scheduler_activate(s, c->grav.drift_out);

  /* Set the do_grav_sub_drifts all the way up and activate the super drift
     if this has not yet been done. */
  if (c == c->grav.super) {
#ifdef SWIFT_DEBUG_CHECKS
    if (c->grav.drift == NULL)
      error("Trying to activate un-existing c->grav.drift");
#endif
    scheduler_activate(s, c->grav.drift);
  } else {
    for (struct cell *parent = c->parent;
         parent != NULL && !parent->grav.do_sub_drift;
         parent = parent->parent) {
      parent->grav.do_sub_drift = 1;

      if (parent->grav.drift_out) {
        scheduler_activate(s, parent->grav.drift_out);
      }

      if (parent == c->grav.super) {
#ifdef SWIFT_DEBUG_CHECKS
        if (parent->grav.drift == NULL)
          error("Trying to activate un-existing parent->grav.drift");
#endif
        scheduler_activate(s, parent->grav.drift);
        break;
      }
    }
  }
}

/**
 * @brief Activate the #spart drifts on the given cell.
 */
void cell_activate_drift_spart(struct cell *c, struct scheduler *s) {

  /* If this cell is already marked for drift, quit early. */
  if (c->stars.do_drift) return;

  /* Mark this cell for drifting. */
  c->stars.do_drift = 1;

  /* Set the do_stars_sub_drifts all the way up and activate the super drift
     if this has not yet been done. */
  if (c == c->hydro.super) {
#ifdef SWIFT_DEBUG_CHECKS
    if (c->stars.drift == NULL)
      error("Trying to activate un-existing c->stars.drift");
#endif
    scheduler_activate(s, c->stars.drift);
  } else {
    for (struct cell *parent = c->parent;
         parent != NULL && !parent->stars.do_sub_drift;
         parent = parent->parent) {

      /* Mark this cell for drifting */
      parent->stars.do_sub_drift = 1;

      if (parent == c->hydro.super) {
#ifdef SWIFT_DEBUG_CHECKS
        if (parent->stars.drift == NULL)
          error("Trying to activate un-existing parent->stars.drift");
#endif
        scheduler_activate(s, parent->stars.drift);
        break;
      }
    }
  }
}

/**
 * @brief Activate the drifts on the given cell.
 */
void cell_activate_limiter(struct cell *c, struct scheduler *s) {

  /* If this cell is already marked for limiting, quit early. */
  if (c->hydro.do_limiter) return;

  /* Mark this cell for limiting. */
  c->hydro.do_limiter = 1;

  /* Set the do_sub_limiter all the way up and activate the super limiter
     if this has not yet been done. */
  if (c == c->super) {
#ifdef SWIFT_DEBUG_CHECKS
    if (c->timestep_limiter == NULL)
      error("Trying to activate un-existing c->timestep_limiter");
#endif
    scheduler_activate(s, c->timestep_limiter);
  } else {
    for (struct cell *parent = c->parent;
         parent != NULL && !parent->hydro.do_sub_limiter;
         parent = parent->parent) {

      /* Mark this cell for limiting */
      parent->hydro.do_sub_limiter = 1;

      if (parent == c->super) {
#ifdef SWIFT_DEBUG_CHECKS
        if (parent->timestep_limiter == NULL)
          error("Trying to activate un-existing parent->timestep_limiter");
#endif
        scheduler_activate(s, parent->timestep_limiter);
        break;
      }
    }
  }
}

/**
 * @brief Activate the sorts up a cell hierarchy.
 */
void cell_activate_hydro_sorts_up(struct cell *c, struct scheduler *s) {

  if (c == c->hydro.super) {
#ifdef SWIFT_DEBUG_CHECKS
    if (c->hydro.sorts == NULL)
      error("Trying to activate un-existing c->hydro.sorts");
#endif
    scheduler_activate(s, c->hydro.sorts);
    if (c->nodeID == engine_rank) cell_activate_drift_part(c, s);
  } else {

    for (struct cell *parent = c->parent;
         parent != NULL && !parent->hydro.do_sub_sort;
         parent = parent->parent) {
      parent->hydro.do_sub_sort = 1;
      if (parent == c->hydro.super) {
#ifdef SWIFT_DEBUG_CHECKS
        if (parent->hydro.sorts == NULL)
          error("Trying to activate un-existing parents->hydro.sorts");
#endif
        scheduler_activate(s, parent->hydro.sorts);
        if (parent->nodeID == engine_rank) cell_activate_drift_part(parent, s);
        break;
      }
    }
  }
}

/**
 * @brief Activate the sorts on a given cell, if needed.
 */
void cell_activate_hydro_sorts(struct cell *c, int sid, struct scheduler *s) {

  /* Do we need to re-sort? */
  if (c->hydro.dx_max_sort > space_maxreldx * c->dmin) {

    /* Climb up the tree to active the sorts in that direction */
    for (struct cell *finger = c; finger != NULL; finger = finger->parent) {
      if (finger->hydro.requires_sorts) {
        atomic_or(&finger->hydro.do_sort, finger->hydro.requires_sorts);
        cell_activate_hydro_sorts_up(finger, s);
      }
      finger->hydro.sorted = 0;
    }
  }

  /* Has this cell been sorted at all for the given sid? */
  if (!(c->hydro.sorted & (1 << sid)) || c->nodeID != engine_rank) {

    atomic_or(&c->hydro.do_sort, (1 << sid));
    cell_activate_hydro_sorts_up(c, s);
  }
}

/**
 * @brief Activate the sorts up a cell hierarchy.
 */
void cell_activate_stars_sorts_up(struct cell *c, struct scheduler *s) {

  if (c == c->hydro.super) {
#ifdef SWIFT_DEBUG_CHECKS
    if ((c->nodeID == engine_rank && c->stars.sorts_local == NULL) ||
        (c->nodeID != engine_rank && c->stars.sorts_foreign == NULL))
      error("Trying to activate un-existing c->stars.sorts");
#endif
    if (c->nodeID == engine_rank) {
      scheduler_activate(s, c->stars.sorts_local);
      // MATTHIEU: to do: do we actually need both drifts here?
      cell_activate_drift_spart(c, s);
    }
    if (c->nodeID != engine_rank) {
      scheduler_activate(s, c->stars.sorts_foreign);
    }
  } else {

    for (struct cell *parent = c->parent;
         parent != NULL && !parent->stars.do_sub_sort;
         parent = parent->parent) {
      parent->stars.do_sub_sort = 1;
      if (parent == c->hydro.super) {
#ifdef SWIFT_DEBUG_CHECKS
        if ((parent->nodeID == engine_rank && parent->stars.sorts_local == NULL) ||
            (parent->nodeID != engine_rank && parent->stars.sorts_foreign == NULL))
          error("Trying to activate un-existing parents->stars.sorts");
#endif
<<<<<<< HEAD
        if (parent->nodeID == engine_rank) {
          scheduler_activate(s, parent->stars.sorts_local);
          cell_activate_drift_part(parent, s);
          cell_activate_drift_spart(parent, s);
        }
        if (parent->nodeID != engine_rank) {
          scheduler_activate(s, parent->stars.sorts_foreign);
        }
=======
        scheduler_activate(s, parent->stars.sorts);
        if (parent->nodeID == engine_rank) cell_activate_drift_spart(parent, s);
>>>>>>> 49276852
        break;
      }
    }
  }
}

/**
 * @brief Activate the sorts on a given cell, if needed.
 */
void cell_activate_stars_sorts(struct cell *c, int sid, struct scheduler *s) {

  /* Do we need to re-sort? */
  if (c->stars.dx_max_sort > space_maxreldx * c->dmin) {

    /* Climb up the tree to active the sorts in that direction */
    for (struct cell *finger = c; finger != NULL; finger = finger->parent) {
      if (finger->stars.requires_sorts) {
        atomic_or(&finger->stars.do_sort, finger->stars.requires_sorts);
        cell_activate_stars_sorts_up(finger, s);
      }
      finger->stars.sorted = 0;
    }
  }

  // message("c->stars.sorted=%d", c->stars.sorted);

  /* Has this cell been sorted at all for the given sid? */
  if (!(c->stars.sorted & (1 << sid)) || c->nodeID != engine_rank) {

    // message("bbb");

    atomic_or(&c->stars.do_sort, (1 << sid));
    cell_activate_stars_sorts_up(c, s);
  }
}

/**
 * @brief Traverse a sub-cell task and activate the hydro drift tasks that are
 * required by a hydro task
 *
 * @param ci The first #cell we recurse in.
 * @param cj The second #cell we recurse in.
 * @param s The task #scheduler.
 */
void cell_activate_subcell_hydro_tasks(struct cell *ci, struct cell *cj,
                                       struct scheduler *s) {
  const struct engine *e = s->space->e;
  const int with_limiter = (e->policy & engine_policy_limiter);

  /* Store the current dx_max and h_max values. */
  ci->hydro.dx_max_part_old = ci->hydro.dx_max_part;
  ci->hydro.h_max_old = ci->hydro.h_max;

  if (cj != NULL) {
    cj->hydro.dx_max_part_old = cj->hydro.dx_max_part;
    cj->hydro.h_max_old = cj->hydro.h_max;
  }

  /* Self interaction? */
  if (cj == NULL) {

    /* Do anything? */
    if (ci->hydro.count == 0 || !cell_is_active_hydro(ci, e)) return;

    /* Recurse? */
    if (cell_can_recurse_in_self_hydro_task(ci)) {

      /* Loop over all progenies and pairs of progenies */
      for (int j = 0; j < 8; j++) {
        if (ci->progeny[j] != NULL) {
          cell_activate_subcell_hydro_tasks(ci->progeny[j], NULL, s);
          for (int k = j + 1; k < 8; k++)
            if (ci->progeny[k] != NULL)
              cell_activate_subcell_hydro_tasks(ci->progeny[j], ci->progeny[k],
                                                s);
        }
      }
    } else {

      /* We have reached the bottom of the tree: activate drift */
      cell_activate_drift_part(ci, s);
      if (with_limiter) cell_activate_limiter(ci, s);
    }
  }

  /* Otherwise, pair interation */
  else {

    /* Should we even bother? */
    if (!cell_is_active_hydro(ci, e) && !cell_is_active_hydro(cj, e)) return;
    if (ci->hydro.count == 0 || cj->hydro.count == 0) return;

    /* Get the orientation of the pair. */
    double shift[3];
    int sid = space_getsid(s->space, &ci, &cj, shift);

    /* recurse? */
    if (cell_can_recurse_in_pair_hydro_task(ci) &&
        cell_can_recurse_in_pair_hydro_task(cj)) {

      /* Different types of flags. */
      switch (sid) {

        /* Regular sub-cell interactions of a single cell. */
        case 0: /* (  1 ,  1 ,  1 ) */
          if (ci->progeny[7] != NULL && cj->progeny[0] != NULL)
            cell_activate_subcell_hydro_tasks(ci->progeny[7], cj->progeny[0],
                                              s);
          break;

        case 1: /* (  1 ,  1 ,  0 ) */
          if (ci->progeny[6] != NULL && cj->progeny[0] != NULL)
            cell_activate_subcell_hydro_tasks(ci->progeny[6], cj->progeny[0],
                                              s);
          if (ci->progeny[6] != NULL && cj->progeny[1] != NULL)
            cell_activate_subcell_hydro_tasks(ci->progeny[6], cj->progeny[1],
                                              s);
          if (ci->progeny[7] != NULL && cj->progeny[0] != NULL)
            cell_activate_subcell_hydro_tasks(ci->progeny[7], cj->progeny[0],
                                              s);
          if (ci->progeny[7] != NULL && cj->progeny[1] != NULL)
            cell_activate_subcell_hydro_tasks(ci->progeny[7], cj->progeny[1],
                                              s);
          break;

        case 2: /* (  1 ,  1 , -1 ) */
          if (ci->progeny[6] != NULL && cj->progeny[1] != NULL)
            cell_activate_subcell_hydro_tasks(ci->progeny[6], cj->progeny[1],
                                              s);
          break;

        case 3: /* (  1 ,  0 ,  1 ) */
          if (ci->progeny[5] != NULL && cj->progeny[0] != NULL)
            cell_activate_subcell_hydro_tasks(ci->progeny[5], cj->progeny[0],
                                              s);
          if (ci->progeny[5] != NULL && cj->progeny[2] != NULL)
            cell_activate_subcell_hydro_tasks(ci->progeny[5], cj->progeny[2],
                                              s);
          if (ci->progeny[7] != NULL && cj->progeny[0] != NULL)
            cell_activate_subcell_hydro_tasks(ci->progeny[7], cj->progeny[0],
                                              s);
          if (ci->progeny[7] != NULL && cj->progeny[2] != NULL)
            cell_activate_subcell_hydro_tasks(ci->progeny[7], cj->progeny[2],
                                              s);
          break;

        case 4: /* (  1 ,  0 ,  0 ) */
          if (ci->progeny[4] != NULL && cj->progeny[0] != NULL)
            cell_activate_subcell_hydro_tasks(ci->progeny[4], cj->progeny[0],
                                              s);
          if (ci->progeny[4] != NULL && cj->progeny[1] != NULL)
            cell_activate_subcell_hydro_tasks(ci->progeny[4], cj->progeny[1],
                                              s);
          if (ci->progeny[4] != NULL && cj->progeny[2] != NULL)
            cell_activate_subcell_hydro_tasks(ci->progeny[4], cj->progeny[2],
                                              s);
          if (ci->progeny[4] != NULL && cj->progeny[3] != NULL)
            cell_activate_subcell_hydro_tasks(ci->progeny[4], cj->progeny[3],
                                              s);
          if (ci->progeny[5] != NULL && cj->progeny[0] != NULL)
            cell_activate_subcell_hydro_tasks(ci->progeny[5], cj->progeny[0],
                                              s);
          if (ci->progeny[5] != NULL && cj->progeny[1] != NULL)
            cell_activate_subcell_hydro_tasks(ci->progeny[5], cj->progeny[1],
                                              s);
          if (ci->progeny[5] != NULL && cj->progeny[2] != NULL)
            cell_activate_subcell_hydro_tasks(ci->progeny[5], cj->progeny[2],
                                              s);
          if (ci->progeny[5] != NULL && cj->progeny[3] != NULL)
            cell_activate_subcell_hydro_tasks(ci->progeny[5], cj->progeny[3],
                                              s);
          if (ci->progeny[6] != NULL && cj->progeny[0] != NULL)
            cell_activate_subcell_hydro_tasks(ci->progeny[6], cj->progeny[0],
                                              s);
          if (ci->progeny[6] != NULL && cj->progeny[1] != NULL)
            cell_activate_subcell_hydro_tasks(ci->progeny[6], cj->progeny[1],
                                              s);
          if (ci->progeny[6] != NULL && cj->progeny[2] != NULL)
            cell_activate_subcell_hydro_tasks(ci->progeny[6], cj->progeny[2],
                                              s);
          if (ci->progeny[6] != NULL && cj->progeny[3] != NULL)
            cell_activate_subcell_hydro_tasks(ci->progeny[6], cj->progeny[3],
                                              s);
          if (ci->progeny[7] != NULL && cj->progeny[0] != NULL)
            cell_activate_subcell_hydro_tasks(ci->progeny[7], cj->progeny[0],
                                              s);
          if (ci->progeny[7] != NULL && cj->progeny[1] != NULL)
            cell_activate_subcell_hydro_tasks(ci->progeny[7], cj->progeny[1],
                                              s);
          if (ci->progeny[7] != NULL && cj->progeny[2] != NULL)
            cell_activate_subcell_hydro_tasks(ci->progeny[7], cj->progeny[2],
                                              s);
          if (ci->progeny[7] != NULL && cj->progeny[3] != NULL)
            cell_activate_subcell_hydro_tasks(ci->progeny[7], cj->progeny[3],
                                              s);
          break;

        case 5: /* (  1 ,  0 , -1 ) */
          if (ci->progeny[4] != NULL && cj->progeny[1] != NULL)
            cell_activate_subcell_hydro_tasks(ci->progeny[4], cj->progeny[1],
                                              s);
          if (ci->progeny[4] != NULL && cj->progeny[3] != NULL)
            cell_activate_subcell_hydro_tasks(ci->progeny[4], cj->progeny[3],
                                              s);
          if (ci->progeny[6] != NULL && cj->progeny[1] != NULL)
            cell_activate_subcell_hydro_tasks(ci->progeny[6], cj->progeny[1],
                                              s);
          if (ci->progeny[6] != NULL && cj->progeny[3] != NULL)
            cell_activate_subcell_hydro_tasks(ci->progeny[6], cj->progeny[3],
                                              s);
          break;

        case 6: /* (  1 , -1 ,  1 ) */
          if (ci->progeny[5] != NULL && cj->progeny[2] != NULL)
            cell_activate_subcell_hydro_tasks(ci->progeny[5], cj->progeny[2],
                                              s);
          break;

        case 7: /* (  1 , -1 ,  0 ) */
          if (ci->progeny[4] != NULL && cj->progeny[2] != NULL)
            cell_activate_subcell_hydro_tasks(ci->progeny[4], cj->progeny[2],
                                              s);
          if (ci->progeny[4] != NULL && cj->progeny[3] != NULL)
            cell_activate_subcell_hydro_tasks(ci->progeny[4], cj->progeny[3],
                                              s);
          if (ci->progeny[5] != NULL && cj->progeny[2] != NULL)
            cell_activate_subcell_hydro_tasks(ci->progeny[5], cj->progeny[2],
                                              s);
          if (ci->progeny[5] != NULL && cj->progeny[3] != NULL)
            cell_activate_subcell_hydro_tasks(ci->progeny[5], cj->progeny[3],
                                              s);
          break;

        case 8: /* (  1 , -1 , -1 ) */
          if (ci->progeny[4] != NULL && cj->progeny[3] != NULL)
            cell_activate_subcell_hydro_tasks(ci->progeny[4], cj->progeny[3],
                                              s);
          break;

        case 9: /* (  0 ,  1 ,  1 ) */
          if (ci->progeny[3] != NULL && cj->progeny[0] != NULL)
            cell_activate_subcell_hydro_tasks(ci->progeny[3], cj->progeny[0],
                                              s);
          if (ci->progeny[3] != NULL && cj->progeny[4] != NULL)
            cell_activate_subcell_hydro_tasks(ci->progeny[3], cj->progeny[4],
                                              s);
          if (ci->progeny[7] != NULL && cj->progeny[0] != NULL)
            cell_activate_subcell_hydro_tasks(ci->progeny[7], cj->progeny[0],
                                              s);
          if (ci->progeny[7] != NULL && cj->progeny[4] != NULL)
            cell_activate_subcell_hydro_tasks(ci->progeny[7], cj->progeny[4],
                                              s);
          break;

        case 10: /* (  0 ,  1 ,  0 ) */
          if (ci->progeny[2] != NULL && cj->progeny[0] != NULL)
            cell_activate_subcell_hydro_tasks(ci->progeny[2], cj->progeny[0],
                                              s);
          if (ci->progeny[2] != NULL && cj->progeny[1] != NULL)
            cell_activate_subcell_hydro_tasks(ci->progeny[2], cj->progeny[1],
                                              s);
          if (ci->progeny[2] != NULL && cj->progeny[4] != NULL)
            cell_activate_subcell_hydro_tasks(ci->progeny[2], cj->progeny[4],
                                              s);
          if (ci->progeny[2] != NULL && cj->progeny[5] != NULL)
            cell_activate_subcell_hydro_tasks(ci->progeny[2], cj->progeny[5],
                                              s);
          if (ci->progeny[3] != NULL && cj->progeny[0] != NULL)
            cell_activate_subcell_hydro_tasks(ci->progeny[3], cj->progeny[0],
                                              s);
          if (ci->progeny[3] != NULL && cj->progeny[1] != NULL)
            cell_activate_subcell_hydro_tasks(ci->progeny[3], cj->progeny[1],
                                              s);
          if (ci->progeny[3] != NULL && cj->progeny[4] != NULL)
            cell_activate_subcell_hydro_tasks(ci->progeny[3], cj->progeny[4],
                                              s);
          if (ci->progeny[3] != NULL && cj->progeny[5] != NULL)
            cell_activate_subcell_hydro_tasks(ci->progeny[3], cj->progeny[5],
                                              s);
          if (ci->progeny[6] != NULL && cj->progeny[0] != NULL)
            cell_activate_subcell_hydro_tasks(ci->progeny[6], cj->progeny[0],
                                              s);
          if (ci->progeny[6] != NULL && cj->progeny[1] != NULL)
            cell_activate_subcell_hydro_tasks(ci->progeny[6], cj->progeny[1],
                                              s);
          if (ci->progeny[6] != NULL && cj->progeny[4] != NULL)
            cell_activate_subcell_hydro_tasks(ci->progeny[6], cj->progeny[4],
                                              s);
          if (ci->progeny[6] != NULL && cj->progeny[5] != NULL)
            cell_activate_subcell_hydro_tasks(ci->progeny[6], cj->progeny[5],
                                              s);
          if (ci->progeny[7] != NULL && cj->progeny[0] != NULL)
            cell_activate_subcell_hydro_tasks(ci->progeny[7], cj->progeny[0],
                                              s);
          if (ci->progeny[7] != NULL && cj->progeny[1] != NULL)
            cell_activate_subcell_hydro_tasks(ci->progeny[7], cj->progeny[1],
                                              s);
          if (ci->progeny[7] != NULL && cj->progeny[4] != NULL)
            cell_activate_subcell_hydro_tasks(ci->progeny[7], cj->progeny[4],
                                              s);
          if (ci->progeny[7] != NULL && cj->progeny[5] != NULL)
            cell_activate_subcell_hydro_tasks(ci->progeny[7], cj->progeny[5],
                                              s);
          break;

        case 11: /* (  0 ,  1 , -1 ) */
          if (ci->progeny[2] != NULL && cj->progeny[1] != NULL)
            cell_activate_subcell_hydro_tasks(ci->progeny[2], cj->progeny[1],
                                              s);
          if (ci->progeny[2] != NULL && cj->progeny[5] != NULL)
            cell_activate_subcell_hydro_tasks(ci->progeny[2], cj->progeny[5],
                                              s);
          if (ci->progeny[6] != NULL && cj->progeny[1] != NULL)
            cell_activate_subcell_hydro_tasks(ci->progeny[6], cj->progeny[1],
                                              s);
          if (ci->progeny[6] != NULL && cj->progeny[5] != NULL)
            cell_activate_subcell_hydro_tasks(ci->progeny[6], cj->progeny[5],
                                              s);
          break;

        case 12: /* (  0 ,  0 ,  1 ) */
          if (ci->progeny[1] != NULL && cj->progeny[0] != NULL)
            cell_activate_subcell_hydro_tasks(ci->progeny[1], cj->progeny[0],
                                              s);
          if (ci->progeny[1] != NULL && cj->progeny[2] != NULL)
            cell_activate_subcell_hydro_tasks(ci->progeny[1], cj->progeny[2],
                                              s);
          if (ci->progeny[1] != NULL && cj->progeny[4] != NULL)
            cell_activate_subcell_hydro_tasks(ci->progeny[1], cj->progeny[4],
                                              s);
          if (ci->progeny[1] != NULL && cj->progeny[6] != NULL)
            cell_activate_subcell_hydro_tasks(ci->progeny[1], cj->progeny[6],
                                              s);
          if (ci->progeny[3] != NULL && cj->progeny[0] != NULL)
            cell_activate_subcell_hydro_tasks(ci->progeny[3], cj->progeny[0],
                                              s);
          if (ci->progeny[3] != NULL && cj->progeny[2] != NULL)
            cell_activate_subcell_hydro_tasks(ci->progeny[3], cj->progeny[2],
                                              s);
          if (ci->progeny[3] != NULL && cj->progeny[4] != NULL)
            cell_activate_subcell_hydro_tasks(ci->progeny[3], cj->progeny[4],
                                              s);
          if (ci->progeny[3] != NULL && cj->progeny[6] != NULL)
            cell_activate_subcell_hydro_tasks(ci->progeny[3], cj->progeny[6],
                                              s);
          if (ci->progeny[5] != NULL && cj->progeny[0] != NULL)
            cell_activate_subcell_hydro_tasks(ci->progeny[5], cj->progeny[0],
                                              s);
          if (ci->progeny[5] != NULL && cj->progeny[2] != NULL)
            cell_activate_subcell_hydro_tasks(ci->progeny[5], cj->progeny[2],
                                              s);
          if (ci->progeny[5] != NULL && cj->progeny[4] != NULL)
            cell_activate_subcell_hydro_tasks(ci->progeny[5], cj->progeny[4],
                                              s);
          if (ci->progeny[5] != NULL && cj->progeny[6] != NULL)
            cell_activate_subcell_hydro_tasks(ci->progeny[5], cj->progeny[6],
                                              s);
          if (ci->progeny[7] != NULL && cj->progeny[0] != NULL)
            cell_activate_subcell_hydro_tasks(ci->progeny[7], cj->progeny[0],
                                              s);
          if (ci->progeny[7] != NULL && cj->progeny[2] != NULL)
            cell_activate_subcell_hydro_tasks(ci->progeny[7], cj->progeny[2],
                                              s);
          if (ci->progeny[7] != NULL && cj->progeny[4] != NULL)
            cell_activate_subcell_hydro_tasks(ci->progeny[7], cj->progeny[4],
                                              s);
          if (ci->progeny[7] != NULL && cj->progeny[6] != NULL)
            cell_activate_subcell_hydro_tasks(ci->progeny[7], cj->progeny[6],
                                              s);
          break;
      }

    }

    /* Otherwise, activate the sorts and drifts. */
    else if (cell_is_active_hydro(ci, e) || cell_is_active_hydro(cj, e)) {

      /* We are going to interact this pair, so store some values. */
      atomic_or(&ci->hydro.requires_sorts, 1 << sid);
      atomic_or(&cj->hydro.requires_sorts, 1 << sid);
      ci->hydro.dx_max_sort_old = ci->hydro.dx_max_sort;
      cj->hydro.dx_max_sort_old = cj->hydro.dx_max_sort;

      /* Activate the drifts if the cells are local. */
      if (ci->nodeID == engine_rank) cell_activate_drift_part(ci, s);
      if (cj->nodeID == engine_rank) cell_activate_drift_part(cj, s);

      /* Also activate the time-step limiter */
      if (ci->nodeID == engine_rank && with_limiter)
        cell_activate_limiter(ci, s);
      if (cj->nodeID == engine_rank && with_limiter)
        cell_activate_limiter(cj, s);

      /* Do we need to sort the cells? */
      cell_activate_hydro_sorts(ci, sid, s);
      cell_activate_hydro_sorts(cj, sid, s);
    }
  } /* Otherwise, pair interation */
}

/**
 * @brief Traverse a sub-cell task and activate the stars drift tasks that are
 * required by a stars task
 *
 * @param ci The first #cell we recurse in.
 * @param cj The second #cell we recurse in.
 * @param s The task #scheduler.
 */
void cell_activate_subcell_stars_tasks(struct cell *ci, struct cell *cj,
                                       struct scheduler *s) {
  const struct engine *e = s->space->e;

  /* Store the current dx_max and h_max values. */
  ci->stars.dx_max_part_old = ci->stars.dx_max_part;
  ci->stars.h_max_old = ci->stars.h_max;
  ci->hydro.dx_max_part_old = ci->hydro.dx_max_part;
  ci->hydro.h_max_old = ci->hydro.h_max;

  if (cj != NULL) {
    cj->stars.dx_max_part_old = cj->stars.dx_max_part;
    cj->stars.h_max_old = cj->stars.h_max;
    cj->hydro.dx_max_part_old = cj->hydro.dx_max_part;
    cj->hydro.h_max_old = cj->hydro.h_max;
  }

  /* Self interaction? */
  if (cj == NULL) {

    /* Do anything? */
    if (!cell_is_active_stars(ci, e) || ci->hydro.count == 0 ||
        ci->stars.count == 0)
      return;

    /* Recurse? */
    if (cell_can_recurse_in_self_stars_task(ci)) {

      /* Loop over all progenies and pairs of progenies */
      for (int j = 0; j < 8; j++) {
        if (ci->progeny[j] != NULL) {
          cell_activate_subcell_stars_tasks(ci->progeny[j], NULL, s);
          for (int k = j + 1; k < 8; k++)
            if (ci->progeny[k] != NULL)
              cell_activate_subcell_stars_tasks(ci->progeny[j], ci->progeny[k],
                                                s);
        }
      }
    } else {

      /* We have reached the bottom of the tree: activate drift */
      cell_activate_drift_spart(ci, s);
      cell_activate_drift_part(ci, s);
    }
  }

  /* Otherwise, pair interation */
  else {

    /* Should we even bother? */
    if (!cell_is_active_stars(ci, e) && !cell_is_active_stars(cj, e)) return;

    /* Get the orientation of the pair. */
    double shift[3];
    int sid = space_getsid(s->space, &ci, &cj, shift);

    /* recurse? */
    if (cell_can_recurse_in_pair_stars_task(ci, cj) &&
        cell_can_recurse_in_pair_stars_task(cj, ci)) {

      /* Different types of flags. */
      switch (sid) {

        /* Regular sub-cell interactions of a single cell. */
        case 0: /* (  1 ,  1 ,  1 ) */
          if (ci->progeny[7] != NULL && cj->progeny[0] != NULL)
            cell_activate_subcell_stars_tasks(ci->progeny[7], cj->progeny[0],
                                              s);
          break;

        case 1: /* (  1 ,  1 ,  0 ) */
          if (ci->progeny[6] != NULL && cj->progeny[0] != NULL)
            cell_activate_subcell_stars_tasks(ci->progeny[6], cj->progeny[0],
                                              s);
          if (ci->progeny[6] != NULL && cj->progeny[1] != NULL)
            cell_activate_subcell_stars_tasks(ci->progeny[6], cj->progeny[1],
                                              s);
          if (ci->progeny[7] != NULL && cj->progeny[0] != NULL)
            cell_activate_subcell_stars_tasks(ci->progeny[7], cj->progeny[0],
                                              s);
          if (ci->progeny[7] != NULL && cj->progeny[1] != NULL)
            cell_activate_subcell_stars_tasks(ci->progeny[7], cj->progeny[1],
                                              s);
          break;

        case 2: /* (  1 ,  1 , -1 ) */
          if (ci->progeny[6] != NULL && cj->progeny[1] != NULL)
            cell_activate_subcell_stars_tasks(ci->progeny[6], cj->progeny[1],
                                              s);
          break;

        case 3: /* (  1 ,  0 ,  1 ) */
          if (ci->progeny[5] != NULL && cj->progeny[0] != NULL)
            cell_activate_subcell_stars_tasks(ci->progeny[5], cj->progeny[0],
                                              s);
          if (ci->progeny[5] != NULL && cj->progeny[2] != NULL)
            cell_activate_subcell_stars_tasks(ci->progeny[5], cj->progeny[2],
                                              s);
          if (ci->progeny[7] != NULL && cj->progeny[0] != NULL)
            cell_activate_subcell_stars_tasks(ci->progeny[7], cj->progeny[0],
                                              s);
          if (ci->progeny[7] != NULL && cj->progeny[2] != NULL)
            cell_activate_subcell_stars_tasks(ci->progeny[7], cj->progeny[2],
                                              s);
          break;

        case 4: /* (  1 ,  0 ,  0 ) */
          if (ci->progeny[4] != NULL && cj->progeny[0] != NULL)
            cell_activate_subcell_stars_tasks(ci->progeny[4], cj->progeny[0],
                                              s);
          if (ci->progeny[4] != NULL && cj->progeny[1] != NULL)
            cell_activate_subcell_stars_tasks(ci->progeny[4], cj->progeny[1],
                                              s);
          if (ci->progeny[4] != NULL && cj->progeny[2] != NULL)
            cell_activate_subcell_stars_tasks(ci->progeny[4], cj->progeny[2],
                                              s);
          if (ci->progeny[4] != NULL && cj->progeny[3] != NULL)
            cell_activate_subcell_stars_tasks(ci->progeny[4], cj->progeny[3],
                                              s);
          if (ci->progeny[5] != NULL && cj->progeny[0] != NULL)
            cell_activate_subcell_stars_tasks(ci->progeny[5], cj->progeny[0],
                                              s);
          if (ci->progeny[5] != NULL && cj->progeny[1] != NULL)
            cell_activate_subcell_stars_tasks(ci->progeny[5], cj->progeny[1],
                                              s);
          if (ci->progeny[5] != NULL && cj->progeny[2] != NULL)
            cell_activate_subcell_stars_tasks(ci->progeny[5], cj->progeny[2],
                                              s);
          if (ci->progeny[5] != NULL && cj->progeny[3] != NULL)
            cell_activate_subcell_stars_tasks(ci->progeny[5], cj->progeny[3],
                                              s);
          if (ci->progeny[6] != NULL && cj->progeny[0] != NULL)
            cell_activate_subcell_stars_tasks(ci->progeny[6], cj->progeny[0],
                                              s);
          if (ci->progeny[6] != NULL && cj->progeny[1] != NULL)
            cell_activate_subcell_stars_tasks(ci->progeny[6], cj->progeny[1],
                                              s);
          if (ci->progeny[6] != NULL && cj->progeny[2] != NULL)
            cell_activate_subcell_stars_tasks(ci->progeny[6], cj->progeny[2],
                                              s);
          if (ci->progeny[6] != NULL && cj->progeny[3] != NULL)
            cell_activate_subcell_stars_tasks(ci->progeny[6], cj->progeny[3],
                                              s);
          if (ci->progeny[7] != NULL && cj->progeny[0] != NULL)
            cell_activate_subcell_stars_tasks(ci->progeny[7], cj->progeny[0],
                                              s);
          if (ci->progeny[7] != NULL && cj->progeny[1] != NULL)
            cell_activate_subcell_stars_tasks(ci->progeny[7], cj->progeny[1],
                                              s);
          if (ci->progeny[7] != NULL && cj->progeny[2] != NULL)
            cell_activate_subcell_stars_tasks(ci->progeny[7], cj->progeny[2],
                                              s);
          if (ci->progeny[7] != NULL && cj->progeny[3] != NULL)
            cell_activate_subcell_stars_tasks(ci->progeny[7], cj->progeny[3],
                                              s);
          break;

        case 5: /* (  1 ,  0 , -1 ) */
          if (ci->progeny[4] != NULL && cj->progeny[1] != NULL)
            cell_activate_subcell_stars_tasks(ci->progeny[4], cj->progeny[1],
                                              s);
          if (ci->progeny[4] != NULL && cj->progeny[3] != NULL)
            cell_activate_subcell_stars_tasks(ci->progeny[4], cj->progeny[3],
                                              s);
          if (ci->progeny[6] != NULL && cj->progeny[1] != NULL)
            cell_activate_subcell_stars_tasks(ci->progeny[6], cj->progeny[1],
                                              s);
          if (ci->progeny[6] != NULL && cj->progeny[3] != NULL)
            cell_activate_subcell_stars_tasks(ci->progeny[6], cj->progeny[3],
                                              s);
          break;

        case 6: /* (  1 , -1 ,  1 ) */
          if (ci->progeny[5] != NULL && cj->progeny[2] != NULL)
            cell_activate_subcell_stars_tasks(ci->progeny[5], cj->progeny[2],
                                              s);
          break;

        case 7: /* (  1 , -1 ,  0 ) */
          if (ci->progeny[4] != NULL && cj->progeny[2] != NULL)
            cell_activate_subcell_stars_tasks(ci->progeny[4], cj->progeny[2],
                                              s);
          if (ci->progeny[4] != NULL && cj->progeny[3] != NULL)
            cell_activate_subcell_stars_tasks(ci->progeny[4], cj->progeny[3],
                                              s);
          if (ci->progeny[5] != NULL && cj->progeny[2] != NULL)
            cell_activate_subcell_stars_tasks(ci->progeny[5], cj->progeny[2],
                                              s);
          if (ci->progeny[5] != NULL && cj->progeny[3] != NULL)
            cell_activate_subcell_stars_tasks(ci->progeny[5], cj->progeny[3],
                                              s);
          break;

        case 8: /* (  1 , -1 , -1 ) */
          if (ci->progeny[4] != NULL && cj->progeny[3] != NULL)
            cell_activate_subcell_stars_tasks(ci->progeny[4], cj->progeny[3],
                                              s);
          break;

        case 9: /* (  0 ,  1 ,  1 ) */
          if (ci->progeny[3] != NULL && cj->progeny[0] != NULL)
            cell_activate_subcell_stars_tasks(ci->progeny[3], cj->progeny[0],
                                              s);
          if (ci->progeny[3] != NULL && cj->progeny[4] != NULL)
            cell_activate_subcell_stars_tasks(ci->progeny[3], cj->progeny[4],
                                              s);
          if (ci->progeny[7] != NULL && cj->progeny[0] != NULL)
            cell_activate_subcell_stars_tasks(ci->progeny[7], cj->progeny[0],
                                              s);
          if (ci->progeny[7] != NULL && cj->progeny[4] != NULL)
            cell_activate_subcell_stars_tasks(ci->progeny[7], cj->progeny[4],
                                              s);
          break;

        case 10: /* (  0 ,  1 ,  0 ) */
          if (ci->progeny[2] != NULL && cj->progeny[0] != NULL)
            cell_activate_subcell_stars_tasks(ci->progeny[2], cj->progeny[0],
                                              s);
          if (ci->progeny[2] != NULL && cj->progeny[1] != NULL)
            cell_activate_subcell_stars_tasks(ci->progeny[2], cj->progeny[1],
                                              s);
          if (ci->progeny[2] != NULL && cj->progeny[4] != NULL)
            cell_activate_subcell_stars_tasks(ci->progeny[2], cj->progeny[4],
                                              s);
          if (ci->progeny[2] != NULL && cj->progeny[5] != NULL)
            cell_activate_subcell_stars_tasks(ci->progeny[2], cj->progeny[5],
                                              s);
          if (ci->progeny[3] != NULL && cj->progeny[0] != NULL)
            cell_activate_subcell_stars_tasks(ci->progeny[3], cj->progeny[0],
                                              s);
          if (ci->progeny[3] != NULL && cj->progeny[1] != NULL)
            cell_activate_subcell_stars_tasks(ci->progeny[3], cj->progeny[1],
                                              s);
          if (ci->progeny[3] != NULL && cj->progeny[4] != NULL)
            cell_activate_subcell_stars_tasks(ci->progeny[3], cj->progeny[4],
                                              s);
          if (ci->progeny[3] != NULL && cj->progeny[5] != NULL)
            cell_activate_subcell_stars_tasks(ci->progeny[3], cj->progeny[5],
                                              s);
          if (ci->progeny[6] != NULL && cj->progeny[0] != NULL)
            cell_activate_subcell_stars_tasks(ci->progeny[6], cj->progeny[0],
                                              s);
          if (ci->progeny[6] != NULL && cj->progeny[1] != NULL)
            cell_activate_subcell_stars_tasks(ci->progeny[6], cj->progeny[1],
                                              s);
          if (ci->progeny[6] != NULL && cj->progeny[4] != NULL)
            cell_activate_subcell_stars_tasks(ci->progeny[6], cj->progeny[4],
                                              s);
          if (ci->progeny[6] != NULL && cj->progeny[5] != NULL)
            cell_activate_subcell_stars_tasks(ci->progeny[6], cj->progeny[5],
                                              s);
          if (ci->progeny[7] != NULL && cj->progeny[0] != NULL)
            cell_activate_subcell_stars_tasks(ci->progeny[7], cj->progeny[0],
                                              s);
          if (ci->progeny[7] != NULL && cj->progeny[1] != NULL)
            cell_activate_subcell_stars_tasks(ci->progeny[7], cj->progeny[1],
                                              s);
          if (ci->progeny[7] != NULL && cj->progeny[4] != NULL)
            cell_activate_subcell_stars_tasks(ci->progeny[7], cj->progeny[4],
                                              s);
          if (ci->progeny[7] != NULL && cj->progeny[5] != NULL)
            cell_activate_subcell_stars_tasks(ci->progeny[7], cj->progeny[5],
                                              s);
          break;

        case 11: /* (  0 ,  1 , -1 ) */
          if (ci->progeny[2] != NULL && cj->progeny[1] != NULL)
            cell_activate_subcell_stars_tasks(ci->progeny[2], cj->progeny[1],
                                              s);
          if (ci->progeny[2] != NULL && cj->progeny[5] != NULL)
            cell_activate_subcell_stars_tasks(ci->progeny[2], cj->progeny[5],
                                              s);
          if (ci->progeny[6] != NULL && cj->progeny[1] != NULL)
            cell_activate_subcell_stars_tasks(ci->progeny[6], cj->progeny[1],
                                              s);
          if (ci->progeny[6] != NULL && cj->progeny[5] != NULL)
            cell_activate_subcell_stars_tasks(ci->progeny[6], cj->progeny[5],
                                              s);
          break;

        case 12: /* (  0 ,  0 ,  1 ) */
          if (ci->progeny[1] != NULL && cj->progeny[0] != NULL)
            cell_activate_subcell_stars_tasks(ci->progeny[1], cj->progeny[0],
                                              s);
          if (ci->progeny[1] != NULL && cj->progeny[2] != NULL)
            cell_activate_subcell_stars_tasks(ci->progeny[1], cj->progeny[2],
                                              s);
          if (ci->progeny[1] != NULL && cj->progeny[4] != NULL)
            cell_activate_subcell_stars_tasks(ci->progeny[1], cj->progeny[4],
                                              s);
          if (ci->progeny[1] != NULL && cj->progeny[6] != NULL)
            cell_activate_subcell_stars_tasks(ci->progeny[1], cj->progeny[6],
                                              s);
          if (ci->progeny[3] != NULL && cj->progeny[0] != NULL)
            cell_activate_subcell_stars_tasks(ci->progeny[3], cj->progeny[0],
                                              s);
          if (ci->progeny[3] != NULL && cj->progeny[2] != NULL)
            cell_activate_subcell_stars_tasks(ci->progeny[3], cj->progeny[2],
                                              s);
          if (ci->progeny[3] != NULL && cj->progeny[4] != NULL)
            cell_activate_subcell_stars_tasks(ci->progeny[3], cj->progeny[4],
                                              s);
          if (ci->progeny[3] != NULL && cj->progeny[6] != NULL)
            cell_activate_subcell_stars_tasks(ci->progeny[3], cj->progeny[6],
                                              s);
          if (ci->progeny[5] != NULL && cj->progeny[0] != NULL)
            cell_activate_subcell_stars_tasks(ci->progeny[5], cj->progeny[0],
                                              s);
          if (ci->progeny[5] != NULL && cj->progeny[2] != NULL)
            cell_activate_subcell_stars_tasks(ci->progeny[5], cj->progeny[2],
                                              s);
          if (ci->progeny[5] != NULL && cj->progeny[4] != NULL)
            cell_activate_subcell_stars_tasks(ci->progeny[5], cj->progeny[4],
                                              s);
          if (ci->progeny[5] != NULL && cj->progeny[6] != NULL)
            cell_activate_subcell_stars_tasks(ci->progeny[5], cj->progeny[6],
                                              s);
          if (ci->progeny[7] != NULL && cj->progeny[0] != NULL)
            cell_activate_subcell_stars_tasks(ci->progeny[7], cj->progeny[0],
                                              s);
          if (ci->progeny[7] != NULL && cj->progeny[2] != NULL)
            cell_activate_subcell_stars_tasks(ci->progeny[7], cj->progeny[2],
                                              s);
          if (ci->progeny[7] != NULL && cj->progeny[4] != NULL)
            cell_activate_subcell_stars_tasks(ci->progeny[7], cj->progeny[4],
                                              s);
          if (ci->progeny[7] != NULL && cj->progeny[6] != NULL)
            cell_activate_subcell_stars_tasks(ci->progeny[7], cj->progeny[6],
                                              s);
          break;
      }

    }

    /* Otherwise, activate the sorts and drifts. */
    else {

      if (cell_is_active_stars(ci, e)) {
        /* We are going to interact this pair, so store some values. */
        atomic_or(&cj->hydro.requires_sorts, 1 << sid);
        atomic_or(&ci->stars.requires_sorts, 1 << sid);

        cj->hydro.dx_max_sort_old = cj->hydro.dx_max_sort;
        ci->stars.dx_max_sort_old = ci->stars.dx_max_sort;

        /* Activate the drifts if the cells are local. */
        if (ci->nodeID == engine_rank) cell_activate_drift_spart(ci, s);
        if (cj->nodeID == engine_rank) cell_activate_drift_part(cj, s);

        /* Do we need to sort the cells? */
        cell_activate_hydro_sorts(cj, sid, s);
        cell_activate_stars_sorts(ci, sid, s);
      }

      if (cell_is_active_stars(cj, e)) {
        /* We are going to interact this pair, so store some values. */
        atomic_or(&cj->stars.requires_sorts, 1 << sid);
        atomic_or(&ci->hydro.requires_sorts, 1 << sid);

        ci->hydro.dx_max_sort_old = ci->hydro.dx_max_sort;
        cj->stars.dx_max_sort_old = cj->stars.dx_max_sort;

        /* Activate the drifts if the cells are local. */
        if (ci->nodeID == engine_rank) cell_activate_drift_part(ci, s);
        if (cj->nodeID == engine_rank) cell_activate_drift_spart(cj, s);

        /* Do we need to sort the cells? */
        cell_activate_hydro_sorts(ci, sid, s);
        cell_activate_stars_sorts(cj, sid, s);
      }
    }
  } /* Otherwise, pair interation */
}

/**
 * @brief Traverse a sub-cell task and activate the gravity drift tasks that
 * are required by a self gravity task.
 *
 * @param ci The first #cell we recurse in.
 * @param cj The second #cell we recurse in.
 * @param s The task #scheduler.
 */
void cell_activate_subcell_grav_tasks(struct cell *ci, struct cell *cj,
                                      struct scheduler *s) {
  /* Some constants */
  const struct space *sp = s->space;
  const struct engine *e = sp->e;

  /* Self interaction? */
  if (cj == NULL) {

    /* Do anything? */
    if (ci->grav.count == 0 || !cell_is_active_gravity(ci, e)) return;

    /* Recurse? */
    if (ci->split) {

      /* Loop over all progenies and pairs of progenies */
      for (int j = 0; j < 8; j++) {
        if (ci->progeny[j] != NULL) {
          cell_activate_subcell_grav_tasks(ci->progeny[j], NULL, s);
          for (int k = j + 1; k < 8; k++)
            if (ci->progeny[k] != NULL)
              cell_activate_subcell_grav_tasks(ci->progeny[j], ci->progeny[k],
                                               s);
        }
      }
    } else {

      /* We have reached the bottom of the tree: activate gpart drift */
      cell_activate_drift_gpart(ci, s);
    }
  }

  /* Pair interaction */
  else {

    /* Anything to do here? */
    if (!cell_is_active_gravity(ci, e) && !cell_is_active_gravity(cj, e))
      return;
    if (ci->grav.count == 0 || cj->grav.count == 0) return;

    /* Atomically drift the multipole in ci */
    lock_lock(&ci->grav.mlock);
    if (ci->grav.ti_old_multipole < e->ti_current) cell_drift_multipole(ci, e);
    if (lock_unlock(&ci->grav.mlock) != 0) error("Impossible to unlock m-pole");

    /* Atomically drift the multipole in cj */
    lock_lock(&cj->grav.mlock);
    if (cj->grav.ti_old_multipole < e->ti_current) cell_drift_multipole(cj, e);
    if (lock_unlock(&cj->grav.mlock) != 0) error("Impossible to unlock m-pole");

    /* Can we use multipoles ? */
    if (cell_can_use_pair_mm(ci, cj, e, sp)) {

      /* Ok, no need to drift anything */
      return;
    }
    /* Otherwise, activate the gpart drifts if we are at the bottom. */
    else if (!ci->split && !cj->split) {

      /* Activate the drifts if the cells are local. */
      if (cell_is_active_gravity(ci, e) || cell_is_active_gravity(cj, e)) {
        if (ci->nodeID == engine_rank) cell_activate_drift_gpart(ci, s);
        if (cj->nodeID == engine_rank) cell_activate_drift_gpart(cj, s);
      }
    }
    /* Ok, we can still recurse */
    else {

      /* Recover the multipole information */
      const struct gravity_tensors *const multi_i = ci->grav.multipole;
      const struct gravity_tensors *const multi_j = cj->grav.multipole;
      const double ri_max = multi_i->r_max;
      const double rj_max = multi_j->r_max;

      if (ri_max > rj_max) {
        if (ci->split) {

          /* Loop over ci's children */
          for (int k = 0; k < 8; k++) {
            if (ci->progeny[k] != NULL)
              cell_activate_subcell_grav_tasks(ci->progeny[k], cj, s);
          }

        } else if (cj->split) {

          /* Loop over cj's children */
          for (int k = 0; k < 8; k++) {
            if (cj->progeny[k] != NULL)
              cell_activate_subcell_grav_tasks(ci, cj->progeny[k], s);
          }

        } else {
          error("Fundamental error in the logic");
        }
      } else if (rj_max >= ri_max) {
        if (cj->split) {

          /* Loop over cj's children */
          for (int k = 0; k < 8; k++) {
            if (cj->progeny[k] != NULL)
              cell_activate_subcell_grav_tasks(ci, cj->progeny[k], s);
          }

        } else if (ci->split) {

          /* Loop over ci's children */
          for (int k = 0; k < 8; k++) {
            if (ci->progeny[k] != NULL)
              cell_activate_subcell_grav_tasks(ci->progeny[k], cj, s);
          }

        } else {
          error("Fundamental error in the logic");
        }
      }
    }
  }
}

/**
 * @brief Traverse a sub-cell task and activate the gravity drift tasks that
 * are required by an external gravity task.
 *
 * @param ci The #cell we recurse in.
 * @param s The task #scheduler.
 */
void cell_activate_subcell_external_grav_tasks(struct cell *ci,
                                               struct scheduler *s) {

  /* Some constants */
  const struct space *sp = s->space;
  const struct engine *e = sp->e;

  /* Do anything? */
  if (!cell_is_active_gravity(ci, e)) return;

  /* Recurse? */
  if (ci->split) {

    /* Loop over all progenies (no need for pairs for self-gravity) */
    for (int j = 0; j < 8; j++) {
      if (ci->progeny[j] != NULL) {
        cell_activate_subcell_external_grav_tasks(ci->progeny[j], s);
      }
    }
  } else {

    /* We have reached the bottom of the tree: activate gpart drift */
    cell_activate_drift_gpart(ci, s);
  }
}

/**
 * @brief Un-skips all the hydro tasks associated with a given cell and checks
 * if the space needs to be rebuilt.
 *
 * @param c the #cell.
 * @param s the #scheduler.
 *
 * @return 1 If the space needs rebuilding. 0 otherwise.
 */
int cell_unskip_hydro_tasks(struct cell *c, struct scheduler *s) {

  struct engine *e = s->space->e;
  const int nodeID = e->nodeID;
  const int with_limiter = (e->policy & engine_policy_limiter);
  int rebuild = 0;

  /* Un-skip the density tasks involved with this cell. */
  for (struct link *l = c->hydro.density; l != NULL; l = l->next) {
    struct task *t = l->t;
    struct cell *ci = t->ci;
    struct cell *cj = t->cj;
    const int ci_active = cell_is_active_hydro(ci, e);
    const int cj_active = (cj != NULL) ? cell_is_active_hydro(cj, e) : 0;
#ifdef WITH_MPI
    const int ci_nodeID = ci->nodeID;
    const int cj_nodeID = (cj != NULL) ? cj->nodeID : -1;
#else
    const int ci_nodeID = nodeID;
    const int cj_nodeID = nodeID;
#endif

    /* Only activate tasks that involve a local active cell. */
    if ((ci_active && ci_nodeID == nodeID) ||
        (cj_active && cj_nodeID == nodeID)) {
      scheduler_activate(s, t);

      /* Activate hydro drift */
      if (t->type == task_type_self) {
        if (ci_nodeID == nodeID) cell_activate_drift_part(ci, s);
        if (ci_nodeID == nodeID && with_limiter) cell_activate_limiter(ci, s);
      }

      /* Set the correct sorting flags and activate hydro drifts */
      else if (t->type == task_type_pair) {
        /* Store some values. */
        atomic_or(&ci->hydro.requires_sorts, 1 << t->flags);
        atomic_or(&cj->hydro.requires_sorts, 1 << t->flags);
        ci->hydro.dx_max_sort_old = ci->hydro.dx_max_sort;
        cj->hydro.dx_max_sort_old = cj->hydro.dx_max_sort;

        /* Activate the drift tasks. */
        if (ci_nodeID == nodeID) cell_activate_drift_part(ci, s);
        if (cj_nodeID == nodeID) cell_activate_drift_part(cj, s);

        /* Activate the limiter tasks. */
        if (ci_nodeID == nodeID && with_limiter) cell_activate_limiter(ci, s);
        if (cj_nodeID == nodeID && with_limiter) cell_activate_limiter(cj, s);

        /* Check the sorts and activate them if needed. */
        cell_activate_hydro_sorts(ci, t->flags, s);
        cell_activate_hydro_sorts(cj, t->flags, s);
      }
      /* Store current values of dx_max and h_max. */
      else if (t->type == task_type_sub_pair || t->type == task_type_sub_self) {
        cell_activate_subcell_hydro_tasks(t->ci, t->cj, s);
      }
    }

    /* Only interested in pair interactions as of here. */
    if (t->type == task_type_pair || t->type == task_type_sub_pair) {

      /* Check whether there was too much particle motion, i.e. the
         cell neighbour conditions were violated. */
      if (cell_need_rebuild_for_hydro_pair(ci, cj)) rebuild = 1;

#ifdef WITH_MPI
      /* Activate the send/recv tasks. */
      if (ci_nodeID != nodeID) {

        /* If the local cell is active, receive data from the foreign cell. */
        if (cj_active) {
          scheduler_activate(s, ci->mpi.hydro.recv_xv);
          if (ci_active) {
            scheduler_activate(s, ci->mpi.hydro.recv_rho);

#ifdef EXTRA_HYDRO_LOOP
            scheduler_activate(s, ci->mpi.hydro.recv_gradient);
#endif
          }
        }

        /* If the foreign cell is active, we want its ti_end values. */
        if (ci_active || with_limiter) scheduler_activate(s, ci->mpi.recv_ti);

        if (with_limiter) scheduler_activate(s, ci->mpi.limiter.recv);
        if (with_limiter)
          scheduler_activate_send(s, cj->mpi.limiter.send, ci->nodeID);

        /* Is the foreign cell active and will need stuff from us? */
        if (ci_active) {

          scheduler_activate_send(s, cj->mpi.hydro.send_xv, ci_nodeID);

          /* Drift the cell which will be sent; note that not all sent
             particles will be drifted, only those that are needed. */
          cell_activate_drift_part(cj, s);
          if (with_limiter) cell_activate_limiter(cj, s);

          /* If the local cell is also active, more stuff will be needed. */
          if (cj_active) {
            scheduler_activate_send(s, cj->mpi.hydro.send_rho, ci_nodeID);

#ifdef EXTRA_HYDRO_LOOP
            scheduler_activate_send(s, cj->mpi.hydro.send_gradient, ci_nodeID);
#endif
          }
        }

        /* If the local cell is active, send its ti_end values. */
        if (cj_active || with_limiter)
          scheduler_activate_send(s, cj->mpi.send_ti, ci_nodeID);

      } else if (cj_nodeID != nodeID) {

        /* If the local cell is active, receive data from the foreign cell. */
        if (ci_active) {
          scheduler_activate(s, cj->mpi.hydro.recv_xv);
          if (cj_active) {
            scheduler_activate(s, cj->mpi.hydro.recv_rho);

#ifdef EXTRA_HYDRO_LOOP
            scheduler_activate(s, cj->mpi.hydro.recv_gradient);
#endif
          }
        }

        /* If the foreign cell is active, we want its ti_end values. */
        if (cj_active || with_limiter) scheduler_activate(s, cj->mpi.recv_ti);

        if (with_limiter) scheduler_activate(s, cj->mpi.limiter.recv);
        if (with_limiter)
          scheduler_activate_send(s, ci->mpi.limiter.send, cj->nodeID);

        /* Is the foreign cell active and will need stuff from us? */
        if (cj_active) {

          scheduler_activate_send(s, ci->mpi.hydro.send_xv, cj_nodeID);

          /* Drift the cell which will be sent; note that not all sent
             particles will be drifted, only those that are needed. */
          cell_activate_drift_part(ci, s);
          if (with_limiter) cell_activate_limiter(ci, s);

          /* If the local cell is also active, more stuff will be needed. */
          if (ci_active) {

            scheduler_activate_send(s, ci->mpi.hydro.send_rho, cj_nodeID);

#ifdef EXTRA_HYDRO_LOOP
            scheduler_activate_send(s, ci->mpi.hydro.send_gradient, cj_nodeID);
#endif
          }
        }

        /* If the local cell is active, send its ti_end values. */
        if (ci_active || with_limiter)
          scheduler_activate_send(s, ci->mpi.send_ti, cj_nodeID);
      }
#endif
    }
  }

  /* Unskip all the other task types. */
  if (c->nodeID == nodeID && cell_is_active_hydro(c, e)) {

    for (struct link *l = c->hydro.gradient; l != NULL; l = l->next)
      scheduler_activate(s, l->t);
    for (struct link *l = c->hydro.force; l != NULL; l = l->next)
      scheduler_activate(s, l->t);
    for (struct link *l = c->hydro.limiter; l != NULL; l = l->next)
      scheduler_activate(s, l->t);

    if (c->hydro.extra_ghost != NULL)
      scheduler_activate(s, c->hydro.extra_ghost);
    if (c->hydro.ghost_in != NULL) scheduler_activate(s, c->hydro.ghost_in);
    if (c->hydro.ghost_out != NULL) scheduler_activate(s, c->hydro.ghost_out);
    if (c->hydro.ghost != NULL) scheduler_activate(s, c->hydro.ghost);
    if (c->kick1 != NULL) scheduler_activate(s, c->kick1);
    if (c->kick2 != NULL) scheduler_activate(s, c->kick2);
    if (c->timestep != NULL) scheduler_activate(s, c->timestep);
    if (c->hydro.end_force != NULL) scheduler_activate(s, c->hydro.end_force);
    if (c->hydro.cooling != NULL) scheduler_activate(s, c->hydro.cooling);
    if (c->hydro.star_formation != NULL)
      scheduler_activate(s, c->hydro.star_formation);
    if (c->logger != NULL) scheduler_activate(s, c->logger);
  }

  return rebuild;
}

/**
 * @brief Un-skips all the gravity tasks associated with a given cell and checks
 * if the space needs to be rebuilt.
 *
 * @param c the #cell.
 * @param s the #scheduler.
 *
 * @return 1 If the space needs rebuilding. 0 otherwise.
 */
int cell_unskip_gravity_tasks(struct cell *c, struct scheduler *s) {

  struct engine *e = s->space->e;
  const int nodeID = e->nodeID;
  int rebuild = 0;

  /* Un-skip the gravity tasks involved with this cell. */
  for (struct link *l = c->grav.grav; l != NULL; l = l->next) {
    struct task *t = l->t;
    struct cell *ci = t->ci;
    struct cell *cj = t->cj;
    const int ci_active = cell_is_active_gravity(ci, e);
    const int cj_active = (cj != NULL) ? cell_is_active_gravity(cj, e) : 0;
#ifdef WITH_MPI
    const int ci_nodeID = ci->nodeID;
    const int cj_nodeID = (cj != NULL) ? cj->nodeID : -1;
#else
    const int ci_nodeID = nodeID;
    const int cj_nodeID = nodeID;
#endif

    /* Only activate tasks that involve a local active cell. */
    if ((ci_active && ci_nodeID == nodeID) ||
        (cj_active && cj_nodeID == nodeID)) {

      scheduler_activate(s, t);

      /* Set the drifting flags */
      if (t->type == task_type_self &&
          t->subtype == task_subtype_external_grav) {
        cell_activate_subcell_external_grav_tasks(ci, s);
      } else if (t->type == task_type_self && t->subtype == task_subtype_grav) {
        cell_activate_subcell_grav_tasks(ci, NULL, s);
      } else if (t->type == task_type_pair) {
        cell_activate_subcell_grav_tasks(ci, cj, s);
      } else if (t->type == task_type_grav_mm) {
#ifdef SWIFT_DEBUG_CHECKS
        error("Incorrectly linked M-M task!");
#endif
      }
    }

    if (t->type == task_type_pair) {

#ifdef WITH_MPI
      /* Activate the send/recv tasks. */
      if (ci_nodeID != nodeID) {

        /* If the local cell is active, receive data from the foreign cell. */
        if (cj_active) scheduler_activate(s, ci->mpi.grav.recv);

        /* If the foreign cell is active, we want its ti_end values. */
        if (ci_active) scheduler_activate(s, ci->mpi.recv_ti);

        /* Is the foreign cell active and will need stuff from us? */
        if (ci_active) {

          scheduler_activate_send(s, cj->mpi.grav.send, ci_nodeID);

          /* Drift the cell which will be sent at the level at which it is
             sent, i.e. drift the cell specified in the send task (l->t)
             itself. */
          cell_activate_drift_gpart(cj, s);
        }

        /* If the local cell is active, send its ti_end values. */
        if (cj_active) scheduler_activate_send(s, cj->mpi.send_ti, ci_nodeID);

      } else if (cj_nodeID != nodeID) {

        /* If the local cell is active, receive data from the foreign cell. */
        if (ci_active) scheduler_activate(s, cj->mpi.grav.recv);

        /* If the foreign cell is active, we want its ti_end values. */
        if (cj_active) scheduler_activate(s, cj->mpi.recv_ti);

        /* Is the foreign cell active and will need stuff from us? */
        if (cj_active) {

          scheduler_activate_send(s, ci->mpi.grav.send, cj_nodeID);

          /* Drift the cell which will be sent at the level at which it is
             sent, i.e. drift the cell specified in the send task (l->t)
             itself. */
          cell_activate_drift_gpart(ci, s);
        }

        /* If the local cell is active, send its ti_end values. */
        if (ci_active) scheduler_activate_send(s, ci->mpi.send_ti, cj_nodeID);
      }
#endif
    }
  }

  for (struct link *l = c->grav.mm; l != NULL; l = l->next) {

    struct task *t = l->t;
    struct cell *ci = t->ci;
    struct cell *cj = t->cj;
    const int ci_active = cell_is_active_gravity_mm(ci, e);
    const int cj_active = cell_is_active_gravity_mm(cj, e);
#ifdef WITH_MPI
    const int ci_nodeID = ci->nodeID;
    const int cj_nodeID = (cj != NULL) ? cj->nodeID : -1;
#else
    const int ci_nodeID = nodeID;
    const int cj_nodeID = nodeID;
#endif

#ifdef SWIFT_DEBUG_CHECKS
    if (t->type != task_type_grav_mm) error("Incorrectly linked gravity task!");
#endif

    /* Only activate tasks that involve a local active cell. */
    if ((ci_active && ci_nodeID == nodeID) ||
        (cj_active && cj_nodeID == nodeID)) {

      scheduler_activate(s, t);
    }
  }

  /* Unskip all the other task types. */
  if (c->nodeID == nodeID && cell_is_active_gravity(c, e)) {

    if (c->grav.init != NULL) scheduler_activate(s, c->grav.init);
    if (c->grav.init_out != NULL) scheduler_activate(s, c->grav.init_out);
    if (c->kick1 != NULL) scheduler_activate(s, c->kick1);
    if (c->kick2 != NULL) scheduler_activate(s, c->kick2);
    if (c->timestep != NULL) scheduler_activate(s, c->timestep);
    if (c->grav.down != NULL) scheduler_activate(s, c->grav.down);
    if (c->grav.down_in != NULL) scheduler_activate(s, c->grav.down_in);
    if (c->grav.mesh != NULL) scheduler_activate(s, c->grav.mesh);
    if (c->grav.long_range != NULL) scheduler_activate(s, c->grav.long_range);
    if (c->grav.end_force != NULL) scheduler_activate(s, c->grav.end_force);
    if (c->logger != NULL) scheduler_activate(s, c->logger);

    /* Subgrid tasks */
    if ((e->policy & engine_policy_cooling) && c->hydro.cooling != NULL)
      scheduler_activate(s, c->hydro.cooling);
    if ((e->policy & engine_policy_star_formation) &&
        c->hydro.star_formation != NULL)
      scheduler_activate(s, c->hydro.star_formation);
  }

  return rebuild;
}

/**
 * @brief Un-skips all the stars tasks associated with a given cell and checks
 * if the space needs to be rebuilt.
 *
 * @param c the #cell.
 * @param s the #scheduler.
 *
 * @return 1 If the space needs rebuilding. 0 otherwise.
 */
int cell_unskip_stars_tasks(struct cell *c, struct scheduler *s) {
  struct engine *e = s->space->e;
  const int with_feedback = (e->policy & engine_policy_feedback);
  const int nodeID = e->nodeID;
  int rebuild = 0;
<<<<<<< HEAD
  
=======

  if (!with_feedback && c->stars.drift != NULL && cell_is_active_stars(c, e) &&
      c->nodeID == nodeID) {
    cell_activate_drift_spart(c, s);
  }

>>>>>>> 49276852
  /* Un-skip the density tasks involved with this cell. */
  for (struct link *l = c->stars.density; l != NULL; l = l->next) {
    struct task *t = l->t;
    struct cell *ci = t->ci;
    struct cell *cj = t->cj;
    const int ci_active = cell_is_active_stars(ci, e);
    const int cj_active = (cj != NULL) ? cell_is_active_stars(cj, e) : 0;
<<<<<<< HEAD
    const int ci_nodeID = ci->nodeID;
    const int cj_nodeID = (cj != NULL) ? cj->nodeID : -1;

    if (t->type == task_type_self &&
	ci_active && ci->nodeID == nodeID) {

	cell_activate_drift_part(ci, s);
	cell_activate_drift_spart(ci, s);
    }

    /* Activate cells that contains either a density or a feedback task */
    if ((ci_active || cj_active) &&
        (ci_nodeID == nodeID || cj_nodeID == nodeID)) {

      /* Only activate tasks that involve a local active cell. */
      scheduler_activate(s, t);

      /* Set the correct sorting flags and activate hydro drifts */
      if (t->type == task_type_pair) {
=======
#ifdef WITH_MPI
    const int ci_nodeID = ci->nodeID;
    const int cj_nodeID = (cj != NULL) ? cj->nodeID : -1;
#else
    const int ci_nodeID = nodeID;
    const int cj_nodeID = nodeID;
#endif

    /* Activate the drifts */
    if (t->type == task_type_self && ci_active) {
      cell_activate_drift_part(ci, s);
      cell_activate_drift_spart(ci, s);
    }

    /* Only activate tasks that involve a local active cell. */
    if ((ci_active || cj_active) &&
        (ci_nodeID == nodeID || cj_nodeID == nodeID)) {

      scheduler_activate(s, t);

      if (t->type == task_type_pair) {

>>>>>>> 49276852
        /* Do ci */
        if (ci_active) {
          /* stars for ci */
          atomic_or(&ci->stars.requires_sorts, 1 << t->flags);
          ci->stars.dx_max_sort_old = ci->stars.dx_max_sort;

          /* hydro for cj */
          atomic_or(&cj->hydro.requires_sorts, 1 << t->flags);
          cj->hydro.dx_max_sort_old = cj->hydro.dx_max_sort;

          /* Activate the drift tasks. */
<<<<<<< HEAD
          if (ci->nodeID == nodeID) cell_activate_drift_spart(ci, s);
          if (cj->nodeID == nodeID) cell_activate_drift_part(cj, s);
=======
          if (ci_nodeID == nodeID) cell_activate_drift_spart(ci, s);
          if (cj_nodeID == nodeID) cell_activate_drift_part(cj, s);
>>>>>>> 49276852

          /* Check the sorts and activate them if needed. */
          cell_activate_stars_sorts(ci, t->flags, s);
          cell_activate_hydro_sorts(cj, t->flags, s);
        }

        /* Do cj */
        if (cj_active) {
          /* hydro for ci */
          atomic_or(&ci->hydro.requires_sorts, 1 << t->flags);
          ci->hydro.dx_max_sort_old = ci->hydro.dx_max_sort;
<<<<<<< HEAD

          /* stars for cj */
          atomic_or(&cj->stars.requires_sorts, 1 << t->flags);
          cj->stars.dx_max_sort_old = cj->stars.dx_max_sort;

          /* Activate the drift tasks. */
          if (cj->nodeID == nodeID) cell_activate_drift_spart(cj, s);
          if (ci->nodeID == nodeID) cell_activate_drift_part(ci, s);

          /* Check the sorts and activate them if needed. */
          cell_activate_hydro_sorts(ci, t->flags, s);
          cell_activate_stars_sorts(cj, t->flags, s);
        }
=======

          /* stars for cj */
          atomic_or(&cj->stars.requires_sorts, 1 << t->flags);
          cj->stars.dx_max_sort_old = cj->stars.dx_max_sort;

          /* Activate the drift tasks. */
          if (cj_nodeID == nodeID) cell_activate_drift_spart(cj, s);
          if (ci_nodeID == nodeID) cell_activate_drift_part(ci, s);
>>>>>>> 49276852

          /* Check the sorts and activate them if needed. */
          cell_activate_hydro_sorts(ci, t->flags, s);
          cell_activate_stars_sorts(cj, t->flags, s);
        }
      }

      else if (t->type == task_type_sub_pair || t->type == task_type_sub_self) {
        cell_activate_subcell_stars_tasks(ci, cj, s);
      }
    }

    /* Only interested in pair interactions as of here. */
    if (t->type == task_type_pair || t->type == task_type_sub_pair) {

      /* Check whether there was too much particle motion, i.e. the
         cell neighbour conditions were violated. */
      if (cell_need_rebuild_for_stars_pair(ci, cj)) rebuild = 1;
      if (cell_need_rebuild_for_stars_pair(cj, ci)) rebuild = 1;

#ifdef WITH_MPI
      /* Activate the send/recv tasks. */
      if (ci_nodeID != nodeID) {
<<<<<<< HEAD

        if (cj_active) {
          scheduler_activate(s, ci->mpi.hydro.recv_xv);

	  /* If the local cell is active, more stuff will be needed.
	   */
          scheduler_activate_send(s, cj->mpi.stars.send, ci_nodeID);

	  /* If the local cell is active, send its ti_end values. */
	  scheduler_activate_send(s, cj->mpi.send_ti, ci_nodeID);
	}

        if (ci_active) {
          scheduler_activate(s, ci->mpi.stars.recv);

	  /* If the foreign cell is active, we want its ti_end values. */
	  scheduler_activate(s, ci->mpi.recv_ti);

	  /* Is the foreign cell active and will need stuff from us? */
          scheduler_activate_send(s, cj->mpi.hydro.send_xv, ci_nodeID);

          /* Drift the cell which will be sent; note that not all sent
             particles will be drifted, only those that are needed. */
          cell_activate_drift_part(cj, s);
        }

      } else if (cj_nodeID != nodeID) {

        /* If the local cell is active, receive data from the foreign cell. */
        if (ci_active) {
          scheduler_activate(s, cj->mpi.hydro.recv_xv);

	  /* If the local cell is active, more stuff will be needed.
	   */
          scheduler_activate_send(s, ci->mpi.stars.send, cj_nodeID);

	  /* If the local cell is active, send its ti_end values. */
	  scheduler_activate_send(s, ci->mpi.send_ti, cj_nodeID);
        }

        if (cj_active) {
          scheduler_activate(s, cj->mpi.stars.recv);

	  /* If the foreign cell is active, we want its ti_end values. */
	  scheduler_activate(s, cj->mpi.recv_ti);

        /* Is the foreign cell active and will need stuff from us? */
          scheduler_activate_send(s, ci->mpi.hydro.send_xv, cj_nodeID);

          /* Drift the cell which will be sent; note that not all sent
             particles will be drifted, only those that are needed. */
          cell_activate_drift_part(ci, s);
        }

      }
#endif
=======

        if (cj_active) {
          scheduler_activate(s, ci->mpi.hydro.recv_xv);
          scheduler_activate(s, ci->mpi.hydro.recv_rho);

          /* If the local cell is active, more stuff will be needed. */
          scheduler_activate_send(s, cj->mpi.stars.send, ci_nodeID);
          cell_activate_drift_spart(cj, s);

          /* If the local cell is active, send its ti_end values. */
          scheduler_activate_send(s, cj->mpi.send_ti, ci_nodeID);
        }

        if (ci_active) {
          scheduler_activate(s, ci->mpi.stars.recv);

          /* If the foreign cell is active, we want its ti_end values. */
          scheduler_activate(s, ci->mpi.recv_ti);

          /* Is the foreign cell active and will need stuff from us? */
          scheduler_activate_send(s, cj->mpi.hydro.send_xv, ci_nodeID);
          scheduler_activate_send(s, cj->mpi.hydro.send_rho, ci_nodeID);

          /* Drift the cell which will be sent; note that not all sent
             particles will be drifted, only those that are needed. */
          cell_activate_drift_part(cj, s);
        }

      } else if (cj_nodeID != nodeID) {

        /* If the local cell is active, receive data from the foreign cell. */
        if (ci_active) {
          scheduler_activate(s, cj->mpi.hydro.recv_xv);
          scheduler_activate(s, cj->mpi.hydro.recv_rho);

          /* If the local cell is active, more stuff will be needed. */
          scheduler_activate_send(s, ci->mpi.stars.send, cj_nodeID);
          cell_activate_drift_spart(ci, s);

          /* If the local cell is active, send its ti_end values. */
          scheduler_activate_send(s, ci->mpi.send_ti, cj_nodeID);
        }

        if (cj_active) {
          scheduler_activate(s, cj->mpi.stars.recv);

          /* If the foreign cell is active, we want its ti_end values. */
          scheduler_activate(s, cj->mpi.recv_ti);

          /* Is the foreign cell active and will need stuff from us? */
          scheduler_activate_send(s, ci->mpi.hydro.send_xv, cj_nodeID);
          scheduler_activate_send(s, ci->mpi.hydro.send_rho, cj_nodeID);

          /* Drift the cell which will be sent; note that not all sent
             particles will be drifted, only those that are needed. */
          cell_activate_drift_part(ci, s);
        }
      }
#endif
    }
  }

  /* Un-skip the feedback tasks involved with this cell. */
  for (struct link *l = c->stars.feedback; l != NULL; l = l->next) {
    struct task *t = l->t;
    struct cell *ci = t->ci;
    struct cell *cj = t->cj;
    const int ci_active = cell_is_active_stars(ci, e);
    const int cj_active = (cj != NULL) ? cell_is_active_stars(cj, e) : 0;
#ifdef WITH_MPI
    const int ci_nodeID = ci->nodeID;
    const int cj_nodeID = (cj != NULL) ? cj->nodeID : -1;
#else
    const int ci_nodeID = nodeID;
    const int cj_nodeID = nodeID;
#endif

    if ((ci_active && cj_nodeID == nodeID) ||
        (cj_active && ci_nodeID == nodeID)) {
      scheduler_activate(s, t);

      /* Nothing more to do here, all drifts and sorts activated above */
>>>>>>> 49276852
    }
  }

  /* Un-skip the feedback tasks involved with this cell. */
  for (struct link *l = c->stars.feedback; l != NULL; l = l->next) {
    struct cell *ci = l->t->ci;
    struct cell *cj = l->t->cj;
    const int ci_active = cell_is_active_stars(ci, e);
    const int cj_active = (cj != NULL) ? cell_is_active_stars(cj, e) : 0;
    const int ci_nodeID = ci->nodeID;
    const int cj_nodeID = (cj != NULL) ? cj->nodeID : nodeID;
    if ((ci_active && cj_nodeID == nodeID) ||
        (cj_active && ci_nodeID == nodeID))
      scheduler_activate(s, l->t);
  }

  /* Unskip all the other task types. */
  if (c->nodeID == nodeID && cell_is_active_stars(c, e)) {

<<<<<<< HEAD
    if (c->stars.ghost_in != NULL) scheduler_activate(s, c->stars.ghost_in);
    if (c->stars.ghost_out != NULL) scheduler_activate(s, c->stars.ghost_out);
=======
>>>>>>> 49276852
    if (c->stars.ghost != NULL) scheduler_activate(s, c->stars.ghost);
    if (c->stars.stars_in != NULL) scheduler_activate(s, c->stars.stars_in);
    if (c->stars.stars_out != NULL) scheduler_activate(s, c->stars.stars_out);
    if (c->logger != NULL) scheduler_activate(s, c->logger);
  }

  return rebuild;
}

/**
 * @brief Set the super-cell pointers for all cells in a hierarchy.
 *
 * @param c The top-level #cell to play with.
 * @param super Pointer to the deepest cell with tasks in this part of the tree.
 */
void cell_set_super(struct cell *c, struct cell *super) {

  /* Are we in a cell which is either the hydro or gravity super? */
  if (super == NULL && (c->hydro.super != NULL || c->grav.super != NULL))
    super = c;

  /* Set the super-cell */
  c->super = super;

  /* Recurse */
  if (c->split)
    for (int k = 0; k < 8; k++)
      if (c->progeny[k] != NULL) cell_set_super(c->progeny[k], super);
}

/**
 * @brief Set the super-cell pointers for all cells in a hierarchy.
 *
 * @param c The top-level #cell to play with.
 * @param super_hydro Pointer to the deepest cell with tasks in this part of the
 * tree.
 */
void cell_set_super_hydro(struct cell *c, struct cell *super_hydro) {

  /* Are we in a cell with some kind of self/pair task ? */
  if (super_hydro == NULL && c->hydro.density != NULL) super_hydro = c;

  /* Set the super-cell */
  c->hydro.super = super_hydro;

  /* Recurse */
  if (c->split)
    for (int k = 0; k < 8; k++)
      if (c->progeny[k] != NULL)
        cell_set_super_hydro(c->progeny[k], super_hydro);
}

/**
 * @brief Set the super-cell pointers for all cells in a hierarchy.
 *
 * @param c The top-level #cell to play with.
 * @param super_gravity Pointer to the deepest cell with tasks in this part of
 * the tree.
 */
void cell_set_super_gravity(struct cell *c, struct cell *super_gravity) {

  /* Are we in a cell with some kind of self/pair task ? */
  if (super_gravity == NULL && (c->grav.grav != NULL || c->grav.mm != NULL))
    super_gravity = c;

  /* Set the super-cell */
  c->grav.super = super_gravity;

  /* Recurse */
  if (c->split)
    for (int k = 0; k < 8; k++)
      if (c->progeny[k] != NULL)
        cell_set_super_gravity(c->progeny[k], super_gravity);
}

/**
 * @brief Mapper function to set the super pointer of the cells.
 *
 * @param map_data The top-level cells.
 * @param num_elements The number of top-level cells.
 * @param extra_data Unused parameter.
 */
void cell_set_super_mapper(void *map_data, int num_elements, void *extra_data) {

  const struct engine *e = (const struct engine *)extra_data;

  for (int ind = 0; ind < num_elements; ind++) {
    struct cell *c = &((struct cell *)map_data)[ind];

    /* All top-level cells get an MPI tag. */
#ifdef WITH_MPI
    cell_ensure_tagged(c);
#endif

    /* Super-pointer for hydro */
    if (e->policy & engine_policy_hydro) cell_set_super_hydro(c, NULL);

    /* Super-pointer for gravity */
    if ((e->policy & engine_policy_self_gravity) ||
        (e->policy & engine_policy_external_gravity))
      cell_set_super_gravity(c, NULL);

    /* Super-pointer for common operations */
    cell_set_super(c, NULL);
  }
}

/**
 * @brief Does this cell or any of its children have any task ?
 *
 * We use the timestep-related tasks to probe this as these always
 * exist in a cell hierarchy that has any kind of task.
 *
 * @param c The #cell to probe.
 */
int cell_has_tasks(struct cell *c) {

#ifdef WITH_MPI
  if (c->timestep != NULL || c->mpi.recv_ti != NULL) return 1;
#else
  if (c->timestep != NULL) return 1;
#endif

  if (c->split) {
    int count = 0;
    for (int k = 0; k < 8; ++k)
      if (c->progeny[k] != NULL) count += cell_has_tasks(c->progeny[k]);
    return count;
  } else {
    return 0;
  }
}

/**
 * @brief Recursively drifts the #part in a cell hierarchy.
 *
 * @param c The #cell.
 * @param e The #engine (to get ti_current).
 * @param force Drift the particles irrespective of the #cell flags.
 */
void cell_drift_part(struct cell *c, const struct engine *e, int force) {

  const int periodic = e->s->periodic;
  const double dim[3] = {e->s->dim[0], e->s->dim[1], e->s->dim[2]};
  const int with_cosmology = (e->policy & engine_policy_cosmology);
  const float hydro_h_max = e->hydro_properties->h_max;
  const float hydro_h_min = e->hydro_properties->h_min;
  const integertime_t ti_old_part = c->hydro.ti_old_part;
  const integertime_t ti_current = e->ti_current;
  struct part *const parts = c->hydro.parts;
  struct xpart *const xparts = c->hydro.xparts;

  float dx_max = 0.f, dx2_max = 0.f;
  float dx_max_sort = 0.0f, dx2_max_sort = 0.f;
  float cell_h_max = 0.f;

  /* Drift irrespective of cell flags? */
  force |= c->hydro.do_drift;

#ifdef SWIFT_DEBUG_CHECKS
  /* Check that we only drift local cells. */
  if (c->nodeID != engine_rank) error("Drifting a foreign cell is nope.");

  /* Check that we are actually going to move forward. */
  if (ti_current < ti_old_part) error("Attempt to drift to the past");
#endif

  /* Early abort? */
  if (c->hydro.count == 0) {

    /* Clear the drift flags. */
    c->hydro.do_drift = 0;
    c->hydro.do_sub_drift = 0;

    /* Update the time of the last drift */
    c->hydro.ti_old_part = ti_current;

    return;
  }

  /* Ok, we have some particles somewhere in the hierarchy to drift */

  /* Are we not in a leaf ? */
  if (c->split && (force || c->hydro.do_sub_drift)) {

    /* Loop over the progeny and collect their data. */
    for (int k = 0; k < 8; k++) {
      if (c->progeny[k] != NULL) {
        struct cell *cp = c->progeny[k];

        /* Collect */
        cell_drift_part(cp, e, force);

        /* Update */
        dx_max = max(dx_max, cp->hydro.dx_max_part);
        dx_max_sort = max(dx_max_sort, cp->hydro.dx_max_sort);
        cell_h_max = max(cell_h_max, cp->hydro.h_max);
      }
    }

    /* Store the values */
    c->hydro.h_max = cell_h_max;
    c->hydro.dx_max_part = dx_max;
    c->hydro.dx_max_sort = dx_max_sort;

    /* Update the time of the last drift */
    c->hydro.ti_old_part = ti_current;

  } else if (!c->split && force && ti_current > ti_old_part) {

    /* Drift from the last time the cell was drifted to the current time */
    double dt_drift, dt_kick_grav, dt_kick_hydro, dt_therm;
    if (with_cosmology) {
      dt_drift =
          cosmology_get_drift_factor(e->cosmology, ti_old_part, ti_current);
      dt_kick_grav =
          cosmology_get_grav_kick_factor(e->cosmology, ti_old_part, ti_current);
      dt_kick_hydro = cosmology_get_hydro_kick_factor(e->cosmology, ti_old_part,
                                                      ti_current);
      dt_therm = cosmology_get_therm_kick_factor(e->cosmology, ti_old_part,
                                                 ti_current);
    } else {
      dt_drift = (ti_current - ti_old_part) * e->time_base;
      dt_kick_grav = (ti_current - ti_old_part) * e->time_base;
      dt_kick_hydro = (ti_current - ti_old_part) * e->time_base;
      dt_therm = (ti_current - ti_old_part) * e->time_base;
    }

    /* Loop over all the gas particles in the cell */
    const size_t nr_parts = c->hydro.count;
    for (size_t k = 0; k < nr_parts; k++) {

      /* Get a handle on the part. */
      struct part *const p = &parts[k];
      struct xpart *const xp = &xparts[k];

      /* Ignore inhibited particles */
      if (part_is_inhibited(p, e)) continue;

      /* Drift... */
      drift_part(p, xp, dt_drift, dt_kick_hydro, dt_kick_grav, dt_therm,
                 ti_old_part, ti_current);

      /* Update the tracers properties */
      tracers_after_drift(p, xp, e->internal_units, e->physical_constants,
                          with_cosmology, e->cosmology, e->hydro_properties,
                          e->cooling_func, e->time);

#ifdef SWIFT_DEBUG_CHECKS
      /* Make sure the particle does not drift by more than a box length. */
      if (fabs(xp->v_full[0] * dt_drift) > e->s->dim[0] ||
          fabs(xp->v_full[1] * dt_drift) > e->s->dim[1] ||
          fabs(xp->v_full[2] * dt_drift) > e->s->dim[2]) {
        error("Particle drifts by more than a box length! id %llu xp->v_full %.5e %.5e %.5e p->v %.5e %.5e %.5e", p->id, xp->v_full[0], xp->v_full[1], xp->v_full[2], p->v[0], p->v[1], p->v[2]);
      }
#endif

      /* In non-periodic BC runs, remove particles that crossed the border */
      if (!periodic) {

        /* Did the particle leave the box?  */
        if ((p->x[0] > dim[0]) || (p->x[0] < 0.) ||  // x
            (p->x[1] > dim[1]) || (p->x[1] < 0.) ||  // y
            (p->x[2] > dim[2]) || (p->x[2] < 0.)) {  // z

          /* One last action before death? */
          hydro_remove_part(p, xp);

          /* Remove the particle entirely */
          struct gpart *gp = p->gpart;
          cell_remove_part(e, c, p, xp);

          /* and it's gravity friend */
          if (gp != NULL) cell_remove_gpart(e, c, gp);

          continue;
        }
      }

      /* Limit h to within the allowed range */
      p->h = min(p->h, hydro_h_max);
      p->h = max(p->h, hydro_h_min);

      /* Compute (square of) motion since last cell construction */
      const float dx2 = xp->x_diff[0] * xp->x_diff[0] +
                        xp->x_diff[1] * xp->x_diff[1] +
                        xp->x_diff[2] * xp->x_diff[2];
      dx2_max = max(dx2_max, dx2);
      const float dx2_sort = xp->x_diff_sort[0] * xp->x_diff_sort[0] +
                             xp->x_diff_sort[1] * xp->x_diff_sort[1] +
                             xp->x_diff_sort[2] * xp->x_diff_sort[2];
      dx2_max_sort = max(dx2_max_sort, dx2_sort);

      /* Maximal smoothing length */
      cell_h_max = max(cell_h_max, p->h);

      /* Get ready for a density calculation */
      if (part_is_active(p, e)) {
        hydro_init_part(p, &e->s->hs);
        chemistry_init_part(p, e->chemistry);
        tracers_after_init(p, xp, e->internal_units, e->physical_constants,
                           with_cosmology, e->cosmology, e->hydro_properties,
                           e->cooling_func, e->time);
      }
    }

    /* Now, get the maximal particle motion from its square */
    dx_max = sqrtf(dx2_max);
    dx_max_sort = sqrtf(dx2_max_sort);

    /* Store the values */
    c->hydro.h_max = cell_h_max;
    c->hydro.dx_max_part = dx_max;
    c->hydro.dx_max_sort = dx_max_sort;

    /* Update the time of the last drift */
    c->hydro.ti_old_part = ti_current;
  }

  /* Clear the drift flags. */
  c->hydro.do_drift = 0;
  c->hydro.do_sub_drift = 0;
}

/**
 * @brief Recursively drifts the #gpart in a cell hierarchy.
 *
 * @param c The #cell.
 * @param e The #engine (to get ti_current).
 * @param force Drift the particles irrespective of the #cell flags.
 */
void cell_drift_gpart(struct cell *c, const struct engine *e, int force) {

  const int periodic = e->s->periodic;
  const double dim[3] = {e->s->dim[0], e->s->dim[1], e->s->dim[2]};
  const int with_cosmology = (e->policy & engine_policy_cosmology);
  const integertime_t ti_old_gpart = c->grav.ti_old_part;
  const integertime_t ti_current = e->ti_current;
  struct gpart *const gparts = c->grav.parts;

  /* Drift irrespective of cell flags? */
  force |= c->grav.do_drift;

#ifdef SWIFT_DEBUG_CHECKS
  /* Check that we only drift local cells. */
  if (c->nodeID != engine_rank) error("Drifting a foreign cell is nope.");

  /* Check that we are actually going to move forward. */
  if (ti_current < ti_old_gpart) error("Attempt to drift to the past");
#endif

  /* Early abort? */
  if (c->grav.count == 0) {

    /* Clear the drift flags. */
    c->grav.do_drift = 0;
    c->grav.do_sub_drift = 0;

    /* Update the time of the last drift */
    c->grav.ti_old_part = ti_current;

    return;
  }

  /* Ok, we have some particles somewhere in the hierarchy to drift */

  /* Are we not in a leaf ? */
  if (c->split && (force || c->grav.do_sub_drift)) {

    /* Loop over the progeny and collect their data. */
    for (int k = 0; k < 8; k++) {
      if (c->progeny[k] != NULL) {
        struct cell *cp = c->progeny[k];

        /* Recurse */
        cell_drift_gpart(cp, e, force);
      }
    }

    /* Update the time of the last drift */
    c->grav.ti_old_part = ti_current;

  } else if (!c->split && force && ti_current > ti_old_gpart) {

    /* Drift from the last time the cell was drifted to the current time */
    double dt_drift;
    if (with_cosmology) {
      dt_drift =
          cosmology_get_drift_factor(e->cosmology, ti_old_gpart, ti_current);
    } else {
      dt_drift = (ti_current - ti_old_gpart) * e->time_base;
    }

    /* Loop over all the g-particles in the cell */
    const size_t nr_gparts = c->grav.count;
    for (size_t k = 0; k < nr_gparts; k++) {

      /* Get a handle on the gpart. */
      struct gpart *const gp = &gparts[k];

      /* Ignore inhibited particles */
      if (gpart_is_inhibited(gp, e)) continue;

      /* Drift... */
      drift_gpart(gp, dt_drift, ti_old_gpart, ti_current);

#ifdef SWIFT_DEBUG_CHECKS
      /* Make sure the particle does not drift by more than a box length. */
      if (fabs(gp->v_full[0] * dt_drift) > e->s->dim[0] ||
          fabs(gp->v_full[1] * dt_drift) > e->s->dim[1] ||
          fabs(gp->v_full[2] * dt_drift) > e->s->dim[2]) {
        error("Particle drifts by more than a box length! gp->v_full %.5e %.5e %.5e", gp->v_full[0], gp->v_full[1], gp->v_full[2]);
      }
#endif

      /* In non-periodic BC runs, remove particles that crossed the border */
      if (!periodic) {

        /* Did the particle leave the box?  */
        if ((gp->x[0] > dim[0]) || (gp->x[0] < 0.) ||  // x
            (gp->x[1] > dim[1]) || (gp->x[1] < 0.) ||  // y
            (gp->x[2] > dim[2]) || (gp->x[2] < 0.)) {  // z

          /* Remove the particle entirely */
          if (gp->type == swift_type_dark_matter) cell_remove_gpart(e, c, gp);

          continue;
        }
      }

      /* Init gravity force fields. */
      if (gpart_is_active(gp, e)) {
        gravity_init_gpart(gp);
      }
    }

    /* Update the time of the last drift */
    c->grav.ti_old_part = ti_current;
  }

  /* Clear the drift flags. */
  c->grav.do_drift = 0;
  c->grav.do_sub_drift = 0;
}

/**
 * @brief Recursively drifts the #spart in a cell hierarchy.
 *
 * @param c The #cell.
 * @param e The #engine (to get ti_current).
 * @param force Drift the particles irrespective of the #cell flags.
 */
void cell_drift_spart(struct cell *c, const struct engine *e, int force) {

  const int periodic = e->s->periodic;
  const double dim[3] = {e->s->dim[0], e->s->dim[1], e->s->dim[2]};
  const int with_cosmology = (e->policy & engine_policy_cosmology);
  const float stars_h_max = e->hydro_properties->h_max;
  const float stars_h_min = e->hydro_properties->h_min;
  const integertime_t ti_old_spart = c->stars.ti_old_part;
  const integertime_t ti_current = e->ti_current;
  struct spart *const sparts = c->stars.parts;

  float dx_max = 0.f, dx2_max = 0.f;
  float dx_max_sort = 0.0f, dx2_max_sort = 0.f;
  float cell_h_max = 0.f;

  /* Drift irrespective of cell flags? */
  force |= c->stars.do_drift;

#ifdef SWIFT_DEBUG_CHECKS
  /* Check that we only drift local cells. */
  if (c->nodeID != engine_rank) error("Drifting a foreign cell is nope.");

  /* Check that we are actually going to move forward. */
  if (ti_current < ti_old_spart) error("Attempt to drift to the past");
#endif

  /* Early abort? */
  if (c->stars.count == 0) {

    /* Clear the drift flags. */
    c->stars.do_drift = 0;
    c->stars.do_sub_drift = 0;

    /* Update the time of the last drift */
    c->stars.ti_old_part = ti_current;

    return;
  }

  /* Ok, we have some particles somewhere in the hierarchy to drift */

  /* Are we not in a leaf ? */
  if (c->split && (force || c->stars.do_sub_drift)) {

    /* Loop over the progeny and collect their data. */
    for (int k = 0; k < 8; k++) {
      if (c->progeny[k] != NULL) {
        struct cell *cp = c->progeny[k];

        /* Recurse */
        cell_drift_spart(cp, e, force);

        /* Update */
        dx_max = max(dx_max, cp->stars.dx_max_part);
        dx_max_sort = max(dx_max_sort, cp->stars.dx_max_sort);
        cell_h_max = max(cell_h_max, cp->stars.h_max);
      }
    }

    /* Store the values */
    c->stars.h_max = cell_h_max;
    c->stars.dx_max_part = dx_max;
    c->stars.dx_max_sort = dx_max_sort;

    /* Update the time of the last drift */
    c->stars.ti_old_part = ti_current;

  } else if (!c->split && force && ti_current > ti_old_spart) {

    /* Drift from the last time the cell was drifted to the current time */
    double dt_drift;
    if (with_cosmology) {
      dt_drift =
          cosmology_get_drift_factor(e->cosmology, ti_old_spart, ti_current);
    } else {
      dt_drift = (ti_current - ti_old_spart) * e->time_base;
    }

    /* Loop over all the star particles in the cell */
    const size_t nr_sparts = c->stars.count;
    for (size_t k = 0; k < nr_sparts; k++) {

      /* Get a handle on the spart. */
      struct spart *const sp = &sparts[k];

      /* Ignore inhibited particles */
      if (spart_is_inhibited(sp, e)) continue;

      /* Drift... */
      drift_spart(sp, dt_drift, ti_old_spart, ti_current);

#ifdef SWIFT_DEBUG_CHECKS
      /* Make sure the particle does not drift by more than a box length. */
      if (fabs(sp->v[0] * dt_drift) > e->s->dim[0] ||
          fabs(sp->v[1] * dt_drift) > e->s->dim[1] ||
          fabs(sp->v[2] * dt_drift) > e->s->dim[2]) {
        error("Particle drifts by more than a box length!");
      }
#endif

      /* In non-periodic BC runs, remove particles that crossed the border */
      if (!periodic) {

        /* Did the particle leave the box?  */
        if ((sp->x[0] > dim[0]) || (sp->x[0] < 0.) ||  // x
            (sp->x[1] > dim[1]) || (sp->x[1] < 0.) ||  // y
            (sp->x[2] > dim[2]) || (sp->x[2] < 0.)) {  // z

          /* Remove the particle entirely */
          struct gpart *gp = sp->gpart;
          cell_remove_spart(e, c, sp);

          /* and it's gravity friend */
          cell_remove_gpart(e, c, gp);

          continue;
        }
      }

      /* Limit h to within the allowed range */
      sp->h = min(sp->h, stars_h_max);
      sp->h = max(sp->h, stars_h_min);

      /* Compute (square of) motion since last cell construction */
      const float dx2 = sp->x_diff[0] * sp->x_diff[0] +
                        sp->x_diff[1] * sp->x_diff[1] +
                        sp->x_diff[2] * sp->x_diff[2];
      dx2_max = max(dx2_max, dx2);

      const float dx2_sort = sp->x_diff_sort[0] * sp->x_diff_sort[0] +
                             sp->x_diff_sort[1] * sp->x_diff_sort[1] +
                             sp->x_diff_sort[2] * sp->x_diff_sort[2];

      dx2_max_sort = max(dx2_max_sort, dx2_sort);

      /* Maximal smoothing length */
      cell_h_max = max(cell_h_max, sp->h);

      /* Get ready for a density calculation */
      if (spart_is_active(sp, e)) {
        stars_init_spart(sp);
      }
<<<<<<< HEAD
    } /* Note: no need to compute dx_max as all spart have a gpart */
=======
    }
>>>>>>> 49276852

    /* Now, get the maximal particle motion from its square */
    dx_max = sqrtf(dx2_max);
    dx_max_sort = sqrtf(dx2_max_sort);

    /* Store the values */
    c->stars.h_max = cell_h_max;
    c->stars.dx_max_part = dx_max;
    c->stars.dx_max_sort = dx_max_sort;

    /* Update the time of the last drift */
    c->stars.ti_old_part = ti_current;
  }

  /* Clear the drift flags. */
  c->stars.do_drift = 0;
  c->stars.do_sub_drift = 0;
}

/**
 * @brief Recursively drifts all multipoles in a cell hierarchy.
 *
 * @param c The #cell.
 * @param e The #engine (to get ti_current).
 */
void cell_drift_all_multipoles(struct cell *c, const struct engine *e) {

  const integertime_t ti_old_multipole = c->grav.ti_old_multipole;
  const integertime_t ti_current = e->ti_current;

#ifdef SWIFT_DEBUG_CHECKS
  /* Check that we are actually going to move forward. */
  if (ti_current < ti_old_multipole) error("Attempt to drift to the past");
#endif

  /* Drift from the last time the cell was drifted to the current time */
  double dt_drift;
  if (e->policy & engine_policy_cosmology)
    dt_drift =
        cosmology_get_drift_factor(e->cosmology, ti_old_multipole, ti_current);
  else
    dt_drift = (ti_current - ti_old_multipole) * e->time_base;

  /* Drift the multipole */
  if (ti_current > ti_old_multipole) gravity_drift(c->grav.multipole, dt_drift);

  /* Are we not in a leaf ? */
  if (c->split) {

    /* Loop over the progeny and recurse. */
    for (int k = 0; k < 8; k++)
      if (c->progeny[k] != NULL) cell_drift_all_multipoles(c->progeny[k], e);
  }

  /* Update the time of the last drift */
  c->grav.ti_old_multipole = ti_current;
}

/**
 * @brief Drifts the multipole of a cell to the current time.
 *
 * Only drifts the multipole at this level. Multipoles deeper in the
 * tree are not updated.
 *
 * @param c The #cell.
 * @param e The #engine (to get ti_current).
 */
void cell_drift_multipole(struct cell *c, const struct engine *e) {

  const integertime_t ti_old_multipole = c->grav.ti_old_multipole;
  const integertime_t ti_current = e->ti_current;

#ifdef SWIFT_DEBUG_CHECKS
  /* Check that we are actually going to move forward. */
  if (ti_current < ti_old_multipole) error("Attempt to drift to the past");
#endif

  /* Drift from the last time the cell was drifted to the current time */
  double dt_drift;
  if (e->policy & engine_policy_cosmology)
    dt_drift =
        cosmology_get_drift_factor(e->cosmology, ti_old_multipole, ti_current);
  else
    dt_drift = (ti_current - ti_old_multipole) * e->time_base;

  if (ti_current > ti_old_multipole) gravity_drift(c->grav.multipole, dt_drift);

  /* Update the time of the last drift */
  c->grav.ti_old_multipole = ti_current;
}

/**
 * @brief Resets all the sorting properties for the stars in a given cell
 * hierarchy.
 *
 * @param c The #cell to clean.
 * @param is_super Is this a super-cell?
 */
void cell_clear_stars_sort_flags(struct cell *c, const int is_super) {

  /* Recurse if possible */
  if (c->split) {
    for (int k = 0; k < 8; k++)
      if (c->progeny[k] != NULL)
        cell_clear_stars_sort_flags(c->progeny[k], /*is_super=*/0);
  }

  /* Free the sorted array at the level where it was allocated */
  if (is_super) {

#ifdef SWIFT_DEBUG_CHECKS
    if (c != c->hydro.super) error("Cell is not a super-cell!!!");
#endif

    for (int i = 0; i < 13; i++) {
      free(c->stars.sort[i]);
    }
  }

  /* Indicate that the cell is not sorted and cancel the pointer sorting arrays.
   */
  c->stars.sorted = 0;
  for (int i = 0; i < 13; i++) {
    c->stars.sort[i] = NULL;
  }
}

/**
 * @brief Recursively checks that all particles in a cell have a time-step
 */
void cell_check_timesteps(struct cell *c) {
#ifdef SWIFT_DEBUG_CHECKS

  if (c->hydro.ti_end_min == 0 && c->grav.ti_end_min == 0 &&
      c->stars.ti_end_min == 0 && c->nr_tasks > 0)
    error("Cell without assigned time-step");

  if (c->split) {
    for (int k = 0; k < 8; ++k)
      if (c->progeny[k] != NULL) cell_check_timesteps(c->progeny[k]);
  } else {

    if (c->nodeID == engine_rank)
      for (int i = 0; i < c->hydro.count; ++i)
        if (c->hydro.parts[i].time_bin == 0)
          error("Particle without assigned time-bin");
  }
#else
  error("Calling debugging code without debugging flag activated.");
#endif
}

void cell_check_spart_pos(const struct cell *c,
                          const struct spart *global_sparts) {

#ifdef SWIFT_DEBUG_CHECKS

  /* Recurse */
  if (c->split) {
    for (int k = 0; k < 8; ++k)
      if (c->progeny[k] != NULL)
        cell_check_spart_pos(c->progeny[k], global_sparts);
  }

  struct spart *sparts = c->stars.parts;
  const int count = c->stars.count;
  for (int i = 0; i < count; ++i) {

    const struct spart *sp = &sparts[i];
    if ((sp->x[0] < c->loc[0] / space_stretch) ||
        (sp->x[1] < c->loc[1] / space_stretch) ||
        (sp->x[2] < c->loc[2] / space_stretch) ||
        (sp->x[0] >= (c->loc[0] + c->width[0]) * space_stretch) ||
        (sp->x[1] >= (c->loc[1] + c->width[1]) * space_stretch) ||
        (sp->x[2] >= (c->loc[2] + c->width[2]) * space_stretch))
      error("spart not in its cell!");

    if (sp->time_bin != time_bin_not_created &&
        sp->time_bin != time_bin_inhibited) {

      const struct gpart *gp = sp->gpart;
      if (gp == NULL && sp->time_bin != time_bin_not_created)
        error("Unlinked spart!");

      if (&global_sparts[-gp->id_or_neg_offset] != sp)
        error("Incorrectly linked spart!");
    }
  }

#else
  error("Calling a degugging function outside debugging mode.");
#endif
}

/**
 * @brief Recursively update the pointer and counter for #spart after the
 * addition of a new particle.
 *
 * @param c The cell we are working on.
 * @param progeny_list The list of the progeny index at each level for the
 * leaf-cell where the particle was added.
 * @param main_branch Are we in a cell directly above the leaf where the new
 * particle was added?
 */
void cell_recursively_shift_sparts(struct cell *c,
                                   const int progeny_list[space_cell_maxdepth],
                                   const int main_branch) {
  if (c->split) {

    /* No need to recurse in progenies located before the insestion point */
    const int first_progeny = main_branch ? progeny_list[(int)c->depth] : 0;

    for (int k = first_progeny; k < 8; ++k) {

      if (c->progeny[k] != NULL)
        cell_recursively_shift_sparts(c->progeny[k], progeny_list,
                                      main_branch && (k == first_progeny));
    }
  }

  /* When directly above the leaf with the new particle: increase the particle
   * count */
  /* When after the leaf with the new particle: shift by one position */
  if (main_branch)
    c->stars.count++;
  else
    c->stars.parts++;
}

/**
 * @brief "Add" a #spart in a given #cell.
 *
 * This function will a a #spart at the start of the current cell's array by
 * shifting all the #spart in the top-level cell by one position. All the
 * pointers and cell counts are updated accordingly.
 *
 * @param e The #engine.
 * @param c The leaf-cell in which to add the #spart.
 *
 * @return A pointer to the newly added #spart. The spart has a been zeroed and
 * given a position within the cell as well as set to the minimal active time
 * bin.
 */
struct spart *cell_add_spart(struct engine *e, struct cell *const c) {

  /* Perform some basic consitency checks */
  if (c->nodeID != engine_rank) error("Adding spart on a foreign node");
  if (c->grav.ti_old_part != e->ti_current) error("Undrifted cell!");
  if (c->split) error("Addition of spart performed above the leaf level");

  /* Progeny number at each level */
  int progeny[space_cell_maxdepth];
#ifdef SWIFT_DEBUG_CHECKS
  for (int i = 0; i < space_cell_maxdepth; ++i) progeny[i] = -1;
#endif

  /* Get the top-level this leaf cell is in and compute the progeny indices at
     each level */
  struct cell *top = c;
  while (top->parent != NULL) {
    for (int k = 0; k < 8; ++k) {
      if (top->parent->progeny[k] == top) {
        progeny[(int)top->parent->depth] = k;
      }
    }
    top = top->parent;
  }

  /* Are there any extra particles left? */
  if (top->stars.count == top->stars.count_total - 1) {
    message("We ran out of star particles!");
    atomic_inc(&e->forcerebuild);
    return NULL;
  }

  /* Number of particles to shift in order to get a free space. */
  const size_t n_copy = &top->stars.parts[top->stars.count] - c->stars.parts;

#ifdef SWIFT_DEBUG_CHECKS
  if (c->stars.parts + n_copy > top->stars.parts + top->stars.count)
    error("Copying beyond the allowed range");
#endif

  if (n_copy > 0) {

    // MATTHIEU: This can be improved. We don't need to copy everything, just
    // need to swap a few particles.
    memmove(&c->stars.parts[1], &c->stars.parts[0],
            n_copy * sizeof(struct spart));

    /* Update the gpart->spart links (shift by 1) */
    for (size_t i = 0; i < n_copy; ++i) {
#ifdef SWIFT_DEBUG_CHECKS
      if (c->stars.parts[i + 1].gpart == NULL) {
        error("Incorrectly linked spart!");
      }
#endif
      c->stars.parts[i + 1].gpart->id_or_neg_offset--;
    }
  }

  /* Recursively shift all the stars to get a free spot at the start of the
   * current cell*/
  cell_recursively_shift_sparts(top, progeny, /* main_branch=*/1);

  /* We now have an empty spart as the first particle in that cell */
  struct spart *sp = &c->stars.parts[0];
  bzero(sp, sizeof(struct spart));

  /* Give it a decent position */
  sp->x[0] = c->loc[0] + 0.5 * c->width[0];
  sp->x[1] = c->loc[1] + 0.5 * c->width[1];
  sp->x[2] = c->loc[2] + 0.5 * c->width[2];

  /* Set it to the current time-bin */
  sp->time_bin = e->min_active_bin;

  top = c;
  while (top->parent != NULL) {
    top->grav.ti_end_min = e->ti_current;
    top = top->parent;
  }
  top->grav.ti_end_min = e->ti_current;

#ifdef SWIFT_DEBUG_CHECKS
  /* Specify it was drifted to this point */
  sp->ti_drift = e->ti_current;
#endif

  /* Register that we used one of the free slots. */
  const size_t one = 1;
  atomic_sub(&e->s->nr_extra_sparts, one);

  return sp;
}

/**
 * @brief "Remove" a gas particle from the calculation.
 *
 * The particle is inhibited and will officially be removed at the next rebuild.
 *
 * @param e The #engine running on this node.
 * @param c The #cell from which to remove the particle.
 * @param p The #part to remove.
 * @param xp The extended data of the particle to remove.
 */
void cell_remove_part(const struct engine *e, struct cell *c, struct part *p,
                      struct xpart *xp) {

  /* Quick cross-check */
  if (c->nodeID != e->nodeID)
    error("Can't remove a particle in a foreign cell.");

  /* Mark the particle as inhibited */
  p->time_bin = time_bin_inhibited;

  /* Mark the gpart as inhibited and stand-alone */
  if (p->gpart) {
    p->gpart->time_bin = time_bin_inhibited;
    p->gpart->id_or_neg_offset = p->id;
    p->gpart->type = swift_type_dark_matter;
  }

  /* Un-link the part */
  p->gpart = NULL;
}

/**
 * @brief "Remove" a gravity particle from the calculation.
 *
 * The particle is inhibited and will officially be removed at the next rebuild.
 *
 * @param e The #engine running on this node.
 * @param c The #cell from which to remove the particle.
 * @param gp The #gpart to remove.
 */
void cell_remove_gpart(const struct engine *e, struct cell *c,
                       struct gpart *gp) {

  /* Quick cross-check */
  if (c->nodeID != e->nodeID)
    error("Can't remove a particle in a foreign cell.");

  if (gp->type != swift_type_dark_matter)
    error("Trying to remove a non-dark matter gpart.");

  /* Mark the particle as inhibited */
  gp->time_bin = time_bin_inhibited;
}

/**
 * @brief "Remove" a star particle from the calculation.
 *
 * The particle is inhibited and will officially be removed at the next rebuild.
 *
 * @param e The #engine running on this node.
 * @param c The #cell from which to remove the particle.
 * @param sp The #spart to remove.
 */
void cell_remove_spart(const struct engine *e, struct cell *c,
                       struct spart *sp) {

  /* Quick cross-check */
  if (c->nodeID != e->nodeID)
    error("Can't remove a particle in a foreign cell.");

  /* Mark the particle as inhibited and stand-alone */
  sp->time_bin = time_bin_inhibited;
  if (sp->gpart) {
    sp->gpart->time_bin = time_bin_inhibited;
    sp->gpart->id_or_neg_offset = sp->id;
    sp->gpart->type = swift_type_dark_matter;
  }

  /* Un-link the spart */
  sp->gpart = NULL;
}

/**
 * @brief "Remove" a gas particle from the calculation and convert its gpart
 * friend to a dark matter particle.
 *
 * Note that the #part is not destroyed. The pointer is still valid
 * after this call and the properties of the #part are not altered
 * apart from the time-bin and #gpart pointer.
 * The particle is inhibited and will officially be removed at the next rebuild.
 *
 * @param e The #engine running on this node.
 * @param c The #cell from which to remove the particle.
 * @param p The #part to remove.
 * @param xp The extended data of the particle to remove.
 *
 * @return Pointer to the #gpart the #part has become. It carries the
 * ID of the #part and has a dark matter type.
 */
struct gpart *cell_convert_part_to_gpart(const struct engine *e, struct cell *c,
                                         struct part *p, struct xpart *xp) {

  /* Quick cross-checks */
  if (c->nodeID != e->nodeID)
    error("Can't remove a particle in a foreign cell.");

  if (p->gpart == NULL)
    error("Trying to convert part without gpart friend to dark matter!");

  /* Get a handle */
  struct gpart *gp = p->gpart;

  /* Mark the particle as inhibited */
  p->time_bin = time_bin_inhibited;

  /* Un-link the part */
  p->gpart = NULL;

  /* Mark the gpart as dark matter */
  gp->type = swift_type_dark_matter;
  gp->id_or_neg_offset = p->id;

#ifdef SWIFT_DEBUG_CHECKS
  gp->ti_kick = p->ti_kick;
#endif

  return gp;
}

/**
 * @brief "Remove" a spart particle from the calculation and convert its gpart
 * friend to a dark matter particle.
 *
 * Note that the #spart is not destroyed. The pointer is still valid
 * after this call and the properties of the #spart are not altered
 * apart from the time-bin and #gpart pointer.
 * The particle is inhibited and will officially be removed at the next rebuild.
 *
 * @param e The #engine running on this node.
 * @param c The #cell from which to remove the particle.
 * @param sp The #spart to remove.
 *
 * @return Pointer to the #gpart the #spart has become. It carries the
 * ID of the #spart and has a dark matter type.
 */
struct gpart *cell_convert_spart_to_gpart(const struct engine *e,
                                          struct cell *c, struct spart *sp) {

  /* Quick cross-check */
  if (c->nodeID != e->nodeID)
    error("Can't remove a particle in a foreign cell.");

  if (sp->gpart == NULL)
    error("Trying to convert spart without gpart friend to dark matter!");

  /* Get a handle */
  struct gpart *gp = sp->gpart;

  /* Mark the particle as inhibited */
  sp->time_bin = time_bin_inhibited;

  /* Un-link the spart */
  sp->gpart = NULL;

  /* Mark the gpart as dark matter */
  gp->type = swift_type_dark_matter;
  gp->id_or_neg_offset = sp->id;

#ifdef SWIFT_DEBUG_CHECKS
  gp->ti_kick = sp->ti_kick;
#endif

  return gp;
}

/**
 * @brief "Remove" a #part from a #cell and replace it with a #spart
 * connected to the same #gpart.
 *
 * Note that the #part is not destroyed. The pointer is still valid
 * after this call and the properties of the #part are not altered
 * apart from the time-bin and #gpart pointer.
 * The particle is inhibited and will officially be removed at the next rebuild.
 *
 * @param e The #engine.
 * @param c The #cell from which to remove the #part.
 * @param p The #part to remove (must be inside c).
 * @param xp The extended data of the #part.
 *
 * @return A fresh #spart with the same ID, position, velocity and
 * time-bin as the original #part.
 */
struct spart *cell_convert_part_to_spart(struct engine *e, struct cell *c,
                                         struct part *p, struct xpart *xp) {

  /* Quick cross-check */
  if (c->nodeID != e->nodeID)
    error("Can't remove a particle in a foreign cell.");

  if (p->gpart == NULL)
    error("Trying to convert part without gpart friend to star!");

  /* Create a fresh (empty) spart */
  struct spart *sp = cell_add_spart(e, c);

  /* Did we run out of free spart slots? */
  if (sp == NULL) return NULL;

  /* Destroy the gas particle and get it's gpart friend */
  struct gpart *gp = cell_convert_part_to_gpart(e, c, p, xp);

  /* Assign the ID back */
  sp->id = gp->id_or_neg_offset;
  gp->type = swift_type_stars;

  /* Re-link things */
  sp->gpart = gp;
  gp->id_or_neg_offset = -(sp - e->s->sparts);

  /* Synchronize clocks */
  gp->time_bin = sp->time_bin;

  /* Synchronize masses, positions and velocities */
  sp->mass = gp->mass;
  sp->x[0] = gp->x[0];
  sp->x[1] = gp->x[1];
  sp->x[2] = gp->x[2];
  sp->v[0] = gp->v_full[0];
  sp->v[1] = gp->v_full[1];
  sp->v[2] = gp->v_full[2];

#ifdef SWIFT_DEBUG_CHECKS
  sp->ti_kick = gp->ti_kick;
  gp->ti_drift = sp->ti_drift;
#endif

  /* Set a smoothing length */
  sp->h = max(c->stars.h_max, c->hydro.h_max);

  /* Here comes the Sun! */
  return sp;
}

/**
 * @brief Re-arrange the #part in a top-level cell such that all the extra ones
 * for on-the-fly creation are located at the end of the array.
 *
 * @param c The #cell to sort.
 * @param parts_offset The offset between the first #part in the array and the
 * first #part in the global array in the space structure (for re-linking).
 */
void cell_reorder_extra_parts(struct cell *c, const ptrdiff_t parts_offset) {

  struct part *parts = c->hydro.parts;
  struct xpart *xparts = c->hydro.xparts;
  const int count_real = c->hydro.count;

  if (c->depth != 0 || c->nodeID != engine_rank)
    error("This function should only be called on local top-level cells!");

  int first_not_extra = count_real;

  /* Find extra particles */
  for (int i = 0; i < count_real; ++i) {
    if (parts[i].time_bin == time_bin_not_created) {

      /* Find the first non-extra particle after the end of the
         real particles */
      while (parts[first_not_extra].time_bin == time_bin_not_created) {
        ++first_not_extra;
      }

#ifdef SWIFT_DEBUG_CHECKS
      if (first_not_extra >= count_real + space_extra_parts)
        error("Looking for extra particles beyond this cell's range!");
#endif

      /* Swap everything, including g-part pointer */
      memswap(&parts[i], &parts[first_not_extra], sizeof(struct part));
      memswap(&xparts[i], &xparts[first_not_extra], sizeof(struct xpart));
      if (parts[i].gpart)
        parts[i].gpart->id_or_neg_offset = -(i + parts_offset);
    }
  }
}

/**
 * @brief Re-arrange the #spart in a top-level cell such that all the extra ones
 * for on-the-fly creation are located at the end of the array.
 *
 * @param c The #cell to sort.
 * @param sparts_offset The offset between the first #spart in the array and the
 * first #spart in the global array in the space structure (for re-linking).
 */
void cell_reorder_extra_sparts(struct cell *c, const ptrdiff_t sparts_offset) {

  struct spart *sparts = c->stars.parts;
  const int count_real = c->stars.count;

  if (c->depth != 0 || c->nodeID != engine_rank)
    error("This function should only be called on local top-level cells!");

  int first_not_extra = count_real;

  /* Find extra particles */
  for (int i = 0; i < count_real; ++i) {
    if (sparts[i].time_bin == time_bin_not_created) {

      /* Find the first non-extra particle after the end of the
         real particles */
      while (sparts[first_not_extra].time_bin == time_bin_not_created) {
        ++first_not_extra;
      }

#ifdef SWIFT_DEBUG_CHECKS
      if (first_not_extra >= count_real + space_extra_sparts)
        error("Looking for extra particles beyond this cell's range!");
#endif

      /* Swap everything, including g-part pointer */
      memswap(&sparts[i], &sparts[first_not_extra], sizeof(struct spart));
      if (sparts[i].gpart)
        sparts[i].gpart->id_or_neg_offset = -(i + sparts_offset);
      sparts[first_not_extra].gpart = NULL;
#ifdef SWIFT_DEBUG_CHECKS
      if (sparts[first_not_extra].time_bin != time_bin_not_created)
        error("Incorrect swap occured!");
#endif
    }
  }
}

/**
 * @brief Re-arrange the #gpart in a top-level cell such that all the extra ones
 * for on-the-fly creation are located at the end of the array.
 *
 * @param c The #cell to sort.
 * @param parts The global array of #part (for re-linking).
 * @param sparts The global array of #spart (for re-linking).
 */
void cell_reorder_extra_gparts(struct cell *c, struct part *parts,
                               struct spart *sparts) {

  struct gpart *gparts = c->grav.parts;
  const int count_real = c->grav.count;

  if (c->depth != 0 || c->nodeID != engine_rank)
    error("This function should only be called on local top-level cells!");

  int first_not_extra = count_real;

  /* Find extra particles */
  for (int i = 0; i < count_real; ++i) {
    if (gparts[i].time_bin == time_bin_not_created) {

      /* Find the first non-extra particle after the end of the
         real particles */
      while (gparts[first_not_extra].time_bin == time_bin_not_created) {
        ++first_not_extra;
      }

#ifdef SWIFT_DEBUG_CHECKS
      if (first_not_extra >= count_real + space_extra_gparts)
        error("Looking for extra particles beyond this cell's range!");
#endif

      /* Swap everything (including pointers) */
      memswap(&gparts[i], &gparts[first_not_extra], sizeof(struct gpart));
      if (gparts[i].type == swift_type_gas) {
        parts[-gparts[i].id_or_neg_offset].gpart = &gparts[i];
      } else if (gparts[i].type == swift_type_stars) {
        sparts[-gparts[i].id_or_neg_offset].gpart = &gparts[i];
      }
    }
  }
}

/**
 * @brief Can we use the MM interactions fo a given pair of cells?
 *
 * @param ci The first #cell.
 * @param cj The second #cell.
 * @param e The #engine.
 * @param s The #space.
 */
int cell_can_use_pair_mm(const struct cell *ci, const struct cell *cj,
                         const struct engine *e, const struct space *s) {

  const double theta_crit2 = e->gravity_properties->theta_crit2;
  const int periodic = s->periodic;
  const double dim[3] = {s->dim[0], s->dim[1], s->dim[2]};

  /* Recover the multipole information */
  const struct gravity_tensors *const multi_i = ci->grav.multipole;
  const struct gravity_tensors *const multi_j = cj->grav.multipole;

  /* Get the distance between the CoMs */
  double dx = multi_i->CoM[0] - multi_j->CoM[0];
  double dy = multi_i->CoM[1] - multi_j->CoM[1];
  double dz = multi_i->CoM[2] - multi_j->CoM[2];

  /* Apply BC */
  if (periodic) {
    dx = nearest(dx, dim[0]);
    dy = nearest(dy, dim[1]);
    dz = nearest(dz, dim[2]);
  }
  const double r2 = dx * dx + dy * dy + dz * dz;

  return gravity_M2L_accept(multi_i->r_max, multi_j->r_max, theta_crit2, r2);
}

/**
 * @brief Can we use the MM interactions fo a given pair of cells?
 *
 * This function uses the information gathered in the multipole at rebuild
 * time and not the current position and radius of the multipole.
 *
 * @param ci The first #cell.
 * @param cj The second #cell.
 * @param e The #engine.
 * @param s The #space.
 */
int cell_can_use_pair_mm_rebuild(const struct cell *ci, const struct cell *cj,
                                 const struct engine *e,
                                 const struct space *s) {

  const double theta_crit2 = e->gravity_properties->theta_crit2;
  const int periodic = s->periodic;
  const double dim[3] = {s->dim[0], s->dim[1], s->dim[2]};

  /* Recover the multipole information */
  const struct gravity_tensors *const multi_i = ci->grav.multipole;
  const struct gravity_tensors *const multi_j = cj->grav.multipole;

#ifdef SWIFT_DEBUG_CHECKS

  if (multi_i->CoM_rebuild[0] < ci->loc[0] ||
      multi_i->CoM_rebuild[0] > ci->loc[0] + ci->width[0])
    error("Invalid multipole position ci");
  if (multi_i->CoM_rebuild[1] < ci->loc[1] ||
      multi_i->CoM_rebuild[1] > ci->loc[1] + ci->width[1])
    error("Invalid multipole position ci");
  if (multi_i->CoM_rebuild[2] < ci->loc[2] ||
      multi_i->CoM_rebuild[2] > ci->loc[2] + ci->width[2])
    error("Invalid multipole position ci");

  if (multi_j->CoM_rebuild[0] < cj->loc[0] ||
      multi_j->CoM_rebuild[0] > cj->loc[0] + cj->width[0])
    error("Invalid multipole position cj");
  if (multi_j->CoM_rebuild[1] < cj->loc[1] ||
      multi_j->CoM_rebuild[1] > cj->loc[1] + cj->width[1])
    error("Invalid multipole position cj");
  if (multi_j->CoM_rebuild[2] < cj->loc[2] ||
      multi_j->CoM_rebuild[2] > cj->loc[2] + cj->width[2])
    error("Invalid multipole position cj");

#endif

  /* Get the distance between the CoMs */
  double dx = multi_i->CoM_rebuild[0] - multi_j->CoM_rebuild[0];
  double dy = multi_i->CoM_rebuild[1] - multi_j->CoM_rebuild[1];
  double dz = multi_i->CoM_rebuild[2] - multi_j->CoM_rebuild[2];

  /* Apply BC */
  if (periodic) {
    dx = nearest(dx, dim[0]);
    dy = nearest(dy, dim[1]);
    dz = nearest(dz, dim[2]);
  }
  const double r2 = dx * dx + dy * dy + dz * dz;

  return gravity_M2L_accept(multi_i->r_max_rebuild, multi_j->r_max_rebuild,
                            theta_crit2, r2);
}<|MERGE_RESOLUTION|>--- conflicted
+++ resolved
@@ -2075,17 +2075,13 @@
 
   if (c == c->hydro.super) {
 #ifdef SWIFT_DEBUG_CHECKS
-    if ((c->nodeID == engine_rank && c->stars.sorts_local == NULL) ||
-        (c->nodeID != engine_rank && c->stars.sorts_foreign == NULL))
+    if (c->stars.sorts == NULL)
       error("Trying to activate un-existing c->stars.sorts");
 #endif
+    scheduler_activate(s, c->stars.sorts);
     if (c->nodeID == engine_rank) {
-      scheduler_activate(s, c->stars.sorts_local);
       // MATTHIEU: to do: do we actually need both drifts here?
       cell_activate_drift_spart(c, s);
-    }
-    if (c->nodeID != engine_rank) {
-      scheduler_activate(s, c->stars.sorts_foreign);
     }
   } else {
 
@@ -2095,23 +2091,11 @@
       parent->stars.do_sub_sort = 1;
       if (parent == c->hydro.super) {
 #ifdef SWIFT_DEBUG_CHECKS
-        if ((parent->nodeID == engine_rank && parent->stars.sorts_local == NULL) ||
-            (parent->nodeID != engine_rank && parent->stars.sorts_foreign == NULL))
+        if (parent->stars.sorts == NULL)
           error("Trying to activate un-existing parents->stars.sorts");
 #endif
-<<<<<<< HEAD
-        if (parent->nodeID == engine_rank) {
-          scheduler_activate(s, parent->stars.sorts_local);
-          cell_activate_drift_part(parent, s);
-          cell_activate_drift_spart(parent, s);
-        }
-        if (parent->nodeID != engine_rank) {
-          scheduler_activate(s, parent->stars.sorts_foreign);
-        }
-=======
         scheduler_activate(s, parent->stars.sorts);
         if (parent->nodeID == engine_rank) cell_activate_drift_spart(parent, s);
->>>>>>> 49276852
         break;
       }
     }
@@ -3420,20 +3404,17 @@
  * @return 1 If the space needs rebuilding. 0 otherwise.
  */
 int cell_unskip_stars_tasks(struct cell *c, struct scheduler *s) {
+
   struct engine *e = s->space->e;
   const int with_feedback = (e->policy & engine_policy_feedback);
   const int nodeID = e->nodeID;
   int rebuild = 0;
-<<<<<<< HEAD
-  
-=======
 
   if (!with_feedback && c->stars.drift != NULL && cell_is_active_stars(c, e) &&
       c->nodeID == nodeID) {
     cell_activate_drift_spart(c, s);
   }
 
->>>>>>> 49276852
   /* Un-skip the density tasks involved with this cell. */
   for (struct link *l = c->stars.density; l != NULL; l = l->next) {
     struct task *t = l->t;
@@ -3441,27 +3422,6 @@
     struct cell *cj = t->cj;
     const int ci_active = cell_is_active_stars(ci, e);
     const int cj_active = (cj != NULL) ? cell_is_active_stars(cj, e) : 0;
-<<<<<<< HEAD
-    const int ci_nodeID = ci->nodeID;
-    const int cj_nodeID = (cj != NULL) ? cj->nodeID : -1;
-
-    if (t->type == task_type_self &&
-	ci_active && ci->nodeID == nodeID) {
-
-	cell_activate_drift_part(ci, s);
-	cell_activate_drift_spart(ci, s);
-    }
-
-    /* Activate cells that contains either a density or a feedback task */
-    if ((ci_active || cj_active) &&
-        (ci_nodeID == nodeID || cj_nodeID == nodeID)) {
-
-      /* Only activate tasks that involve a local active cell. */
-      scheduler_activate(s, t);
-
-      /* Set the correct sorting flags and activate hydro drifts */
-      if (t->type == task_type_pair) {
-=======
 #ifdef WITH_MPI
     const int ci_nodeID = ci->nodeID;
     const int cj_nodeID = (cj != NULL) ? cj->nodeID : -1;
@@ -3484,7 +3444,6 @@
 
       if (t->type == task_type_pair) {
 
->>>>>>> 49276852
         /* Do ci */
         if (ci_active) {
           /* stars for ci */
@@ -3496,13 +3455,8 @@
           cj->hydro.dx_max_sort_old = cj->hydro.dx_max_sort;
 
           /* Activate the drift tasks. */
-<<<<<<< HEAD
-          if (ci->nodeID == nodeID) cell_activate_drift_spart(ci, s);
-          if (cj->nodeID == nodeID) cell_activate_drift_part(cj, s);
-=======
           if (ci_nodeID == nodeID) cell_activate_drift_spart(ci, s);
           if (cj_nodeID == nodeID) cell_activate_drift_part(cj, s);
->>>>>>> 49276852
 
           /* Check the sorts and activate them if needed. */
           cell_activate_stars_sorts(ci, t->flags, s);
@@ -3514,35 +3468,19 @@
           /* hydro for ci */
           atomic_or(&ci->hydro.requires_sorts, 1 << t->flags);
           ci->hydro.dx_max_sort_old = ci->hydro.dx_max_sort;
-<<<<<<< HEAD
 
           /* stars for cj */
           atomic_or(&cj->stars.requires_sorts, 1 << t->flags);
           cj->stars.dx_max_sort_old = cj->stars.dx_max_sort;
 
           /* Activate the drift tasks. */
-          if (cj->nodeID == nodeID) cell_activate_drift_spart(cj, s);
-          if (ci->nodeID == nodeID) cell_activate_drift_part(ci, s);
+          if (cj_nodeID == nodeID) cell_activate_drift_spart(cj, s);
+          if (ci_nodeID == nodeID) cell_activate_drift_part(ci, s);
 
           /* Check the sorts and activate them if needed. */
           cell_activate_hydro_sorts(ci, t->flags, s);
           cell_activate_stars_sorts(cj, t->flags, s);
         }
-=======
-
-          /* stars for cj */
-          atomic_or(&cj->stars.requires_sorts, 1 << t->flags);
-          cj->stars.dx_max_sort_old = cj->stars.dx_max_sort;
-
-          /* Activate the drift tasks. */
-          if (cj_nodeID == nodeID) cell_activate_drift_spart(cj, s);
-          if (ci_nodeID == nodeID) cell_activate_drift_part(ci, s);
->>>>>>> 49276852
-
-          /* Check the sorts and activate them if needed. */
-          cell_activate_hydro_sorts(ci, t->flags, s);
-          cell_activate_stars_sorts(cj, t->flags, s);
-        }
       }
 
       else if (t->type == task_type_sub_pair || t->type == task_type_sub_self) {
@@ -3561,64 +3499,6 @@
 #ifdef WITH_MPI
       /* Activate the send/recv tasks. */
       if (ci_nodeID != nodeID) {
-<<<<<<< HEAD
-
-        if (cj_active) {
-          scheduler_activate(s, ci->mpi.hydro.recv_xv);
-
-	  /* If the local cell is active, more stuff will be needed.
-	   */
-          scheduler_activate_send(s, cj->mpi.stars.send, ci_nodeID);
-
-	  /* If the local cell is active, send its ti_end values. */
-	  scheduler_activate_send(s, cj->mpi.send_ti, ci_nodeID);
-	}
-
-        if (ci_active) {
-          scheduler_activate(s, ci->mpi.stars.recv);
-
-	  /* If the foreign cell is active, we want its ti_end values. */
-	  scheduler_activate(s, ci->mpi.recv_ti);
-
-	  /* Is the foreign cell active and will need stuff from us? */
-          scheduler_activate_send(s, cj->mpi.hydro.send_xv, ci_nodeID);
-
-          /* Drift the cell which will be sent; note that not all sent
-             particles will be drifted, only those that are needed. */
-          cell_activate_drift_part(cj, s);
-        }
-
-      } else if (cj_nodeID != nodeID) {
-
-        /* If the local cell is active, receive data from the foreign cell. */
-        if (ci_active) {
-          scheduler_activate(s, cj->mpi.hydro.recv_xv);
-
-	  /* If the local cell is active, more stuff will be needed.
-	   */
-          scheduler_activate_send(s, ci->mpi.stars.send, cj_nodeID);
-
-	  /* If the local cell is active, send its ti_end values. */
-	  scheduler_activate_send(s, ci->mpi.send_ti, cj_nodeID);
-        }
-
-        if (cj_active) {
-          scheduler_activate(s, cj->mpi.stars.recv);
-
-	  /* If the foreign cell is active, we want its ti_end values. */
-	  scheduler_activate(s, cj->mpi.recv_ti);
-
-        /* Is the foreign cell active and will need stuff from us? */
-          scheduler_activate_send(s, ci->mpi.hydro.send_xv, cj_nodeID);
-
-          /* Drift the cell which will be sent; note that not all sent
-             particles will be drifted, only those that are needed. */
-          cell_activate_drift_part(ci, s);
-        }
-
-      }
-#endif
-=======
 
         if (cj_active) {
           scheduler_activate(s, ci->mpi.hydro.recv_xv);
@@ -3701,31 +3581,12 @@
       scheduler_activate(s, t);
 
       /* Nothing more to do here, all drifts and sorts activated above */
->>>>>>> 49276852
-    }
-  }
-
-  /* Un-skip the feedback tasks involved with this cell. */
-  for (struct link *l = c->stars.feedback; l != NULL; l = l->next) {
-    struct cell *ci = l->t->ci;
-    struct cell *cj = l->t->cj;
-    const int ci_active = cell_is_active_stars(ci, e);
-    const int cj_active = (cj != NULL) ? cell_is_active_stars(cj, e) : 0;
-    const int ci_nodeID = ci->nodeID;
-    const int cj_nodeID = (cj != NULL) ? cj->nodeID : nodeID;
-    if ((ci_active && cj_nodeID == nodeID) ||
-        (cj_active && ci_nodeID == nodeID))
-      scheduler_activate(s, l->t);
+    }
   }
 
   /* Unskip all the other task types. */
   if (c->nodeID == nodeID && cell_is_active_stars(c, e)) {
 
-<<<<<<< HEAD
-    if (c->stars.ghost_in != NULL) scheduler_activate(s, c->stars.ghost_in);
-    if (c->stars.ghost_out != NULL) scheduler_activate(s, c->stars.ghost_out);
-=======
->>>>>>> 49276852
     if (c->stars.ghost != NULL) scheduler_activate(s, c->stars.ghost);
     if (c->stars.stars_in != NULL) scheduler_activate(s, c->stars.stars_in);
     if (c->stars.stars_out != NULL) scheduler_activate(s, c->stars.stars_out);
@@ -4320,11 +4181,7 @@
       if (spart_is_active(sp, e)) {
         stars_init_spart(sp);
       }
-<<<<<<< HEAD
-    } /* Note: no need to compute dx_max as all spart have a gpart */
-=======
-    }
->>>>>>> 49276852
+    }
 
     /* Now, get the maximal particle motion from its square */
     dx_max = sqrtf(dx2_max);
