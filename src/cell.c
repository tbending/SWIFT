--- conflicted
+++ resolved
@@ -326,12 +326,8 @@
 #endif
 
   /* Do we have a hydro task at this level? */
-<<<<<<< HEAD
   if (cell_get_recv(c, task_subtype_xv) != NULL) {
 
-=======
-  if (c->mpi.hydro.recv_xv != NULL) {
->>>>>>> 366725a2
     /* Recursively attach the parts */
     const int counts = cell_link_parts(c, parts);
 #ifdef SWIFT_DEBUG_CHECKS
@@ -377,14 +373,9 @@
     error("Linking foreign particles in a local cell!");
 #endif
 
-<<<<<<< HEAD
   /* Do we have a gravity task at this level? */
   if (cell_get_recv(c, task_subtype_gpart) != NULL) {
 
-=======
-  /* Do we have a hydro task at this level? */
-  if (c->mpi.grav.recv != NULL) {
->>>>>>> 366725a2
     /* Recursively attach the gparts */
     const int counts = cell_link_gparts(c, gparts);
 #ifdef SWIFT_DEBUG_CHECKS
@@ -2917,12 +2908,8 @@
 
         /* Is the foreign cell active and will need stuff from us? */
         if (ci_active) {
-<<<<<<< HEAD
 
           scheduler_activate_send(s, cj->mpi.send, task_subtype_xv, ci_nodeID);
-=======
-          scheduler_activate_send(s, cj->mpi.hydro.send_xv, ci_nodeID);
->>>>>>> 366725a2
 
           /* Drift the cell which will be sent; note that not all sent
              particles will be drifted, only those that are needed. */
@@ -2971,12 +2958,8 @@
 
         /* Is the foreign cell active and will need stuff from us? */
         if (cj_active) {
-<<<<<<< HEAD
 
           scheduler_activate_send(s, ci->mpi.send, task_subtype_xv, cj_nodeID);
-=======
-          scheduler_activate_send(s, ci->mpi.hydro.send_xv, cj_nodeID);
->>>>>>> 366725a2
 
           /* Drift the cell which will be sent; note that not all sent
              particles will be drifted, only those that are needed. */
@@ -2985,13 +2968,9 @@
 
           /* If the local cell is also active, more stuff will be needed. */
           if (ci_active) {
-<<<<<<< HEAD
 
             scheduler_activate_send(s, ci->mpi.send, task_subtype_rho,
                                     cj_nodeID);
-=======
-            scheduler_activate_send(s, ci->mpi.hydro.send_rho, cj_nodeID);
->>>>>>> 366725a2
 
 #ifdef EXTRA_HYDRO_LOOP
             scheduler_activate_send(s, ci->mpi.send, task_subtype_gradient,
@@ -3102,13 +3081,9 @@
 
         /* Is the foreign cell active and will need stuff from us? */
         if (ci_active) {
-<<<<<<< HEAD
 
           scheduler_activate_send(s, cj->mpi.send, task_subtype_gpart,
                                   ci_nodeID);
-=======
-          scheduler_activate_send(s, cj->mpi.grav.send, ci_nodeID);
->>>>>>> 366725a2
 
           /* Drift the cell which will be sent at the level at which it is
              sent, i.e. drift the cell specified in the send task (l->t)
@@ -3132,13 +3107,9 @@
 
         /* Is the foreign cell active and will need stuff from us? */
         if (cj_active) {
-<<<<<<< HEAD
 
           scheduler_activate_send(s, ci->mpi.send, task_subtype_gpart,
                                   cj_nodeID);
-=======
-          scheduler_activate_send(s, ci->mpi.grav.send, cj_nodeID);
->>>>>>> 366725a2
 
           /* Drift the cell which will be sent at the level at which it is
              sent, i.e. drift the cell specified in the send task (l->t)
