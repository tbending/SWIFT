--- conflicted
+++ resolved
@@ -1477,16 +1477,10 @@
                 &reparttype, &us, &prog_const, &cosmo, &hydro_properties,
                 &entropy_floor, &gravity_properties, &stars_properties,
                 &black_holes_properties, &sink_properties, &neutrino_properties,
-<<<<<<< HEAD
-                &feedback_properties, &rt_properties, &mesh, &potential,
+                &neutrino_response, &feedback_properties, &rt_properties, &mesh, &potential,
                 &cooling_func, &starform, &chemistry, &extra_io_props,
                 &fof_properties, &los_properties, &lightcone_array_properties,
                 &ics_metadata);
-=======
-                &neutrino_response, &feedback_properties, &rt_properties, &mesh,
-                &potential, &cooling_func, &starform, &chemistry,
-                &fof_properties, &los_properties, &ics_metadata);
->>>>>>> 2ee3cf33
     engine_config(/*restart=*/0, /*fof=*/0, &e, params, nr_nodes, myrank,
                   nr_threads, nr_pool_threads, with_aff, talking, restart_file);
 
