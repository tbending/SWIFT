--- conflicted
+++ resolved
@@ -101,10 +101,6 @@
       "parameter file.\n");
 }
 
-#if defined(SHADOWSWIFT) && defined(HYDRO_DIMENSION_3D)
-VORONOI3D_DECLARE_GLOBAL_VARIABLES()
-#endif
-
 /**
  * @brief Main routine that loads a few particles and generates some output.
  *
@@ -439,42 +435,11 @@
     fflush(stdout);
   }
 
-<<<<<<< HEAD
-#if defined(SHADOWSWIFT) && defined(HYDRO_DIMENSION_3D)
-  /* set the *global* box dimensions */
-  float box_anchor[3], box_side[3];
-  if (periodic) {
-    box_anchor[0] = -0.5f * dim[0];
-    box_anchor[1] = -0.5f * dim[1];
-    box_anchor[2] = -0.5f * dim[2];
-    box_side[0] = 2.0f * dim[0];
-    box_side[1] = 2.0f * dim[1];
-    box_side[2] = 2.0f * dim[2];
-  } else {
-    box_anchor[0] = 0.0f;
-    box_anchor[1] = 0.0f;
-    box_anchor[2] = 0.0f;
-    box_side[0] = dim[0];
-    box_side[1] = dim[1];
-    box_side[2] = dim[2];
-  }
-  voronoi_set_box(box_anchor, box_side);
-#endif
-
-  /* Discard gparts if we don't have gravity
-   * (Better implementation of i/o will come)*/
-  if (!with_external_gravity && !with_self_gravity) {
-    free(gparts);
-    gparts = NULL;
-    for (size_t k = 0; k < Ngas; ++k) parts[k].gpart = NULL;
-    Ngpart = 0;
-=======
 #ifdef SWIFT_DEBUG_CHECKS
   /* Check once and for all that we don't have unwanted links */
   if (!with_stars) {
     for (size_t k = 0; k < Ngpart; ++k)
       if (gparts[k].type == swift_type_star) error("Linking problem");
->>>>>>> 26ecd35b
   }
   if (!with_hydro) {
     for (size_t k = 0; k < Ngpart; ++k)
