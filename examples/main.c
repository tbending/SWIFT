--- conflicted
+++ resolved
@@ -209,11 +209,7 @@
 
   /* Parse the parameters */
   int c;
-<<<<<<< HEAD
-  while ((c = getopt(argc, argv, "acCdDef:FgGhMn:o:P:rsSt:Tuv:y:Y:")) != -1)
-=======
-  while ((c = getopt(argc, argv, "acCdDef:FgGhMn:o:P:rsSt:Tv:xy:Y:")) != -1)
->>>>>>> 91bb16c2
+  while ((c = getopt(argc, argv, "acCdDef:FgGhMn:o:P:rsSt:Tuv:xy:Y:")) != -1)
     switch (c) {
       case 'a':
 #if defined(HAVE_SETAFFINITY) && defined(HAVE_LIBNUMA)
@@ -746,8 +742,8 @@
     }
 
 #ifdef WITH_MPI
-    if (periodic && with_self_gravity)
-      error("Periodic self-gravity over MPI temporarily disabled.");
+    //if (periodic && with_self_gravity)
+    //  error("Periodic self-gravity over MPI temporarily disabled.");
 #endif
 
 #if defined(WITH_MPI) && defined(HAVE_VELOCIRAPTOR)
@@ -894,12 +890,9 @@
     if (with_cooling) engine_policies |= engine_policy_cooling;
     if (with_sourceterms) engine_policies |= engine_policy_sourceterms;
     if (with_stars) engine_policies |= engine_policy_stars;
-<<<<<<< HEAD
     if (with_fof) engine_policies |= engine_policy_fof;
-=======
     if (with_structure_finding)
       engine_policies |= engine_policy_structure_finding;
->>>>>>> 91bb16c2
 
     /* Initialize the engine with the space and policies. */
     if (myrank == 0) clocks_gettime(&tic);
@@ -974,12 +967,9 @@
     /* Write the state of the system before starting time integration. */
     engine_dump_snapshot(&e);
     engine_print_stats(&e);
-<<<<<<< HEAD
   
     /* Perform first FOF search after the first snapshot dump. */
     if (e.policy & engine_policy_fof) fof_search_tree(&s);
-
-=======
 
     /* Is there a dump before the end of the first time-step? */
     engine_check_for_dumps(&e);
@@ -991,7 +981,6 @@
     // velociraptor_invoke(&e);
     //}
 #endif
->>>>>>> 91bb16c2
   }
 
   /* Legend */
