--- conflicted
+++ resolved
@@ -99,11 +99,8 @@
   struct sink_props sink_properties;
   struct neutrino_props neutrino_properties;
   struct feedback_props feedback_properties;
-<<<<<<< HEAD
   struct rt_props rt_properties;
-=======
   struct sidm_props sidm_properties;
->>>>>>> 4e26a0e3
   struct entropy_floor_properties entropy_floor;
   struct black_holes_props black_holes_properties;
   struct fof_props fof_properties;
@@ -383,7 +380,7 @@
   /* Write output parameter file */
   if (myrank == 0 && output_parameters_filename != NULL) {
     io_write_output_field_parameter(output_parameters_filename, with_cosmology,
-                                    with_fof, with_structure_finding);
+                                    with_fof, with_structure_finding, with_sidm);
     printf("End of run.\n");
     return 0;
   }
@@ -707,6 +704,7 @@
     message("sizeof(spart)       is %4zi bytes.", sizeof(struct spart));
     message("sizeof(bpart)       is %4zi bytes.", sizeof(struct bpart));
     message("sizeof(gpart)       is %4zi bytes.", sizeof(struct gpart));
+    message("sizeof(dmpart)       is %4zi bytes.", sizeof(struct dmpart));
     message("sizeof(multipole)   is %4zi bytes.", sizeof(struct multipole));
     message("sizeof(grav_tensor) is %4zi bytes.", sizeof(struct grav_tensor));
     message("sizeof(task)        is %4zi bytes.", sizeof(struct task));
@@ -967,7 +965,7 @@
 
     /* Prepare and verify the selection of outputs */
     io_prepare_output_fields(output_options, with_cosmology, with_fof,
-                             with_structure_finding, e.verbose);
+                             with_structure_finding, with_sidm, e.verbose);
 
     /* Not restarting so look for the ICs. */
     /* Initialize unit system and constants */
@@ -1069,7 +1067,6 @@
     } else
       bzero(&feedback_properties, sizeof(struct feedback_props));
 
-<<<<<<< HEAD
     /* Initialize RT properties */
     if (with_rt) {
       if (hydro_properties.particle_splitting)
@@ -1078,16 +1075,12 @@
     } else
       bzero(&rt_properties, sizeof(struct rt_props));
 
-=======
-
     /* Initialise sidm properties */
     if (with_sidm)
         sidm_props_init(&sidm_properties, &prog_const, &us, params, &cosmo);
     else
         bzero(&sidm_properties, sizeof(struct sidm_props));
 
-      
->>>>>>> 4e26a0e3
     /* Initialise the black holes properties */
     if (with_black_holes) {
 #ifdef BLACK_HOLES_NONE
@@ -1164,13 +1157,8 @@
     fflush(stdout);
 
     /* Get ready to read particles of all kinds */
-<<<<<<< HEAD
     size_t Ngas = 0, Ngpart = 0, Ngpart_background = 0, Nnupart = 0;
-    size_t Nspart = 0, Nbpart = 0, Nsink = 0;
-=======
-    size_t Ngas = 0, Ngpart = 0, Ngpart_background = 0;
-    size_t Nspart = 0, Nbpart = 0, Ndmpart = 0, Nsink = 0;
->>>>>>> 4e26a0e3
+    size_t Nspart = 0, Nbpart = 0, Nsink = 0, Ndmpart = 0;
     double dim[3] = {0., 0., 0.};
 
     if (myrank == 0) clocks_gettime(&tic);
@@ -1178,51 +1166,28 @@
 #if defined(WITH_MPI)
 #if defined(HAVE_PARALLEL_HDF5)
     read_ic_parallel(ICfileName, &us, dim, &parts, &gparts, &sinks, &sparts,
-<<<<<<< HEAD
-                     &bparts, &Ngas, &Ngpart, &Ngpart_background, &Nnupart,
+                     &bparts, &dmparts, &Ngas, &Ndmpart, &Ngpart, &Ngpart_background, &Nnupart,
                      &Nsink, &Nspart, &Nbpart, &flag_entropy_ICs, with_hydro,
-                     with_gravity, with_sink, with_stars, with_black_holes,
-=======
-                     &bparts, &dmparts, &Ngas, &Ndmpart, &Ngpart, &Ngpart_background, &Nsink,
-                     &Nspart, &Nbpart, &flag_entropy_ICs, with_hydro,
                      with_gravity, with_sink, with_stars, with_black_holes, with_sidm,
->>>>>>> 4e26a0e3
                      with_cosmology, cleanup_h, cleanup_sqrt_a, cosmo.h,
                      cosmo.a, myrank, nr_nodes, MPI_COMM_WORLD, MPI_INFO_NULL,
                      nr_threads, dry_run, remap_ids);
 #else
     read_ic_serial(ICfileName, &us, dim, &parts, &gparts, &sinks, &sparts,
-<<<<<<< HEAD
-                   &bparts, &Ngas, &Ngpart, &Ngpart_background, &Nnupart,
+                   &bparts, &dmparts, &Ngas, &Ndmpart, &Ngpart, &Ngpart_background, &Nnupart,
                    &Nsink, &Nspart, &Nbpart, &flag_entropy_ICs, with_hydro,
-                   with_gravity, with_sink, with_stars, with_black_holes,
+                   with_gravity, with_sink, with_stars, with_black_holes, with_sidm,
                    with_cosmology, cleanup_h, cleanup_sqrt_a, cosmo.h, cosmo.a,
                    myrank, nr_nodes, MPI_COMM_WORLD, MPI_INFO_NULL, nr_threads,
                    dry_run, remap_ids);
 #endif
 #else
     read_ic_single(ICfileName, &us, dim, &parts, &gparts, &sinks, &sparts,
-                   &bparts, &Ngas, &Ngpart, &Ngpart_background, &Nnupart,
+                   &bparts, &dmparts, &Ngas, &Ndmpart, &Ngpart, &Ngpart_background, &Nnupart,
                    &Nsink, &Nspart, &Nbpart, &flag_entropy_ICs, with_hydro,
-                   with_gravity, with_sink, with_stars, with_black_holes,
+                   with_gravity, with_sink, with_stars, with_black_holes, with_sidm,
                    with_cosmology, cleanup_h, cleanup_sqrt_a, cosmo.h, cosmo.a,
                    nr_threads, dry_run, remap_ids);
-=======
-                   &bparts, &dmparts, &Ngas, &Ndmpart, &Ngpart, &Ngpart_background, &Nsink, &Nspart,
-                   &Nbpart, &flag_entropy_ICs, with_hydro, with_gravity,
-                   with_sink, with_stars, with_black_holes, with_sidm, with_cosmology,
-                   cleanup_h, cleanup_sqrt_a, cosmo.h, cosmo.a, myrank,
-                   nr_nodes, MPI_COMM_WORLD, MPI_INFO_NULL, nr_threads,
-                   dry_run);
-#endif
-#else
-    read_ic_single(ICfileName, &us, dim, &parts, &gparts, &sinks, &sparts,
-                   &bparts, &dmparts, &Ngas, &Ndmpart, &Ngpart, &Ngpart_background, &Nsink, &Nspart,
-                   &Nbpart, &flag_entropy_ICs, with_hydro, with_gravity,
-                   with_sink, with_stars, with_black_holes, with_sidm, with_cosmology,
-                   cleanup_h, cleanup_sqrt_a, cosmo.h, cosmo.a, nr_threads,
-                   dry_run);
->>>>>>> 4e26a0e3
 #endif
 #endif
 
@@ -1260,13 +1225,8 @@
 
     /* Check that the other links are correctly set */
     if (!dry_run)
-<<<<<<< HEAD
-      part_verify_links(parts, gparts, sinks, sparts, bparts, Ngas, Ngpart,
-                        Nsink, Nspart, Nbpart, /*verbose=*/1);
-=======
       part_verify_links(parts, gparts, sinks, sparts, dmparts, bparts, Ngas, Ngpart,
                         Nsink, Nspart, Ndmpart, Nbpart, with_sidm, 1);
->>>>>>> 4e26a0e3
 #endif
 
     /* Get the total number of particles across all nodes. */
@@ -1279,15 +1239,12 @@
     N_long[swift_type_sink] = Nsink;
     N_long[swift_type_stars] = Nspart;
     N_long[swift_type_black_hole] = Nbpart;
-<<<<<<< HEAD
     N_long[swift_type_neutrino] = Nnupart;
-=======
     if (with_sidm) {
         N_long[swift_type_dark_matter] = Ndmpart;
     } else {
         N_long[swift_type_dark_matter] = with_gravity ? Ngpart - Ngpart_background - Nbaryons : 0;
     }
->>>>>>> 4e26a0e3
     N_long[swift_type_count] = Ngpart;
     MPI_Allreduce(&N_long, &N_total, swift_type_count + 1, MPI_LONG_LONG_INT,
                   MPI_SUM, MPI_COMM_WORLD);
@@ -1297,15 +1254,12 @@
     N_total[swift_type_sink] = Nsink;
     N_total[swift_type_stars] = Nspart;
     N_total[swift_type_black_hole] = Nbpart;
-<<<<<<< HEAD
     N_total[swift_type_neutrino] = Nnupart;
-=======
     if (with_sidm) {
         N_total[swift_type_dark_matter] = Ndmpart;
     } else {
-        N_total[swift_type_dark_matter] = with_gravity ? Ngpart - Ngpart_background - Nbaryons : 0;
-    }
->>>>>>> 4e26a0e3
+        N_total[swift_type_dark_matter] = with_gravity ? Ngpart - Ngpart_background - Nbaryons - Nnupart : 0;
+    }
     N_total[swift_type_count] = Ngpart;
 #endif
 
@@ -1330,7 +1284,6 @@
     /* Do we have background DM particles? */
     const int with_DM_background_particles =
         N_total[swift_type_dark_matter_background] > 0;
-<<<<<<< HEAD
 
     /* Do we have neutrino DM particles? */
     const int with_neutrinos = N_total[swift_type_neutrino] > 0;
@@ -1344,23 +1297,12 @@
     /* Initialize the space with these data. */
     if (myrank == 0) clocks_gettime(&tic);
     space_init(&s, params, &cosmo, dim, &hydro_properties, parts, gparts, sinks,
-               sparts, bparts, Ngas, Ngpart, Nsink, Nspart, Nbpart, Nnupart,
+               sparts, bparts, dmparts, Ngas, Ngpart, Nsink, Nspart, Nbpart, Ndmpart, Nnupart,
                periodic, replicate, remap_ids, generate_gas_in_ics, with_hydro,
-               with_self_gravity, with_star_formation, with_sink,
+               with_self_gravity, with_star_formation, with_sidm, with_sink,
                with_DM_background_particles, with_neutrinos, talking, dry_run,
                nr_nodes);
 
-=======
-      
-    /* Initialize the space with these data. */
-    if (myrank == 0) clocks_gettime(&tic);
-    space_init(&s, params, &cosmo, dim, &hydro_properties, parts, gparts, sinks,
-               sparts, bparts, dmparts, Ngas, Ngpart, Nsink, Nspart, Nbpart, Ndmpart, periodic,
-               replicate, remap_ids, generate_gas_in_ics, with_hydro,
-               with_self_gravity, with_star_formation, with_sidm,
-               with_DM_background_particles, talking, dry_run, nr_nodes);
-      
->>>>>>> 4e26a0e3
     /* Initialise the line of sight properties. */
     if (with_line_of_sight) los_init(s.dim, &los_properties, params);
 
@@ -1408,14 +1350,8 @@
     Nnupart = s.nr_nuparts;
 #if defined(WITH_MPI)
     N_long[swift_type_gas] = s.nr_parts;
-<<<<<<< HEAD
     N_long[swift_type_dark_matter] =
         with_gravity ? s.nr_gparts - Ngpart_background - Nbaryons - Nnupart : 0;
-=======
-    /*N_long[swift_type_dark_matter] =
-        with_gravity ? s.nr_gparts - Ngpart_background - Nbaryons : 0;*/
-    N_long[swift_type_dark_matter] = s.nr_dmparts;
->>>>>>> 4e26a0e3
     N_long[swift_type_count] = s.nr_gparts;
     N_long[swift_type_stars] = s.nr_sparts;
     N_long[swift_type_sink] = s.nr_sinks;
@@ -1425,14 +1361,8 @@
                   MPI_SUM, MPI_COMM_WORLD);
 #else
     N_total[swift_type_gas] = s.nr_parts;
-<<<<<<< HEAD
     N_total[swift_type_dark_matter] =
         with_gravity ? s.nr_gparts - Ngpart_background - Nbaryons - Nnupart : 0;
-=======
-    /*N_total[swift_type_dark_matter] =
-        with_gravity ? s.nr_gparts - Ngpart_background - Nbaryons : 0;*/
-    N_total[swift_type_dark_matter] = s.nr_dmparts;
->>>>>>> 4e26a0e3
     N_total[swift_type_count] = s.nr_gparts;
     N_total[swift_type_stars] = s.nr_sparts;
     N_total[swift_type_sink] = s.nr_sinks;
@@ -1452,6 +1382,7 @@
       message("%zi sinks in %i cells.", s.nr_sinks, s.tot_cells);
       message("%zi sparts in %i cells.", s.nr_sparts, s.tot_cells);
       message("%zi bparts in %i cells.", s.nr_bparts, s.tot_cells);
+      message("%zi dmparts in %i cells.", s.nr_dmparts, s.tot_cells);
       message("maximum depth is %d.", s.maxdepth);
       fflush(stdout);
     }
@@ -1514,24 +1445,15 @@
     engine_init(&e, &s, params, output_options, N_total[swift_type_gas],
                 N_total[swift_type_count], N_total[swift_type_sink],
                 N_total[swift_type_stars], N_total[swift_type_black_hole],
-<<<<<<< HEAD
+                N_total[swift_type_dark_matter],
                 N_total[swift_type_dark_matter_background],
                 N_total[swift_type_neutrino], engine_policies, talking,
                 &reparttype, &us, &prog_const, &cosmo, &hydro_properties,
                 &entropy_floor, &gravity_properties, &stars_properties,
                 &black_holes_properties, &sink_properties, &neutrino_properties,
-                &feedback_properties, &rt_properties, &mesh, &potential,
+                &feedback_properties, &rt_properties, &mesh, &sidm_properties, &potential,
                 &cooling_func, &starform, &chemistry, &fof_properties,
                 &los_properties);
-=======
-                N_total[swift_type_dark_matter],
-                N_total[swift_type_dark_matter_background], engine_policies,
-                talking, &reparttype, &us, &prog_const, &cosmo,
-                &hydro_properties, &entropy_floor, &gravity_properties,
-                &stars_properties, &black_holes_properties,
-                &feedback_properties, &mesh, &sidm_properties, &potential, &cooling_func,
-                &starform, &chemistry, &fof_properties, &los_properties);
->>>>>>> 4e26a0e3
     engine_config(/*restart=*/0, /*fof=*/0, &e, params, nr_nodes, myrank,
                   nr_threads, nr_pool_threads, with_aff, talking, restart_file);
 
