--- conflicted
+++ resolved
@@ -1803,13 +1803,10 @@
   if (with_self_gravity) pm_mesh_clean(e.mesh);
   if (with_cooling || with_temperature) cooling_clean(e.cooling_func);
   if (with_feedback) feedback_clean(e.feedback_props);
-<<<<<<< HEAD
   if (with_lightcone) lightcone_flush_buffers(&lightcone_properties,
                                               /* flush_all = */ 1,
                                               /* end_file = */ 1);
-=======
   if (with_rt) rt_clean(e.rt_props);
->>>>>>> 54671158
   engine_clean(&e, /*fof=*/0, restart);
   free(params);
   free(output_options);
