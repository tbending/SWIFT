--- conflicted
+++ resolved
@@ -758,6 +758,9 @@
     chemistry_init(params, &us, &prog_const, &chemistry);
     if (myrank == 0) chemistry_print(&chemistry);
 
+    /* Initialise stellar evolution */
+    if (with_feedback) stars_evolve_init(params, &stars_properties);
+
     /* Be verbose about what happens next */
     if (myrank == 0) message("Reading ICs from file '%s'", ICfileName);
     if (myrank == 0 && cleanup_h)
@@ -923,37 +926,6 @@
       message("nr of cells at depth %i is %i.", data[0], data[1]);
     }
 
-<<<<<<< HEAD
-    /* Initialise the external potential properties */
-    bzero(&potential, sizeof(struct external_potential));
-    if (with_external_gravity)
-      potential_init(params, &prog_const, &us, &s, &potential);
-    if (myrank == 0) potential_print(&potential);
-
-    /* Initialise the cooling function properties */
-    bzero(&cooling_func, sizeof(struct cooling_function_data));
-    if (with_cooling || with_temperature)
-      cooling_init(params, &us, &prog_const, &cooling_func);
-    if (myrank == 0) cooling_print(&cooling_func);
-
-    /* Initialise the star formation law and its properties */
-    bzero(&starform, sizeof(struct star_formation));
-    if (with_star_formation)
-      starformation_init(params, &prog_const, &us, &hydro_properties,
-                         &starform);
-    if (with_star_formation && myrank == 0) starformation_print(&starform);
-
-    /* Initialise the chemistry */
-    bzero(&chemistry, sizeof(struct chemistry_global_data));
-    chemistry_init(params, &us, &prog_const, &chemistry);
-    if (myrank == 0) chemistry_print(&chemistry);
-
-    /* Initialise the cooling function properties */
-    if (with_feedback) stars_evolve_init(params, &stars_properties);
-    // ALEXEI: add print function!!!
-
-=======
->>>>>>> f55afd52
     /* Construct the engine policy */
     int engine_policies = ENGINE_POLICY | engine_policy_steal;
     if (with_drift_all) engine_policies |= engine_policy_drift_all;
