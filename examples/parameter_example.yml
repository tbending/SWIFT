# Define some meta-data about the simulation
MetaData:
  run_name:   Name of the sim in less than 256 characters.  # The name of the simulation. This is written into the snapshot headers.

# Define the system of units to use internally.
InternalUnitSystem:
  UnitMass_in_cgs:     1   # Grams
  UnitLength_in_cgs:   1   # Centimeters
  UnitVelocity_in_cgs: 1   # Centimeters per second
  UnitCurrent_in_cgs:  1   # Amperes
  UnitTemp_in_cgs:     1   # Kelvin

# Values of some physical constants
PhysicalConstants:
  G:            6.67408e-8 # (Optional) Overwrite the value of Newton's constant used internally by the code.

# Cosmological parameters
Cosmology:
  h:              0.6777        # Reduced Hubble constant
  a_begin:        0.0078125     # Initial scale-factor of the simulation
  a_end:          1.0           # Final scale factor of the simulation
  Omega_m:        0.307         # Matter density parameter
  Omega_lambda:   0.693         # Dark-energy density parameter
  Omega_b:        0.0482519     # Baryon density parameter
  Omega_r:        0.            # (Optional) Radiation density parameter
  w_0:            -1.0          # (Optional) Dark-energy equation-of-state parameter at z=0.
  w_a:            0.            # (Optional) Dark-energy equation-of-state time evolution parameter.

# Parameters for the hydrodynamics scheme
SPH:
  resolution_eta:                    1.2348   # Target smoothing length in units of the mean inter-particle separation (1.2348 == 48Ngbs with the cubic spline kernel).
  CFL_condition:                     0.1      # Courant-Friedrich-Levy condition for time integration.
  use_mass_weighted_num_ngb:         0        # (Optional) Are we using the mass-weighted definition of the number of neighbours?
  h_tolerance:                       1e-4     # (Optional) Relative accuracy of the Netwon-Raphson scheme for the smoothing lengths.
  h_max:                             10.      # (Optional) Maximal allowed smoothing length in internal units. Defaults to FLT_MAX if unspecified.
  h_min_ratio:                       0.       # (Optional) Minimal allowed smoothing length in units of the softening. Defaults to 0 if unspecified.
  max_volume_change:                 1.4      # (Optional) Maximal allowed change of kernel volume over one time-step.
  max_ghost_iterations:              30       # (Optional) Maximal number of iterations allowed to converge towards the smoothing length.
  particle_splitting:                1        # (Optional) Are we splitting particles that are too massive (default: 0)
  particle_splitting_mass_threshold: 7e-4     # (Optional) Mass threshold for particle splitting (in internal units)
  initial_temperature:               0        # (Optional) Initial temperature (in internal units) to set the gas particles at start-up. Value is ignored if set to 0.
  minimal_temperature:               0        # (Optional) Minimal temperature (in internal units) allowed for the gas particles. Value is ignored if set to 0.
  H_mass_fraction:                   0.755    # (Optional) Hydrogen mass fraction used for initial conversion from temp to internal energy. Default value is derived from the physical constants.
  H_ionization_temperature:          1e4      # (Optional) Temperature of the transition from neutral to ionized Hydrogen for primoridal gas.
  viscosity_alpha:                   0.8      # (Optional) Override for the initial value of the artificial viscosity. In schemes that have a fixed AV, this remains as alpha throughout the run.
  viscosity_alpha_max:               2.0      # (Optional) Maximal value for the artificial viscosity in schemes that allow alpha to vary.
  viscosity_alpha_min:               0.1      # (Optional) Minimal value for the artificial viscosity in schemes that allow alpha to vary.
  viscosity_length:                  0.1      # (Optional) Decay length for the artificial viscosity in schemes that allow alpha to vary.
  diffusion_alpha:                   0.0      # (Optional) Override the initial value for the thermal diffusion coefficient in schemes with thermal diffusion.
  diffusion_beta:                    0.01     # (Optional) Override the decay/rise rate tuning parameter for the thermal diffusion.
  diffusion_alpha_max:               1.0      # (Optional) Override the maximal thermal diffusion coefficient that is allowed for a given particle.
  diffusion_alpha_min:               0.0      # (Optional) Override the minimal thermal diffusion coefficient that is allowed for a given particle.

# Parameters of the stars neighbour search
Stars:
  resolution_eta:       1.2348   # (Optional) Target smoothing length in units of the mean inter-particle separation (1.2348 == 48Ngbs with the cubic spline kernel). Defaults to the SPH value.
  h_tolerance:          1e-4     # (Optional) Relative accuracy of the Netwon-Raphson scheme for the smoothing lengths. Defaults to the SPH value.
  max_ghost_iterations: 30       # (Optional) Maximal number of iterations allowed to converge towards the smoothing length. Defaults to the SPH value.
  max_volume_change:    1.4      # (Optional) Maximal allowed change of kernel volume over one time-step. Defaults to the SPH value.
  overwrite_birth_time:  0       # (Optional) Do we want to overwrite the birth time of the stars read from the ICs? (default: 0).
  birth_time:           -1       # (Optional) Initial birth times of *all* the stars to be used if we are overwriting them. (-1 means the stars remain inactive feedback-wise througout the run).

# Parameters for the self-gravity scheme
Gravity:
  mesh_side_length:              128       # Number of cells along each axis for the periodic gravity mesh.
  eta:                           0.025     # Constant dimensionless multiplier for time integration.
  theta:                         0.7       # Opening angle (Multipole acceptance criterion).
  comoving_DM_softening:         0.0026994 # Comoving Plummer-equivalent softening length for DM particles (in internal units).
  max_physical_DM_softening:     0.0007    # Maximal Plummer-equivalent softening length in physical coordinates for DM particles (in internal units).
  comoving_baryon_softening:     0.0026994 # Comoving Plummer-equivalent softening length for baryon particles (in internal units).
  max_physical_baryon_softening: 0.0007    # Maximal Plummer-equivalent softening length in physical coordinates for baryon particles (in internal units).
  softening_ratio_background:    0.04      # Fraction of the mean inter-particle separation to use as Plummer-equivalent softening for the background DM particles.
  rebuild_frequency:             0.01      # (Optional) Frequency of the gravity-tree rebuild in units of the number of g-particles (this is the default value).
  a_smooth:                      1.25      # (Optional) Smoothing scale in top-level cell sizes to smooth the long-range forces over (this is the default value).
  r_cut_max:                     4.5       # (Optional) Cut-off in number of top-level cells beyond which no FMM forces are computed (this is the default value).
  r_cut_min:                     0.1       # (Optional) Cut-off in number of top-level cells below which no truncation of FMM forces are performed (this is the default value).
  dithering:                     1         # (Optional) Activate the dithering of the gravity mesh at every rebuild (this is the default value).
  dithering_ratio:               1.0       # (Optional) Magnitude of each component of the dithering vector in units of the top-level cell sizes (this is the default value).

# Parameters when running with SWIFT_GRAVITY_FORCE_CHECKS 
ForceChecks:
  only_when_all_active: 1  # (Optional) Only compute exact forces during timesteps when all gparts are active (default: 0).
  only_at_snapshots:    1  # (Optional) Only compute exact forces during timesteps when a snapshot is being dumped (default: 0).

FOF:
  basename:                        fof_output  # Filename for the FOF outputs (Unused when FoF is only run to seed BHs).
  scale_factor_first:              0.91        # Scale-factor of first FoF black hole seeding calls (needed for cosmological runs).
  time_first:                      0.2         # Time of first FoF black hole seeding calls (needed for non-cosmological runs).	
  delta_time:                      1.005       # Time between consecutive FoF black hole seeding calls.
  min_group_size:                  256         # The minimum no. of particles required for a group.
  linking_length_ratio:            0.2         # Linking length in units of the main inter-particle separation.
  black_hole_seed_halo_mass_Msun:  1.5e10      # Minimal halo mass in which to seed a black hole (in solar masses).
  absolute_linking_length:         -1.         # (Optional) Absolute linking length (in internal units). When not set to -1, this will overwrite the linking length computed from 'linking_length_ratio'.
  group_id_default:                2147483647  # (Optional) Sets the group ID of particles in groups below the minimum size. Defaults to 2^31 - 1 if unspecified. Has to be positive.
  group_id_offset:                 1           # (Optional) Sets the offset of group ID labeling. Defaults to 1 if unspecified.

# Parameters for the task scheduling
Scheduler:
  nr_queues:                 0         # (Optional) The number of task queues to use. Use 0  to let the system decide.
  cell_max_size:             8000000   # (Optional) Maximal number of interactions per task if we force the split (this is the default value).
  cell_sub_size_pair_hydro:  256000000 # (Optional) Maximal number of hydro-hydro interactions per sub-pair hydro/star task (this is the default value).
  cell_sub_size_self_hydro:  32000     # (Optional) Maximal number of hydro-hydro interactions per sub-self hydro/star task (this is the default value).
  cell_sub_size_pair_stars:  256000000 # (Optional) Maximal number of hydro-star interactions per sub-pair hydro/star task (this is the default value).
  cell_sub_size_self_stars:  32000     # (Optional) Maximal number of hydro-star interactions per sub-self hydro/star task (this is the default value).
  cell_sub_size_pair_grav:   256000000 # (Optional) Maximal number of interactions per sub-pair gravity task  (this is the default value).
  cell_sub_size_self_grav:   32000     # (Optional) Maximal number of interactions per sub-self gravity task  (this is the default value).
  cell_split_size:           400       # (Optional) Maximal number of particles per cell (this is the default value).
  cell_subdepth_diff_grav:   4         # (Optional) Maximal depth difference between leaves and a cell that gravity tasks can be pushed down to (this is the default value).
  cell_extra_parts:          0         # (Optional) Number of spare parts per top-level allocated at rebuild time for on-the-fly creation.
  cell_extra_gparts:         0         # (Optional) Number of spare gparts per top-level allocated at rebuild time for on-the-fly creation.
  cell_extra_sparts:         100       # (Optional) Number of spare sparts per top-level allocated at rebuild time for on-the-fly creation.
  max_top_level_cells:       12        # (Optional) Maximal number of top-level cells in any dimension. The number of top-level cells will be the cube of this (this is the default value).
  tasks_per_cell:            0.0       # (Optional) The average number of tasks per cell. If not large enough the simulation will fail (means guess...).
  links_per_tasks:           25        # (Optional) The average number of links per tasks (before adding the communication tasks). If not large enough the simulation will fail (means guess...). Defaults to 10.
  mpi_message_limit:         4096      # (Optional) Maximum MPI task message size to send non-buffered, KB.
  engine_max_parts_per_ghost:   1000   # (Optional) Maximum number of parts per ghost.
  engine_max_sparts_per_ghost:  1000   # (Optional) Maximum number of sparts per ghost.

# Parameters governing the time integration (Set dt_min and dt_max to the same value for a fixed time-step run.)
TimeIntegration:
  time_begin:        0.    # The starting time of the simulation (in internal units).
  time_end:          1.    # The end time of the simulation (in internal units).
  dt_min:            1e-6  # The minimal time-step size of the simulation (in internal units).
  dt_max:            1e-2  # The maximal time-step size of the simulation (in internal units).
  max_dt_RMS_factor: 0.25  # (Optional) Dimensionless factor for the maximal displacement allowed based on the RMS velocities.

# Parameters governing the snapshots
Snapshots:
  basename:   output      # Common part of the name of output files.
  subdir:     dir         # (Optional) Sub-directory in which to write the snapshots. Defaults to "" (i.e. the directory where SWIFT is run).
  scale_factor_first: 0.1 # (Optional) Scale-factor of the first snapshot if cosmological time-integration.
  time_first: 0.          # (Optional) Time of the first output if non-cosmological time-integration (in internal units)
  delta_time: 0.01        # Time difference between consecutive outputs (in internal units)
  invoke_stf: 0           # (Optional) Call VELOCIraptor every time a snapshot is written irrespective of the VELOCIraptor output strategy.
  compression: 0          # (Optional) Set the level of GZIP compression of the HDF5 datasets [0-9]. 0 does no compression. The lossless compression is applied to *all* the fields.
  distributed: 0          # (Optional) When running over MPI, should each rank write a partial snapshot or do we want a single file? 1 implies one file per MPI rank.
  int_time_label_on:   0  # (Optional) Enable to label the snapshots using the time rounded to an integer (in internal units)
  UnitMass_in_cgs:     1  # (Optional) Unit system for the outputs (Grams)
  UnitLength_in_cgs:   1  # (Optional) Unit system for the outputs (Centimeters)
  UnitVelocity_in_cgs: 1  # (Optional) Unit system for the outputs (Centimeters per second)
  UnitCurrent_in_cgs:  1  # (Optional) Unit system for the outputs (Amperes)
  UnitTemp_in_cgs:     1  # (Optional) Unit system for the outputs (Kelvin)
  output_list_on:      0  # (Optional) Enable the output list
  multiple_output_levels: 0 # (Optional) Enable multiple levels of outputs
  output_list:         snaplist.txt # (Optional) File containing the output times (see documentation in "Parameter File" section)

# Parameters governing the logger snapshot system
Logger:
  delta_step:           10     # Update the particle log every this many updates
  basename:             index  # Common part of the filenames
  initial_buffer_size:  1      # (Optional) Buffer size in GB
  buffer_scale:	        10     # (Optional) When buffer size is too small, update it with required memory times buffer_scale
  
# Parameters governing the conserved quantities statistics
Statistics:
  delta_time:           1e-2     # Time between statistics output
  scale_factor_first:     0.1    # (Optional) Scale-factor of the first statistics dump if cosmological time-integration.
  time_first:             0.     # (Optional) Time of the first stats output if non-cosmological time-integration (in internal units)
  energy_file_name:    energy    # (Optional) File name for energy output
  timestep_file_name:  timesteps # (Optional) File name for timing information output. Note: No underscores "_" allowed in file name
  output_list_on:      0   	 # (Optional) Enable the output list
  output_list:         statlist.txt # (Optional) File containing the output times (see documentation in "Parameter File" section)

# Parameters related to the initial conditions
InitialConditions:
  file_name:  SedovBlast/sedov.hdf5 # The file to read
  periodic:                    1    # Are we running with periodic ICs?
  generate_gas_in_ics:         0    # (Optional) Generate gas particles from the DM-only ICs (e.g. from panphasia).
  cleanup_h_factors:           0    # (Optional) Clean up the h-factors used in the ICs (e.g. in Gadget files).
  cleanup_velocity_factors:    0    # (Optional) Clean up the scale-factors used in the definition of the velocity variable in the ICs (e.g. in Gadget files).
  cleanup_smoothing_lengths:   0    # (Optional) Clean the values of the smoothing lengths that are read in to remove stupid values. Set to 1 to activate.
  smoothing_length_scaling:    1.   # (Optional) A scaling factor to apply to all smoothing lengths in the ICs.
  shift:      [0.0,0.0,0.0]         # (Optional) A shift to apply to all particles read from the ICs (in internal units).
  replicate:  2                     # (Optional) Replicate all particles along each axis a given integer number of times. Default 1.

# Parameters controlling restarts
Restarts:
  enable:             1          # (Optional) whether to enable dumping restarts at fixed intervals.
  save:               1          # (Optional) whether to save copies of the previous set of restart files (named .prev)
  onexit:             0          # (Optional) whether to dump restarts on exit (*needs enable*)
  subdir:             restart    # (Optional) name of subdirectory for restart files.
  basename:           swift      # (Optional) prefix used in naming restart files.
  delta_hours:        5.0        # (Optional) decimal hours between dumps of restart files.
  stop_steps:         100        # (Optional) how many steps to process before checking if the <subdir>/stop file exists. When present the application will attempt to exit early, dumping restart files first.
  max_run_time:       24.0       # (optional) Maximal wall-clock time in hours. The application will exit when this limit is reached.
  resubmit_on_exit:   0          # (Optional) whether to run a command when exiting after the time limit has been reached.
  resubmit_command:   ./resub.sh # (Optional) Command to run when time limit is reached. Compulsory if resubmit_on_exit is switched on. Note potentially unsafe.

# Parameters governing domain decomposition
DomainDecomposition:
  initial_type:     memory    # (Optional) The initial decomposition strategy: "grid",
                              #            "region", "memory", or "vectorized".
  initial_grid: [10,10,10]    # (Optional) Grid sizes if the "grid" strategy is chosen.

  synchronous:      0         # (Optional) Use synchronous MPI requests to redistribute, uses less system memory, but slower.
  repartition_type: fullcosts # (Optional) The re-decomposition strategy, one of:
                              # "none", "fullcosts", "edgecosts", "memory" or
                              # "timecosts".
  trigger:          0.05      # (Optional) Fractional (<1) CPU time difference between MPI ranks required to trigger a
                              # new decomposition, or number of steps (>1) between decompositions
  minfrac:          0.9       # (Optional) Fractional of all particles that should be updated in previous step when
                              # using CPU time trigger
  usemetis:         0         # Use serial METIS when ParMETIS is also available.
  adaptive:         1         # Use adaptive repartition when ParMETIS is available, otherwise simple refinement.
  itr:              100       # When adaptive defines the ratio of inter node communication time to data redistribution time, in the range 0.00001 to 10000000.0.
                              # Lower values give less data movement during redistributions, at the cost of global balance which may require more communication.
  use_fixed_costs:  0         # If 1 then use any compiled in fixed costs for
                              # task weights in first repartition, if 0 only use task timings, if > 1 only use
                              # fixed costs, unless none are available.

# Structure finding options (requires velociraptor)
StructureFinding:
  config_file_name:     stf_input.cfg # Name of the STF config file.
  basename:             haloes        # Common part of the name of output files.
  subdir_per_output:    stf           # (Optional) Sub-directory (within Snapshots:subdir) to use for each invocation of STF. Defaults to "" (i.e. no sub-directory) 
  scale_factor_first:   0.92          # (Optional) Scale-factor of the first snaphot (cosmological run)
  time_first:           0.01          # (Optional) Time of the first structure finding output (in internal units).
  delta_time:           1.10          # (Optional) Time difference between consecutive structure finding outputs (in internal units) in simulation time intervals.
  output_list_on:       0   	      # (Optional) Enable the output list
  output_list:          stflist.txt   # (Optional) File containing the output times (see documentation in "Parameter File" section)

# Parameters related to the equation of state ------------------------------------------

EoS:
  isothermal_internal_energy: 20.26784  # Thermal energy per unit mass for the case of isothermal equation of state (in internal units).

  planetary_use_Til:    1   # (Optional) Whether to prepare the Tillotson EOS
  planetary_use_HM80:   0   # (Optional) Whether to prepare the Hubbard & MacFarlane (1980) EOS
  planetary_use_ANEOS:  0   # (Optional) Whether to prepare the ANEOS EOS
  planetary_use_SESAME: 0   # (Optional) Whether to prepare the SESAME EOS
                            # (Optional) Table file paths
  planetary_HM80_HHe_table_file:        ./EoSTables/planetary_HM80_HHe.txt
  planetary_HM80_ice_table_file:        ./EoSTables/planetary_HM80_ice.txt
  planetary_HM80_rock_table_file:       ./EoSTables/planetary_HM80_rock.txt
  planetary_SESAME_iron_table_file:     ./EoSTables/planetary_SESAME_iron_2140.txt
  planetary_SESAME_basalt_table_file:   ./EoSTables/planetary_SESAME_basalt_7530.txt
  planetary_SESAME_water_table_file:    ./EoSTables/planetary_SESAME_water_7154.txt
  planetary_SS08_water_table_file:      ./EoSTables/planetary_SS08_water.txt

# Parameters related to external potentials --------------------------------------------

# Point mass external potentials
PointMassPotential:
  useabspos:       0                   # 0 -> positions based on centre, 1 -> absolute positions 
  position:        [50.,50.0,50.]      # location of external point mass (internal units)
  mass:            1e10                # mass of external point mass (internal units)
  timestep_mult:   0.03                # Dimensionless pre-factor for the time-step condition
  softening:       0.05                # For point-mass-softened option

# Isothermal potential parameters
IsothermalPotential:
  useabspos:       0                   # 0 -> positions based on centre, 1 -> absolute positions 
  position:        [100.,100.,100.]    # Location of centre of isothermal potential with respect to centre of the box (internal units)
  vrot:            200.                # Rotation speed of isothermal potential (internal units)
  timestep_mult:   0.03                # Dimensionless pre-factor for the time-step condition
  epsilon:         0.1                 # Softening size (internal units)
  
# Hernquist potential parameters
HernquistPotential:
  useabspos:       0        # 0 -> positions based on centre, 1 -> absolute positions 
  position:        [100.,100.,100.]    # Location of centre of Henrquist potential with respect to centre of the box (if 0) otherwise absolute (if 1) (internal units)
  idealizeddisk:   0        # (Optional) Whether to run with idealizeddisk or without, 0 used the mass and scalelength as mandatory parameters, while 1 uses more advanced disk dependent paramters
  mass:            1e10     # (Optional 0) default parameter, Mass of the Hernquist potential
  scalelength:     10.0     # (Optional 0) default parameter, Scale length of the potential
                            # If multiple X200 values are given, only one is used, in the order M200 > V200 > R200.
  M200:            3e11     # (Optional 1a) M200 of the galaxy+halo (when used V200 and R200 are not used)
  V200:            100.     # (Optional 1b) V200 of the galaxy+halo (when used M200 and R200 are not used, if M200 is given M200 is used)
  R200:            10.      # (Optional 1c) R200 of the galaxy+halo (when used M200 and V200 are not used, if M200 or V200 are given they are used)
  h:               0.704    # (Optional 1) reduced Hubble constant
  concentration:   7.1      # (Optional 1) concentration of the Halo
  diskfraction:              0.0434370991372   # (Optional 1) Disk mass fraction (equal to MD in MakeNewDisk and GalIC)
  bulgefraction:              0.00705852860979  # (Optional 1) Bulge mass fraction (equal to MB in MakeNewDisk and GalIC)
  timestep_mult:   0.01     # Dimensionless pre-factor for the time-step condition, basically determines the fraction of the orbital time we use to do the time integration
  epsilon:         0.1      # Softening size (internal units)
 
# NFW potential parameters
NFWPotential:
  useabspos:          0             # 0 -> positions based on centre, 1 -> absolute positions 
  position:           [0.0,0.0,0.0] # Location of centre of the NFW potential with respect to centre of the box (internal units) if useabspos=0 otherwise with respect to the 0,0,0, coordinates.
  concentration:      8.            # Concentration of the halo
  M_200:              2.0e+12       # Mass of the halo (M_200 in internal units)
  critical_density:   127.4         # Critical density (internal units).
  timestep_mult:      0.01          # Dimensionless pre-factor for the time-step condition, basically determines fraction of orbital time we need to do an integration step

# Disk-patch potential parameters. The potential is along the x-axis.
DiscPatchPotential:
  surface_density: 10.      # Surface density of the disc (internal units)
  scale_height:    100.     # Scale height of the disc (internal units)
  x_disc:          400.     # Position of the disc along the z-axis (internal units)
  x_trunc:         300.     # (Optional) Distance from the disc along z-axis above which the potential gets truncated.
  x_max:           380.     # (Optional) Distance from the disc along z-axis above which the potential is set to 0.
  timestep_mult:   0.03     # Dimensionless pre-factor for the time-step condition
  growth_time:     5.       # (Optional) Time for the disc to grow to its final size (multiple of the dynamical time)

# Sine Wave potential
SineWavePotential:
  amplitude:        10.     # Amplitude of the sine wave (internal units)
  timestep_limit:   1.      # Time-step dimensionless pre-factor.
  growth_time:      0.      # (Optional) Time for the potential to grow to its final size.


# Parameters related to entropy floors    ----------------------------------------------

EAGLEEntropyFloor:
  Jeans_density_threshold_H_p_cm3: 0.1       # Physical density above which the EAGLE Jeans limiter entropy floor kicks in expressed in Hydrogen atoms per cm^3.
  Jeans_over_density_threshold:    10.       # Overdensity above which the EAGLE Jeans limiter entropy floor can kick in.
  Jeans_temperature_norm_K:        8000      # Temperature of the EAGLE Jeans limiter entropy floor at the density threshold expressed in Kelvin.
  Jeans_gamma_effective:           1.3333333 # Slope the of the EAGLE Jeans limiter entropy floor
  Cool_density_threshold_H_p_cm3:  1e-5      # Physical density above which the EAGLE Cool limiter entropy floor kicks in expressed in Hydrogen atoms per cm^3.
  Cool_over_density_threshold:     10.       # Overdensity above which the EAGLE Cool limiter entropy floor can kick in.
  Cool_temperature_norm_K:         8000      # Temperature of the EAGLE Cool limiter entropy floor at the density threshold expressed in Kelvin.
  Cool_gamma_effective:            1.        # Slope the of the EAGLE Cool limiter entropy floor

# Parameters for the Quick Lyman-alpha floor
QLAEntropyFloor:
  density_threshold_H_p_cm3: 0.1       # Physical density above which the entropy floor kicks in expressed in Hydrogen atoms per cm^3.
  over_density_threshold:    10.       # Overdensity above which the entropy floor can kick in.
  temperature_norm_K:        8000      # Temperature of the entropy floor at the density threshold expressed in Kelvin.


# Parameters related to pressure floors    ----------------------------------------------

GEARPressureFloor:
  jeans_factor: 10.       # Number of particles required to suppose a resolved clump and avoid the pressure floor.


# Parameters related to cooling function  ----------------------------------------------

# Constant du/dt cooling function
ConstCooling:
  cooling_rate: 1.          # Cooling rate (du/dt) (internal units)
  min_energy:   1.          # Minimal internal energy per unit mass (internal units)
  cooling_tstep_mult: 1.    # Dimensionless pre-factor for the time-step condition

# Constant lambda cooling function
LambdaCooling:
  lambda_nH2_cgs:              1e-22 # Cooling rate divided by square Hydrogen number density (in cgs units [erg * s^-1 * cm^3])
  cooling_tstep_mult:          1.0   # (Optional) Dimensionless pre-factor for the time-step condition.

# Parameters of the EAGLE cooling model (Wiersma+08 cooling tables).
EAGLECooling:
  dir_name:                  ./coolingtables/  # Location of the Wiersma+08 cooling tables
  H_reion_z:                 8.5               # Redshift of Hydrogen re-ionization
  H_reion_eV_p_H:            2.0               # Energy inject by Hydrogen re-ionization in electron-volt per Hydrogen atom
  He_reion_z_centre:         3.5               # Redshift of the centre of the Helium re-ionization Gaussian
  He_reion_z_sigma:          0.5               # Spread in redshift of the  Helium re-ionization Gaussian
  He_reion_eV_p_H:           2.0               # Energy inject by Helium re-ionization in electron-volt per Hydrogen atom
  Ca_over_Si_in_solar:       1.                # (Optional) Ratio of Ca/Si to use in units of solar. If set to 1, the code uses [Ca/Si] = 0, i.e. Ca/Si = 0.0941736.
  S_over_Si_in_solar:        1.                # (Optional) Ratio of S/Si to use in units of solar. If set to 1, the code uses [S/Si] = 0, i.e. S/Si = 0.6054160.

# Quick Lyman-alpha cooling (EAGLE with fixed primoridal Z)
QLACooling:
  dir_name:                ./coolingtables/   # Location of the Wiersma+08 cooling tables
  H_reion_z:               7.5                # Redshift of Hydrogen re-ionization
  H_reion_eV_p_H:          2.0                # Energy inject by Hydrogen re-ionization in electron-volt per Hydrogen atom
  He_reion_z_centre:       3.5                # Redshift of the centre of the Helium re-ionization Gaussian
  He_reion_z_sigma:        0.5                # Spread in redshift of the  Helium re-ionization Gaussian
  He_reion_eV_p_H:         2.0                # Energy inject by Helium re-ionization in electron-volt per Hydrogen atom
  
# Cooling with Grackle 3.0
GrackleCooling:
  cloudy_table: CloudyData_UVB=HM2012.h5       # Name of the Cloudy Table (available on the grackle bitbucket repository)
  with_UV_background: 1                        # Enable or not the UV background
  redshift: 0                                  # Redshift to use (-1 means time based redshift)
  with_metal_cooling: 1                        # Enable or not the metal cooling
  provide_volumetric_heating_rates: 0          # (optional) User provide volumetric heating rates
  provide_specific_heating_rates: 0            # (optional) User provide specific heating rates
  max_steps: 10000                             # (optional) Max number of step when computing the initial composition
  convergence_limit: 1e-2                      # (optional) Convergence threshold (relative) for initial composition
  thermal_time_myr: 5                          # (optional) Time (in Myr) for adiabatic cooling after a feedback event.
  self_shielding_method: -1                    # (optional) Grackle (1->3 for Grackle's ones, 0 for none and -1 for GEAR)
  self_shielding_threshold_atom_per_cm3: 0.007 # Required only with GEAR's self shielding. Density threshold of the self shielding


# Parameters related to chemistry models  -----------------------------------------------

# EAGLE model
EAGLEChemistry:
  init_abundance_metal:     0.           # Inital fraction of particle mass in *all* metals
  init_abundance_Hydrogen:  0.752        # Inital fraction of particle mass in Hydrogen
  init_abundance_Helium:    0.248        # Inital fraction of particle mass in Helium
  init_abundance_Carbon:    0.000        # Inital fraction of particle mass in Carbon
  init_abundance_Nitrogen:  0.000        # Inital fraction of particle mass in Nitrogen
  init_abundance_Oxygen:    0.000        # Inital fraction of particle mass in Oxygen
  init_abundance_Neon:      0.000        # Inital fraction of particle mass in Neon
  init_abundance_Magnesium: 0.000        # Inital fraction of particle mass in Magnesium
  init_abundance_Silicon:   0.000        # Inital fraction of particle mass in Silicon
  init_abundance_Iron:      0.000        # Inital fraction of particle mass in Iron

# GEAR chemistry model (Revaz and Jablonka 2018)
GEARChemistry:
  initial_metallicity: 1         # Initial metallicity of the gas (mass fraction)
  scale_initial_metallicity: 1   # Should we scale the initial metallicity with the solar one?


# Parameters related to star formation models  -----------------------------------------------

# EAGLE star formation model (Schaye and Dalla Vecchia 2008)
EAGLEStarFormation:
  EOS_density_norm_H_p_cm3:          0.1       # Physical density used for the normalisation of the EOS assumed for the star-forming gas in Hydrogen atoms per cm^3.
  EOS_temperature_norm_K:            8000      # Temperature om the polytropic EOS assumed for star-forming gas at the density normalisation in Kelvin.
  EOS_gamma_effective:               1.3333333 # Slope the of the polytropic EOS assumed for the star-forming gas.
  gas_fraction:                      0.25      # (Optional) The gas fraction used internally by the model (Defaults to 1).
  KS_normalisation:                  1.515e-4  # Normalization of the Kennicutt-Schmidt law in Msun / kpc^2 / yr.
  KS_exponent:                       1.4       # Exponent of the Kennicutt-Schmidt law.
  min_over_density:                  57.7      # Over-density above which star-formation is allowed.
  KS_high_density_threshold_H_p_cm3: 1e3       # Hydrogen number density above which the Kennicut-Schmidt law changes slope in Hydrogen atoms per cm^3.
  KS_high_density_exponent:          2.0       # Slope of the Kennicut-Schmidt law above the high-density threshold.
  KS_max_density_threshold_H_p_cm3:  1e5       # (Optional) Density above which a gas particle gets automatically turned into a star in Hydrogen atoms per cm^3 (Defaults to FLT_MAX).
  EOS_entropy_margin_dex:            0.5       # (Optional) Logarithm base 10 of the maximal entropy above the EOS at which stars can form.
  threshold_norm_H_p_cm3:            0.1       # Normalisation of the metal-dependant density threshold for star formation in Hydrogen atoms per cm^3.
  threshold_Z0:                      0.002     # Reference metallicity (metal mass fraction) for the metal-dependant threshold for star formation.
  threshold_slope:                   -0.64     # Slope of the metal-dependant star formation threshold
  threshold_max_density_H_p_cm3:     10.0      # Maximal density of the metal-dependant density threshold for star formation in Hydrogen atoms per cm^3.  

# Quick Lyman-alpha star formation parameters
QLAStarFormation:
  over_density:              1000      # The over-density above which gas particles turn into stars.

# GEAR star formation model (Revaz and Jablonka 2018)
GEARStarFormation:
  star_formation_efficiency: 0.01   # star formation efficiency (c_*)
  maximal_temperature:  3e4         # Upper limit to the temperature of a star forming particle
  n_stars_per_particle: 4           # Number of stars that an hydro particle can generate
  min_mass_frac: 0.5                # Minimal mass for a stellar particle as a fraction of the average mass for the stellar particles.


# Parameters related to feedback models  -----------------------------------------------

# EAGLE feedback model
EAGLEFeedback:
  use_SNII_feedback:                1               # Global switch for SNII thermal (stochastic) feedback.
  use_SNIa_feedback:                1               # Global switch for SNIa thermal (continuous) feedback.
  use_AGB_enrichment:               1               # Global switch for enrichement from AGB stars.
  use_SNII_enrichment:              1               # Global switch for enrichement from SNII stars.
  use_SNIa_enrichment:              1               # Global switch for enrichement from SNIa stars.
  filename:                         ./yieldtables/  # Path to the directory containing the EAGLE yield tables.
  IMF_min_mass_Msun:                0.1             # Minimal stellar mass considered for the Chabrier IMF in solar masses.
  IMF_max_mass_Msun:              100.0             # Maximal stellar mass considered for the Chabrier IMF in solar masses.
  SNII_min_mass_Msun:               6.0             # Minimal mass considered for SNII stars in solar masses.
  SNII_max_mass_Msun:             100.0             # Maximal mass considered for SNII stars in solar masses.
  SNII_sampled_delay:               1               # Sample the SNII lifetimes to do feedback.
  SNII_wind_delay_Gyr:              0.03            # Time in Gyr between a star's birth and the SNII thermal feedback event when not sampling.
  SNII_delta_T_K:                   3.16228e7       # Change in temperature to apply to the gas particle in a SNII thermal feedback event in Kelvin.
  SNII_energy_erg:                  1.0e51          # Energy of one SNII explosion in ergs.
  SNII_energy_fraction_min:         0.3             # Maximal fraction of energy applied in a SNII feedback event.
  SNII_energy_fraction_max:         3.0             # Minimal fraction of energy applied in a SNII feedback event.
  SNII_energy_fraction_Z_0:         0.0012663729    # Pivot point for the metallicity dependance of the SNII energy fraction (metal mass fraction).
  SNII_energy_fraction_n_0_H_p_cm3: 0.67            # Pivot point for the birth density dependance of the SNII energy fraction in cm^-3.
  SNII_energy_fraction_n_Z:         0.8686          # Power-law for the metallicity dependance of the SNII energy fraction.
  SNII_energy_fraction_n_n:         0.8686          # Power-law for the birth density dependance of the SNII energy fraction.
  SNIa_DTD:                         PowerLaw        # Functional form of the SNIa delay time distribution Two choices: 'PowerLaw' or 'Exponential'.
  SNIa_DTD_delay_Gyr:               0.04            # Stellar age after which SNIa start in Gyr (40 Myr corresponds to stars ~ 8 Msun).
  SNIa_DTD_power_law_norm_p_Msun:   0.0012          # Normalization of the SNIa delay time distribution in the power-law DTD case (in Msun^-1).
  SNIa_DTD_exp_norm_p_Msun:         0.002           # Normalization of the SNIa delay time distribution in the exponential DTD case (in Msun^-1).
  SNIa_DTD_exp_timescale_Gyr:       2.0             # Time-scale of the SNIa delay time distribution in the exponential DTD case (in Gyr).
  SNIa_energy_erg:                 1.0e51           # Energy of one SNIa explosion in ergs.
  AGB_ejecta_velocity_km_p_s:      10.0             # Velocity of the AGB ejectas in km/s.
  stellar_evolution_age_cut_Gyr:    0.1             # Stellar age in Gyr above which the enrichment is down-sampled.
  stellar_evolution_sampling_rate:   10             # Number of time-steps in-between two enrichment events for a star above the age threshold.
  SNII_yield_factor_Hydrogen:       1.0             # (Optional) Correction factor to apply to the Hydrogen yield from the SNII channel.
  SNII_yield_factor_Helium:         1.0             # (Optional) Correction factor to apply to the Helium yield from the SNII channel.
  SNII_yield_factor_Carbon:         0.5             # (Optional) Correction factor to apply to the Carbon yield from the SNII channel.
  SNII_yield_factor_Nitrogen:       1.0             # (Optional) Correction factor to apply to the Nitrogen yield from the SNII channel.
  SNII_yield_factor_Oxygen:         1.0             # (Optional) Correction factor to apply to the Oxygen yield from the SNII channel.
  SNII_yield_factor_Neon:           1.0             # (Optional) Correction factor to apply to the Neon yield from the SNII channel.
  SNII_yield_factor_Magnesium:      2.0             # (Optional) Correction factor to apply to the Magnesium yield from the SNII channel.
  SNII_yield_factor_Silicon:        1.0             # (Optional) Correction factor to apply to the Silicon yield from the SNII channel.
  SNII_yield_factor_Iron:           0.5             # (Optional) Correction factor to apply to the Iron yield from the SNII channel.

# GEAR feedback model
GEARFeedback:
  supernovae_energy_erg: 0.1e51                            # Energy released by a single supernovae.
  yields_table: chemistry-AGB+OMgSFeZnSrYBaEu-16072013.h5  # Table containing the yields.
  discrete_yields: 0                                       # Should we use discrete yields or the IMF integrated one?


# Parameters related to AGN models  -----------------------------------------------
  
# EAGLE AGN model
EAGLEAGN:
  subgrid_seed_mass_Msun:             1.5e5      # Black hole subgrid mass at creation time in solar masses.
<<<<<<< HEAD
  use_subgrid_mass_from_ics:          1          # Use subgrid masses specified in ICs [1], or initialise them to particle masses [0]?
  with_subgrid_mass_check:            1          # (Optional) Verify that initial black hole subgrid masses are positive (default: 1). Only used if use_subgrid_mass_from_ics is 1.
  multi_phase_bondi:                  1          # Compute Bondi rates per neighbour particle?
  with_angmom_limiter:                1          # Are we applying the Rosas-Guevara (2015) viscous time-scale reduction term?
  viscous_alpha:                      1e6        # Normalisation constant of the Bondi viscuous time-scale accretion reduction term
=======
  use_subgrid_mass_from_ics:          1          # (Optional) Use subgrid masses specified in ICs [1, default], or initialise them to particle masses [0]?
  multi_phase_bondi:                  0          # Compute Bondi rates per neighbour particle?
  with_angmom_limiter:                1          # Are we applying the Rosas-Guevara et al. (2015) viscous time-scale reduction term?
  viscous_alpha:                      1e6        # Normalisation constant of the viscous time-scale in the accretion reduction term
>>>>>>> 4fa75ff7
  radiative_efficiency:               0.1        # Fraction of the accreted mass that gets radiated.
  max_eddington_fraction:             1.         # Maximal allowed accretion rate in units of the Eddington rate.
  eddington_fraction_for_recording:   0.1        # Record the last time BHs reached an Eddington ratio above this threshold.
  coupling_efficiency:                0.15       # Fraction of the radiated energy that couples to the gas in feedback events.
  AGN_delta_T_K:                      3.16228e8  # Change in temperature to apply to the gas particle in an AGN feedback event in Kelvin.
  AGN_num_ngb_to_heat:                1.         # Target number of gas neighbours to heat in an AGN feedback event.
  max_reposition_mass:                2e8        # Maximal BH mass considered for BH repositioning in solar masses.
  max_reposition_distance_ratio:      3.0        # Maximal distance a BH can be repositioned, in units of the softening length.
  with_reposition_velocity_threshold: 1          # Should we only reposition to particles that move slowly w.r.t. the black hole?
  max_reposition_velocity_ratio:      0.5        # Maximal velocity offset of a particle to reposition a BH to, in units of the ambient sound speed of the BH. Only meaningful if with_reposition_velocity_ratio is 1.
  min_reposition_velocity_threshold: -1.0        # Minimal value of the velocity threshold for repositioning [km/s], set to < 0 for no effect. Only meaningful if with_reposition_velocity_ratio is 1.
  set_reposition_speed:               0          # Should we reposition black holes with (at most) a prescribed speed towards the potential minimum?
  reposition_coefficient_upsilon:     0.0001     # Repositioning speed normalisation [km/s/M_sun]. Only meaningful if set_reposition_speed is 1.
  reposition_exponent_xi:             1.0        # (Optional) Scaling of repositioning velocity with BH subgrid mass (default: 1.0, linear). Only meaningful if set_reposition_speed is 1.
  threshold_major_merger:             0.333      # Mass ratio threshold to consider a BH merger as 'major'
  threshold_minor_merger:             0.1        # Mass ratio threshold to consider a BH merger as 'minor'
  merger_threshold_type:              2          # Type of velocity threshold for BH mergers (0: v_circ at kernel edge, 1: v_esc at actual distance, with softening, 2: v_esc at actual distance, no softening).
  merger_max_distance_ratio:          3.0        # Maximal distance over which two BHs can merge, in units of the softening length.<|MERGE_RESOLUTION|>--- conflicted
+++ resolved
@@ -480,18 +480,11 @@
 # EAGLE AGN model
 EAGLEAGN:
   subgrid_seed_mass_Msun:             1.5e5      # Black hole subgrid mass at creation time in solar masses.
-<<<<<<< HEAD
-  use_subgrid_mass_from_ics:          1          # Use subgrid masses specified in ICs [1], or initialise them to particle masses [0]?
-  with_subgrid_mass_check:            1          # (Optional) Verify that initial black hole subgrid masses are positive (default: 1). Only used if use_subgrid_mass_from_ics is 1.
-  multi_phase_bondi:                  1          # Compute Bondi rates per neighbour particle?
-  with_angmom_limiter:                1          # Are we applying the Rosas-Guevara (2015) viscous time-scale reduction term?
-  viscous_alpha:                      1e6        # Normalisation constant of the Bondi viscuous time-scale accretion reduction term
-=======
   use_subgrid_mass_from_ics:          1          # (Optional) Use subgrid masses specified in ICs [1, default], or initialise them to particle masses [0]?
+  with_subgrid_mass_check:            1          # (Optional) Verify that initial black hole subgrid masses are positive [1, default]. Only used if use_subgrid_mass_from_ics is 1.
   multi_phase_bondi:                  0          # Compute Bondi rates per neighbour particle?
   with_angmom_limiter:                1          # Are we applying the Rosas-Guevara et al. (2015) viscous time-scale reduction term?
   viscous_alpha:                      1e6        # Normalisation constant of the viscous time-scale in the accretion reduction term
->>>>>>> 4fa75ff7
   radiative_efficiency:               0.1        # Fraction of the accreted mass that gets radiated.
   max_eddington_fraction:             1.         # Maximal allowed accretion rate in units of the Eddington rate.
   eddington_fraction_for_recording:   0.1        # Record the last time BHs reached an Eddington ratio above this threshold.
