/*******************************************************************************
 * This file is part of SWIFT.
 * Copyright (c) 2012 Pedro Gonnet (pedro.gonnet@durham.ac.uk),
 *                    Matthieu Schaller (matthieu.schaller@durham.ac.uk)
 *               2015 Peter W. Draper (p.w.draper@durham.ac.uk)
 *
 * This program is free software: you can redistribute it and/or modify
 * it under the terms of the GNU Lesser General Public License as published
 * by the Free Software Foundation, either version 3 of the License, or
 * (at your option) any later version.
 *
 * This program is distributed in the hope that it will be useful,
 * but WITHOUT ANY WARRANTY; without even the implied warranty of
 * MERCHANTABILITY or FITNESS FOR A PARTICULAR PURPOSE.  See the
 * GNU General Public License for more details.
 *
 * You should have received a copy of the GNU Lesser General Public License
 * along with this program.  If not, see <http://www.gnu.org/licenses/>.
 *
 ******************************************************************************/

/* Config parameters. */
#include "../config.h"

/* Some standard headers. */
#include <stdio.h>
#include <stdlib.h>
#include <unistd.h>
#include <string.h>
#include <pthread.h>
#include <math.h>
#include <float.h>
#include <limits.h>
#include <fenv.h>

/* Conditional headers. */
#ifdef HAVE_LIBZ
#include <zlib.h>
#endif

/* MPI headers. */
#ifdef WITH_MPI
#include <mpi.h>
#endif

/* Local headers. */
#include "swift.h"

/* Ticks per second on this machine. */
#ifndef CPU_TPS
#define CPU_TPS 2.40e9
#endif

/* Engine policy flags. */
#ifndef ENGINE_POLICY
#define ENGINE_POLICY engine_policy_none
#endif

/**
 * @brief Mapping function to draw a specific cell (gnuplot).
 */

void map_cells_plot(struct cell *c, void *data) {

  int depth = *(int *)data;
  double *l = c->loc, *h = c->h;

  if (c->depth <= depth) {

    printf("%.16e %.16e %.16e\n", l[0], l[1], l[2]);
    printf("%.16e %.16e %.16e\n", l[0] + h[0], l[1], l[2]);
    printf("%.16e %.16e %.16e\n", l[0] + h[0], l[1] + h[1], l[2]);
    printf("%.16e %.16e %.16e\n\n\n", l[0], l[1] + h[1], l[2]);

    printf("%.16e %.16e %.16e\n", l[0], l[1], l[2] + h[2]);
    printf("%.16e %.16e %.16e\n", l[0] + h[0], l[1], l[2] + h[2]);
    printf("%.16e %.16e %.16e\n", l[0] + h[0], l[1] + h[1], l[2] + h[2]);
    printf("%.16e %.16e %.16e\n\n\n", l[0], l[1] + h[1], l[2] + h[2]);

    printf("%.16e %.16e %.16e\n", l[0], l[1], l[2]);
    printf("%.16e %.16e %.16e\n", l[0], l[1] + h[1], l[2]);
    printf("%.16e %.16e %.16e\n", l[0], l[1] + h[1], l[2] + h[2]);
    printf("%.16e %.16e %.16e\n\n\n", l[0], l[1], l[2] + h[2]);

    printf("%.16e %.16e %.16e\n", l[0] + h[0], l[1], l[2]);
    printf("%.16e %.16e %.16e\n", l[0] + h[0], l[1] + h[1], l[2]);
    printf("%.16e %.16e %.16e\n", l[0] + h[0], l[1] + h[1], l[2] + h[2]);
    printf("%.16e %.16e %.16e\n\n\n", l[0] + h[0], l[1], l[2] + h[2]);

    printf("%.16e %.16e %.16e\n", l[0], l[1], l[2]);
    printf("%.16e %.16e %.16e\n", l[0], l[1], l[2] + h[2]);
    printf("%.16e %.16e %.16e\n", l[0] + h[0], l[1], l[2] + h[2]);
    printf("%.16e %.16e %.16e\n\n\n", l[0] + h[0], l[1], l[2]);

    printf("%.16e %.16e %.16e\n", l[0], l[1] + h[1], l[2]);
    printf("%.16e %.16e %.16e\n", l[0], l[1] + h[1], l[2] + h[2]);
    printf("%.16e %.16e %.16e\n", l[0] + h[0], l[1] + h[1], l[2] + h[2]);
    printf("%.16e %.16e %.16e\n\n\n", l[0] + h[0], l[1] + h[1], l[2]);

    if (!c->split) {
      for (int k = 0; k < c->count; k++)
        printf("0 0 0 %.16e %.16e %.16e\n", c->parts[k].x[0], c->parts[k].x[1],
               c->parts[k].x[2]);
      printf("\n\n");
    }
    /* else
        for ( int k = 0 ; k < 8 ; k++ )
            if ( c->progeny[k] != NULL )
                map_cells_plot( c->progeny[k] , data ); */
  }
}

/**
 * @brief Mapping function for checking if each part is in its box.
 */

/* void map_check ( struct part *p , struct cell *c , void *data ) {

    if ( p->x[0] < c->loc[0] || p->x[0] > c->loc[0]+c->h[0] ||
         p->x[0] < c->loc[0] || p->x[0] > c->loc[0]+c->h[0] ||
         p->x[0] < c->loc[0] || p->x[0] > c->loc[0]+c->h[0] )
        printf( "map_check: particle %i is outside of its box.\n" , p->id );

    } */

/**
 * @brief Mapping function for neighbour count.
 */

void map_cellcheck(struct cell *c, void *data) {

  int k, *count = (int *)data;
  struct part *p;

  __sync_fetch_and_add(count, c->count);

  /* Loop over all parts and check if they are in the cell. */
  for (k = 0; k < c->count; k++) {
    p = &c->parts[k];
    if (p->x[0] < c->loc[0] || p->x[1] < c->loc[1] || p->x[2] < c->loc[2] ||
        p->x[0] > c->loc[0] + c->h[0] || p->x[1] > c->loc[1] + c->h[1] ||
        p->x[2] > c->loc[2] + c->h[2]) {
      printf(
          "map_cellcheck: particle at [ %.16e %.16e %.16e ] outside of cell [ "
          "%.16e %.16e %.16e ] - [ %.16e %.16e %.16e ].\n",
          p->x[0], p->x[1], p->x[2], c->loc[0], c->loc[1], c->loc[2],
          c->loc[0] + c->h[0], c->loc[1] + c->h[1], c->loc[2] + c->h[2]);
      error("particle out of bounds!");
    }
  }
}

/**
 * @brief Mapping function for maxdepth cell count.
 */

void map_maxdepth(struct cell *c, void *data) {

  int maxdepth = ((int *)data)[0];
  int *count = &((int *)data)[1];

  // printf( "%e\n" , p->count );

  if (c->depth == maxdepth) *count += 1;
}

/**
 * @brief Mapping function for neighbour count.
 */

void map_count(struct part *p, struct cell *c, void *data) {

  double *wcount = (double *)data;

  // printf( "%i %e %e\n" , p->id , p->count , p->count_dh );

  *wcount += p->density.wcount;
}

void map_wcount_min(struct part *p, struct cell *c, void *data) {

  struct part **p2 = (struct part **)data;

  if (p->density.wcount < (*p2)->density.wcount) *p2 = p;
}

void map_wcount_max(struct part *p, struct cell *c, void *data) {

  struct part **p2 = (struct part **)data;

  if (p->density.wcount > (*p2)->density.wcount) *p2 = p;
}

void map_h_min(struct part *p, struct cell *c, void *data) {

  struct part **p2 = (struct part **)data;

  if (p->h < (*p2)->h) *p2 = p;
}

void map_h_max(struct part *p, struct cell *c, void *data) {

  struct part **p2 = (struct part **)data;

  if (p->h > (*p2)->h) *p2 = p;
}

/**
 * @brief Mapping function for neighbour count.
 */

void map_icount(struct part *p, struct cell *c, void *data) {

  // int *count = (int *)data;

  // printf( "%i\n" , p->icount );

  // *count += p->icount;
}

/**
 * @brief Mapping function to print the particle position.
 */

void map_dump(struct part *p, struct cell *c, void *data) {

  double *shift = (double *)data;

  printf("%g\t%g\t%g\n", p->x[0] - shift[0], p->x[1] - shift[1],
         p->x[2] - shift[2]);
}

/**
 * @brief Compute the average number of pairs per particle using
 *      a brute-force O(N^2) computation.
 *
 * @param dim The space dimensions.
 * @param parts The #part array.
 * @param N The number of parts.
 * @param periodic Periodic boundary conditions flag.
 */

void pairs_n2(double *dim, struct part *__restrict__ parts, int N,
              int periodic) {

  int i, j, k, count = 0;
  // int mj, mk;
  // double maxratio = 1.0;
  double r2, dx[3], rho = 0.0;
  double rho_max = 0.0, rho_min = 100;

  /* Loop over all particle pairs. */
  for (j = 0; j < N; j++) {
    if (j % 1000 == 0) {
      printf("pairs_n2: j=%i.\n", j);
      fflush(stdout);
    }
    for (k = j + 1; k < N; k++) {
      for (i = 0; i < 3; i++) {
        dx[i] = parts[j].x[i] - parts[k].x[i];
        if (periodic) {
          if (dx[i] < -dim[i] / 2)
            dx[i] += dim[i];
          else if (dx[i] > dim[i] / 2)
            dx[i] -= dim[i];
        }
      }
      r2 = dx[0] * dx[0] + dx[1] * dx[1] + dx[2] * dx[2];
      if (r2 < parts[j].h * parts[j].h || r2 < parts[k].h * parts[k].h) {
        runner_iact_density(r2, NULL, parts[j].h, parts[k].h, &parts[j],
                            &parts[k]);
        /* if ( parts[j].h / parts[k].h > maxratio )
            {
            maxratio = parts[j].h / parts[k].h;
            mj = j; mk = k;
            }
        else if ( parts[k].h / parts[j].h > maxratio )
            {
            maxratio = parts[k].h / parts[j].h;
            mj = j; mk = k;
            } */
      }
    }
  }

  /* Aggregate the results. */
  for (k = 0; k < N; k++) {
    // count += parts[k].icount;
    rho += parts[k].density.wcount;
    rho_min = fmin(parts[k].density.wcount, rho_min);
    rho_min = fmax(parts[k].density.wcount, rho_max);
  }

  /* Dump the result. */
  printf("pairs_n2: avg. density per part is %.3f (nr. pairs %.3f).\n",
         rho / N + 32.0 / 3, ((double)count) / N);
  printf("pairs_n2: densities are in [ %e , %e ].\n", rho_min / N + 32.0 / 3,
         rho_max / N + 32.0 / 3);
  /* printf( "pairs_n2: maximum ratio between parts %i [%e,%e,%e] and %i
     [%e,%e,%e] is %.3f/%.3f\n" ,
      mj , parts[mj].x[0] , parts[mj].x[1] , parts[mj].x[2] ,
      mk , parts[mk].x[0] , parts[mk].x[1] , parts[mk].x[2] ,
      parts[mj].h , parts[mk].h ); fflush(stdout); */
  fflush(stdout);
}

void pairs_single_density(double *dim, long long int pid,
                          struct part *__restrict__ parts, int N,
                          int periodic) {

  int i, k;
  // int mj, mk;
  // double maxratio = 1.0;
  double r2, dx[3];
  float fdx[3];
  struct part p;
  // double ih = 12.0/6.25;

  /* Find "our" part. */
  for (k = 0; k < N && parts[k].id != pid; k++)
    ;
  if (k == N) error("Part not found.");
  p = parts[k];
  printf("pairs_single: part[%i].id == %lli.\n", k, pid);

  p.rho = 0.0;
  p.density.wcount = 0.0;
  // p.icount = 0;
  p.rho_dh = 0.0;

  /* Loop over all particle pairs. */
  for (k = 0; k < N; k++) {
    if (parts[k].id == p.id) continue;
    for (i = 0; i < 3; i++) {
      dx[i] = p.x[i] - parts[k].x[i];
      if (periodic) {
        if (dx[i] < -dim[i] / 2)
          dx[i] += dim[i];
        else if (dx[i] > dim[i] / 2)
          dx[i] -= dim[i];
      }
      fdx[i] = dx[i];
    }
    r2 = fdx[0] * fdx[0] + fdx[1] * fdx[1] + fdx[2] * fdx[2];
    if (r2 < p.h * p.h) {
      runner_iact_nonsym_density(r2, fdx, p.h, parts[k].h, &p, &parts[k]);
      /* printf( "pairs_simple: interacting particles %lli [%i,%i,%i] and %lli
         [%i,%i,%i], r=%e.\n" ,
          pid , (int)(p.x[0]*ih) , (int)(p.x[1]*ih) , (int)(p.x[2]*ih) ,
          parts[k].id , (int)(parts[k].x[0]*ih) , (int)(parts[k].x[1]*ih) ,
         (int)(parts[k].x[2]*ih) ,
          sqrtf(r2) ); */
    }
  }

  /* Dump the result. */
  printf("pairs_single: wcount of part %lli (h=%e) is %f.\n", p.id, p.h,
         p.density.wcount + 32.0 / 3);
  fflush(stdout);
}

void pairs_single_grav(double *dim, long long int pid,
                       struct gpart *__restrict__ parts, int N, int periodic) {

  int i, k;
  // int mj, mk;
  // double maxratio = 1.0;
  double r2, dx[3];
  float fdx[3], a[3] = {0.0, 0.0, 0.0}, aabs[3] = {0.0, 0.0, 0.0};
  struct gpart pi, pj;
  // double ih = 12.0/6.25;

  /* Find "our" part. */
  for (k = 0; k < N; k++)
    if ((parts[k].id > 0 && parts[k].part->id == pid) || parts[k].id == -pid)
      break;
  if (k == N) error("Part not found.");
  pi = parts[k];
  pi.a[0] = 0.0f;
  pi.a[1] = 0.0f;
  pi.a[2] = 0.0f;

  /* Loop over all particle pairs. */
  for (k = 0; k < N; k++) {
    if (parts[k].id == pi.id) continue;
    pj = parts[k];
    for (i = 0; i < 3; i++) {
      dx[i] = pi.x[i] - pj.x[i];
      if (periodic) {
        if (dx[i] < -dim[i] / 2)
          dx[i] += dim[i];
        else if (dx[i] > dim[i] / 2)
          dx[i] -= dim[i];
      }
      fdx[i] = dx[i];
    }
    r2 = fdx[0] * fdx[0] + fdx[1] * fdx[1] + fdx[2] * fdx[2];
    runner_iact_grav(r2, fdx, &pi, &pj);
    a[0] += pi.a[0];
    a[1] += pi.a[1];
    a[2] += pi.a[2];
    aabs[0] += fabsf(pi.a[0]);
    aabs[1] += fabsf(pi.a[1]);
    aabs[2] += fabsf(pi.a[2]);
    pi.a[0] = 0.0f;
    pi.a[1] = 0.0f;
    pi.a[2] = 0.0f;
  }

  /* Dump the result. */
  message(
      "acceleration on gpart %lli is a=[ %e %e %e ], |a|=[ %.2e %.2e %.2e ].\n",
      pi.part->id, a[0], a[1], a[2], aabs[0], aabs[1], aabs[2]);
}

/**
 * @brief Test the kernel function by dumping it in the interval [0,1].
 *
 * @param N number of intervals in [0,1].
 */

void kernel_dump(int N) {

  int k;
  float x, w, dw_dx;
  float x4[4] = {0.0f, 0.0f, 0.0f, 0.0f};
  float w4[4] = {0.0f, 0.0f, 0.0f, 0.0f};
  // float dw_dx4[4] __attribute__ ((aligned (16)));

  for (k = 0; k <= N; k++) {
    x = ((float)k) / N;
    x4[3] = x4[2];
    x4[2] = x4[1];
    x4[1] = x4[0];
    x4[0] = x;
    kernel_deval(x, &w, &dw_dx);
    // kernel_deval_vec( (vector *)x4 , (vector *)w4 , (vector *)dw_dx4 );
    printf(" %e %e %e %e %e %e %e\n", x, w, dw_dx, w4[0], w4[1], w4[2], w4[3]);
  }
}

float gadget(float r) {
  float fac, h_inv, u, r2 = r * r;
  if (r >= const_epsilon)
    fac = 1.0f / (r2 * r);
  else {
    h_inv = 1. / const_epsilon;
    u = r * h_inv;
    if (u < 0.5)
      fac = const_iepsilon3 * (10.666666666667 + u * u * (32.0 * u - 38.4));
    else
      fac = const_iepsilon3 *
            (21.333333333333 - 48.0 * u + 38.4 * u * u -
             10.666666666667 * u * u * u - 0.066666666667 / (u * u * u));
  }
  return const_G * fac;
}

void gravity_dump(float r_max, int N) {

  int k;
  float x, w;
  float x4[4] = {0.0f, 0.0f, 0.0f, 0.0f};
  float w4[4] = {0.0f, 0.0f, 0.0f, 0.0f};
  // float dw_dx4[4] __attribute__ ((aligned (16)));

  for (k = 1; k <= N; k++) {
    x = (r_max * k) / N;
    x4[3] = x4[2];
    x4[2] = x4[1];
    x4[1] = x4[0];
    x4[0] = x;
    kernel_grav_eval(x, &w);
    w *= const_G / (x * x * x);
    // blender_deval_vec( (vector *)x4 , (vector *)w4 , (vector *)dw_dx4 );
    printf(" %.16e %.16e %.16e %.16e %.16e %.16e %.16e\n", x, w * x, w4[0],
           w4[1], w4[2], w4[3], gadget(x) * x);
  }
}

/**
 * @brief Test the density function by dumping it for two random parts.
 *
 * @param N number of intervals in [0,1].
 */

void density_dump(int N) {

  int k;
  float r2[4] = {0.0f, 0.0f, 0.0f, 0.0f}, hi[4], hj[4];
  struct part *pi[4], *pj[4], Pi[4], Pj[4];

  /* Init the interaction parameters. */
  for (k = 0; k < 4; k++) {
    Pi[k].mass = 1.0f;
    Pi[k].rho = 0.0f;
    Pi[k].density.wcount = 0.0f;
    Pj[k].mass = 1.0f;
    Pj[k].rho = 0.0f;
    Pj[k].density.wcount = 0.0f;
    hi[k] = 1.0;
    hj[k] = 1.0;
    pi[k] = &Pi[k];
    pj[k] = &Pj[k];
  }

  for (k = 0; k <= N; k++) {
    r2[3] = r2[2];
    r2[2] = r2[1];
    r2[1] = r2[0];
    r2[0] = ((float)k) / N;
    Pi[0].density.wcount = 0;
    Pj[0].density.wcount = 0;
    runner_iact_density(r2[0], NULL, hi[0], hj[0], &Pi[0], &Pj[0]);
    printf(" %e %e %e", r2[0], Pi[0].density.wcount, Pj[0].density.wcount);
    Pi[0].density.wcount = 0;
    Pj[0].density.wcount = 0;
    Pi[1].density.wcount = 0;
    Pj[1].density.wcount = 0;
    Pi[2].density.wcount = 0;
    Pj[2].density.wcount = 0;
    Pi[3].density.wcount = 0;
    Pj[3].density.wcount = 0;
    runner_iact_vec_density(r2, NULL, hi, hj, pi, pj);
    printf(" %e %e %e %e\n", Pi[0].density.wcount, Pi[1].density.wcount,
           Pi[2].density.wcount, Pi[3].density.wcount);
  }
}

/**
 *  Factorize a given integer, attempts to keep larger pair of factors.
 */
void factor(int value, int *f1, int *f2) {
  int j;
  int i;

  j = (int)sqrt(value);
  for (i = j; i > 0; i--) {
    if ((value % i) == 0) {
      *f1 = i;
      *f2 = value / i;
      break;
    }
  }
}

/**
 * @brief Main routine that loads a few particles and generates some output.
 *
 */

int main(int argc, char *argv[]) {

  int c, icount, j, k, N, periodic = 1;
  long long N_total = -1;
  int nr_threads = 1, nr_queues = -1, runs = INT_MAX;
  int dump_tasks = 0;
  int data[2];
  double dim[3] = {1.0, 1.0, 1.0}, shift[3] = {0.0, 0.0, 0.0};
  double h_max = -1.0, scaling = 1.0;
  double clock = DBL_MAX;
  struct part *parts = NULL;
  struct space s;
  struct engine e;
  struct UnitSystem us;
  char ICfileName[200] = "";
  float dt_max = 0.0f;
  ticks tic;
  int nr_nodes = 1, myrank = 0, grid[3] = {1, 1, 1};
  FILE *file_thread;
  int with_outputs = 1;

/* Choke on FP-exceptions. */
// feenableexcept( FE_DIVBYZERO | FE_INVALID | FE_OVERFLOW );

#ifdef WITH_MPI
  /* Start by initializing MPI. */
  int res, prov;
  if ((res = MPI_Init_thread(&argc, &argv, MPI_THREAD_MULTIPLE, &prov)) !=
      MPI_SUCCESS)
    error("Call to MPI_Init failed with error %i.", res);
  if (prov != MPI_THREAD_MULTIPLE)
    error(
        "MPI does not provide the level of threading required "
        "(MPI_THREAD_MULTIPLE).");
  if ((res = MPI_Comm_size(MPI_COMM_WORLD, &nr_nodes) != MPI_SUCCESS))
    error("MPI_Comm_size failed with error %i.", res);
  if ((res = MPI_Comm_rank(MPI_COMM_WORLD, &myrank)) != MPI_SUCCESS)
    error("Call to MPI_Comm_rank failed with error %i.", res);
  if ((res = MPI_Comm_set_errhandler(MPI_COMM_WORLD, MPI_ERRORS_RETURN)) !=
      MPI_SUCCESS)
    error("Call to MPI_Comm_set_errhandler failed with error %i.", res);
  if (myrank == 0) message("MPI is up and running with %i node(s).", nr_nodes);
  fflush(stdout);

  /* Set a default grid so that grid[0]*grid[1]*grid[2] == nr_nodes. */
  factor(nr_nodes, &grid[0], &grid[1]);
  factor(nr_nodes / grid[1], &grid[0], &grid[2]);
  factor(grid[0] * grid[1], &grid[1], &grid[0]);
#endif

  /* Greeting message */
  if (myrank == 0) greetings();

  /* Init the space. */
  bzero(&s, sizeof(struct space));

  /* Parse the options */
<<<<<<< HEAD
  while ((c = getopt(argc, argv, "a:c:d:f:g:m:oq:r:s:t:w:z:")) != -1)
=======
  while ((c = getopt(argc, argv, "a:c:d:f:g:m:q:r:s:t:w:yz:")) != -1)
>>>>>>> 1aa3c67a
    switch (c) {
      case 'a':
        if (sscanf(optarg, "%lf", &scaling) != 1)
          error("Error parsing cutoff scaling.");
        if (myrank == 0) message("scaling cutoff by %.3f.", scaling);
        fflush(stdout);
        break;
      case 'c':
        if (sscanf(optarg, "%lf", &clock) != 1) error("Error parsing clock.");
        if (myrank == 0) message("clock set to %.3e.", clock);
        fflush(stdout);
        break;
      case 'd':
        if (sscanf(optarg, "%f", &dt_max) != 1)
          error("Error parsing timestep.");
        if (myrank == 0) message("dt set to %e.", dt_max);
        fflush(stdout);
        break;
      case 'f':
        if (!strcpy(ICfileName, optarg)) error("Error parsing IC file name.");
        break;
      case 'g':
        if (sscanf(optarg, "%i %i %i", &grid[0], &grid[1], &grid[2]) != 3)
          error("Error parsing grid.");
        break;
      case 'm':
        if (sscanf(optarg, "%lf", &h_max) != 1) error("Error parsing h_max.");
        if (myrank == 0) message("maximum h set to %e.", h_max);
        fflush(stdout);
        break;
      case 'o':
        with_outputs = 0;
	break;
      case 'q':
        if (sscanf(optarg, "%d", &nr_queues) != 1)
          error("Error parsing number of queues.");
        break;
      case 'r':
        if (sscanf(optarg, "%d", &runs) != 1)
          error("Error parsing number of runs.");
        break;
      case 's':
        if (sscanf(optarg, "%lf %lf %lf", &shift[0], &shift[1], &shift[2]) != 3)
          error("Error parsing shift.");
        if (myrank == 0)
          message("will shift parts by [ %.3f %.3f %.3f ].", shift[0], shift[1],
                  shift[2]);
        break;
      case 't':
        if (sscanf(optarg, "%d", &nr_threads) != 1)
          error("Error parsing number of threads.");
        break;
      case 'w':
        if (sscanf(optarg, "%d", &space_subsize) != 1)
          error("Error parsing sub size.");
        if (myrank == 0) message("sub size set to %i.", space_subsize);
        break;
      case 'y':
        dump_tasks = 1;
        break;
      case 'z':
        if (sscanf(optarg, "%d", &space_splitsize) != 1)
          error("Error parsing split size.");
        if (myrank == 0) message("split size set to %i.", space_splitsize);
        break;
      case '?':
        error("Unknown option.");
        break;
    }

#if defined(WITH_MPI)
  if (myrank == 0) message("Running with %i thread(s) per node.", nr_threads);
#else
  if (myrank == 0) message("Running with %i thread(s).", nr_threads);
#endif

#if defined(WITH_MPI)
  if (myrank == 0)
    message("grid set to [ %i %i %i ].", grid[0], grid[1], grid[2]);
  fflush(stdout);
#endif

  /* How large are the parts? */
  if (myrank == 0) {
    message("sizeof(struct part) is %li bytes.", (long int)sizeof(struct part));
    message("sizeof(struct gpart) is %li bytes.",
            (long int)sizeof(struct gpart));
  }

  /* Initilaize unit system */
  initUnitSystem(&us);
  if (myrank == 0) {
    message("Unit system: U_M = %e g.", us.UnitMass_in_cgs);
    message("Unit system: U_L = %e cm.", us.UnitLength_in_cgs);
    message("Unit system: U_t = %e s.", us.UnitTime_in_cgs);
    message("Unit system: U_I = %e A.", us.UnitCurrent_in_cgs);
    message("Unit system: U_T = %e K.", us.UnitTemperature_in_cgs);
    message("Density units: %e a^%f h^%f.",
            conversionFactor(&us, UNIT_CONV_DENSITY),
            aFactor(&us, UNIT_CONV_DENSITY), hFactor(&us, UNIT_CONV_DENSITY));
    message("Entropy units: %e a^%f h^%f.",
            conversionFactor(&us, UNIT_CONV_ENTROPY),
            aFactor(&us, UNIT_CONV_ENTROPY), hFactor(&us, UNIT_CONV_ENTROPY));
  }

  /* Check whether an IC file has been provided */
  if (strcmp(ICfileName, "") == 0)
    error("An IC file name must be provided via the option -f");

  /* Read particles and space information from (GADGET) IC */
  tic = getticks();
#if defined(WITH_MPI)
#if defined(HAVE_PARALLEL_HDF5)
  read_ic_parallel(ICfileName, dim, &parts, &N, &periodic, myrank, nr_nodes,
                   MPI_COMM_WORLD, MPI_INFO_NULL);
#else
  read_ic_serial(ICfileName, dim, &parts, &N, &periodic, myrank, nr_nodes,
                 MPI_COMM_WORLD, MPI_INFO_NULL);
#endif
#else
  read_ic_single(ICfileName, dim, &parts, &N, &periodic);
#endif

  if (myrank == 0)
    message("reading particle properties took %.3f ms.",
            ((double)(getticks() - tic)) / CPU_TPS * 1000);
  fflush(stdout);

#if defined(WITH_MPI)
  long long N_long = N;
  MPI_Reduce(&N_long, &N_total, 1, MPI_LONG_LONG, MPI_SUM, 0, MPI_COMM_WORLD);
#else
  N_total = N;
#endif
  if (myrank == 0) message("Read %lld particles from the ICs", N_total);

  /* Apply h scaling */
  if (scaling != 1.0)
    for (k = 0; k < N; k++) parts[k].h *= scaling;

  /* Apply shift */
  if (shift[0] != 0 || shift[1] != 0 || shift[2] != 0)
    for (k = 0; k < N; k++) {
      parts[k].x[0] += shift[0];
      parts[k].x[1] += shift[1];
      parts[k].x[2] += shift[2];
    }

  /* Set default number of queues. */
  if (nr_queues < 0) nr_queues = nr_threads;

  /* Initialize the space with this data. */
  tic = getticks();
  space_init(&s, dim, parts, N, periodic, h_max, myrank == 0);
  if (myrank == 0)
    message("space_init took %.3f ms.",
            ((double)(getticks() - tic)) / CPU_TPS * 1000);
  fflush(stdout);

  /* Set the default time step to 1.0f. */
  if (myrank == 0) message("dt_max is %e.", dt_max);

  /* Say a few nice things about the space we just created. */
  if (myrank == 0) {
    message("space dimensions are [ %.3f %.3f %.3f ].", s.dim[0], s.dim[1],
            s.dim[2]);
    message("space %s periodic.", s.periodic ? "is" : "isn't");
    message("highest-level cell dimensions are [ %i %i %i ].", s.cdim[0],
            s.cdim[1], s.cdim[2]);
    message("%i parts in %i cells.", s.nr_parts, s.tot_cells);
    message("maximum depth is %d.", s.maxdepth);
    // message( "cutoffs in [ %g %g ]." , s.h_min , s.h_max ); fflush(stdout);
  }

  /* Verify that each particle is in it's propper cell. */
  if (myrank == 0) {
    icount = 0;
    space_map_cells_pre(&s, 0, &map_cellcheck, &icount);
    message("map_cellcheck picked up %i parts.", icount);
  }

  if (myrank == 0) {
    data[0] = s.maxdepth;
    data[1] = 0;
    space_map_cells_pre(&s, 0, &map_maxdepth, data);
    message("nr of cells at depth %i is %i.", data[0], data[1]);
  }

  /* Dump the particle positions. */
  // space_map_parts( &s , &map_dump , shift );

  /* Initialize the engine with this space. */
  tic = getticks();
  if (myrank == 0) message("nr_nodes is %i.", nr_nodes);
  engine_init(&e, &s, dt_max, nr_threads, nr_queues, nr_nodes, myrank,
              ENGINE_POLICY | engine_policy_steal);
  if (myrank == 0)
    message("engine_init took %.3f ms.",
            ((double)(getticks() - tic)) / CPU_TPS * 1000);
  fflush(stdout);

#ifdef WITH_MPI
  /* Split the space. */
  engine_split(&e, grid);
  engine_redistribute(&e);
#endif

  if (with_outputs) {
    /* Write the state of the system as it is before starting time integration.
     */
    tic = getticks();
#if defined(WITH_MPI)
#if defined(HAVE_PARALLEL_HDF5)
    write_output_parallel(&e, &us, myrank, nr_nodes, MPI_COMM_WORLD,
                          MPI_INFO_NULL);
#else
    write_output_serial(&e, &us, myrank, nr_nodes, MPI_COMM_WORLD,
                        MPI_INFO_NULL);
#endif
#else
    write_output_single(&e, &us);
#endif
<<<<<<< HEAD
    message("writing particle properties took %.3f ms.",
            ((double)(getticks() - tic)) / CPU_TPS * 1000);
    fflush(stdout);
  }
=======
  if (myrank == 0)
    message("writing particle properties took %.3f ms.",
            ((double)(getticks() - tic)) / CPU_TPS * 1000);
  fflush(stdout);
>>>>>>> 1aa3c67a

/* Init the runner history. */
#ifdef HIST
  for (k = 0; k < runner_hist_N; k++) runner_hist_bins[k] = 0;
#endif

  if (myrank == 0) {
    /* Inauguration speech. */
    if (runs < INT_MAX)
      message(
          "Running on %lld particles for %i steps with %i threads and %i "
          "queues...",
          N_total, runs, e.nr_threads, e.sched.nr_queues);
    else
      message(
          "Running on %lld particles until t=%.3e with %i threads and %i "
          "queues...",
          N_total, clock, e.nr_threads, e.sched.nr_queues);
    fflush(stdout);
  }

  /* Legend */
  if (myrank == 0)
    printf("# Step  Time  time-step  CPU Wall-clock time [ms]\n");

  /* Let loose a runner on the space. */
  for (j = 0; j < runs && e.time < clock; j++) {

/* Repartition the space amongst the nodes? */
#if defined(WITH_MPI) && defined(HAVE_METIS)
    if (j % 100 == 2) e.forcerepart = 1;
#endif

    timers_reset(timers_mask_all);
#ifdef COUNTER
    for (k = 0; k < runner_counter_count; k++) runner_counter[k] = 0;
#endif

    /* Take a step. */
    engine_step(&e);

    if (with_outputs && j % 100 == 0) {

#if defined(WITH_MPI)
#if defined(HAVE_PARALLEL_HDF5)
      write_output_parallel(&e, &us, myrank, nr_nodes, MPI_COMM_WORLD,
                            MPI_INFO_NULL);
#else
      write_output_serial(&e, &us, myrank, nr_nodes, MPI_COMM_WORLD,
                          MPI_INFO_NULL);
#endif
#else
      write_output_single(&e, &us);
#endif
    }

    /* Dump a line of agregate output. */
    /*     if (myrank == 0) { */
    /*       printf("%i %e %.16e %.16e %.16e %.3e %.3e %i %.3e %.3e", j, e.time,
     */
    /*              e.ekin + e.epot, e.ekin, e.epot, e.dt, e.dt_step,
     * e.count_step, */
    /*              e.dt_min, e.dt_max); */
    /*       for (k = 0; k < timer_count; k++) */
    /*         printf(" %.3f", ((double)timers[k]) / CPU_TPS * 1000); */
    /*       printf("\n"); */
    /*       fflush(stdout); */
    /*     } */
    if (myrank == 0) {
      printf("%i %e %.3e", j, e.time, e.dt);
      printf(" %.3f", ((double)timers[timer_count - 1]) / CPU_TPS * 1000);
      printf("\n");
      fflush(stdout);
    }
  }

/* Print the values of the runner histogram. */
#ifdef HIST
  printf("main: runner histogram data:\n");
  for (k = 0; k < runner_hist_N; k++)
    printf(" %e %e %e\n",
           runner_hist_a + k * (runner_hist_b - runner_hist_a) / runner_hist_N,
           runner_hist_a +
               (k + 1) * (runner_hist_b - runner_hist_a) / runner_hist_N,
           (double)runner_hist_bins[k]);
#endif

  /* Dump the task data. */
  if (dump_tasks) {
#ifdef WITH_MPI
    file_thread = fopen("thread_info_MPI.dat", "w");
    for (j = 0; j < nr_nodes; j++) {
      MPI_Barrier(MPI_COMM_WORLD);
      if (j == myrank) {
        fprintf(file_thread, " %03i 0 0 0 0 %lli 0 0 0 0\n", myrank,
                e.tic_step);
        for (k = 0; k < e.sched.nr_tasks; k++)
          if (!e.sched.tasks[k].skip && !e.sched.tasks[k].implicit)
            fprintf(
                file_thread, " %03i %i %i %i %i %lli %lli %i %i %i\n", myrank,
                e.sched.tasks[k].rid, e.sched.tasks[k].type,
                e.sched.tasks[k].subtype, (e.sched.tasks[k].cj == NULL),
                e.sched.tasks[k].tic, e.sched.tasks[k].toc,
                e.sched.tasks[k].ci->count,
                (e.sched.tasks[k].cj != NULL) ? e.sched.tasks[k].cj->count : 0,
                e.sched.tasks[k].flags);
        fflush(stdout);
        sleep(1);
      }
    }
    fclose(file_thread);
#else
    file_thread = fopen("thread_info.dat", "w");
    for (k = 0; k < e.sched.nr_tasks; k++)
      if (!e.sched.tasks[k].skip && !e.sched.tasks[k].implicit)
        fprintf(file_thread, " %i %i %i %i %lli %lli %i %i\n",
                e.sched.tasks[k].rid, e.sched.tasks[k].type,
                e.sched.tasks[k].subtype, (e.sched.tasks[k].cj == NULL),
                e.sched.tasks[k].tic, e.sched.tasks[k].toc,
                e.sched.tasks[k].ci->count,
                (e.sched.tasks[k].cj == NULL) ? 0 : e.sched.tasks[k].cj->count);
    fclose(file_thread);
#endif
  }

  if (with_outputs) {
/* Write final output. */
#if defined(WITH_MPI)
#if defined(HAVE_PARALLEL_HDF5)
    write_output_parallel(&e, &us, myrank, nr_nodes, MPI_COMM_WORLD,
                          MPI_INFO_NULL);
#else
    write_output_serial(&e, &us, myrank, nr_nodes, MPI_COMM_WORLD,
                        MPI_INFO_NULL);
#endif
#else
    write_output_single(&e, &us);
#endif
  }

#ifdef WITH_MPI
  if (MPI_Finalize() != MPI_SUCCESS)
    error("call to MPI_Finalize failed with error %i.", res);
#endif

  /* Say goodbye. */
  if (myrank == 0) message("done.");

  /* All is calm, all is bright. */
  return 0;
}<|MERGE_RESOLUTION|>--- conflicted
+++ resolved
@@ -606,11 +606,7 @@
   bzero(&s, sizeof(struct space));
 
   /* Parse the options */
-<<<<<<< HEAD
-  while ((c = getopt(argc, argv, "a:c:d:f:g:m:oq:r:s:t:w:z:")) != -1)
-=======
   while ((c = getopt(argc, argv, "a:c:d:f:g:m:q:r:s:t:w:yz:")) != -1)
->>>>>>> 1aa3c67a
     switch (c) {
       case 'a':
         if (sscanf(optarg, "%lf", &scaling) != 1)
@@ -833,17 +829,11 @@
 #else
     write_output_single(&e, &us);
 #endif
-<<<<<<< HEAD
-    message("writing particle properties took %.3f ms.",
-            ((double)(getticks() - tic)) / CPU_TPS * 1000);
+    if (myrank == 0)
+      message("writing particle properties took %.3f ms.",
+              ((double)(getticks() - tic)) / CPU_TPS * 1000);
     fflush(stdout);
   }
-=======
-  if (myrank == 0)
-    message("writing particle properties took %.3f ms.",
-            ((double)(getticks() - tic)) / CPU_TPS * 1000);
-  fflush(stdout);
->>>>>>> 1aa3c67a
 
 /* Init the runner history. */
 #ifdef HIST
